import saga
import os
from commands import getstatusoutput
from autosubmit.config.basicConfig import BasicConfig
from autosubmit.job.job_common import Status


# noinspection PyProtectedMember
class Platform:
    def __init__(self, expid, name):
        """

        :param expid:
        :param name:
        """
        self.expid = expid
        self.name = name
        self.tmp_path = os.path.join(BasicConfig.LOCAL_ROOT_DIR, self.expid, BasicConfig.LOCAL_TMP_DIR)
        self._serial_platform = None
        self._queue = None
        self._serial_queue = None
        self._transfer = "sftp"
        self._attributes = None
        self.host = ''
        self.user = ''
        self.project = ''
        self.budget = ''
        self.type = ''
        self.scratch = ''
        self.root_dir = ''
        self.service = None
        self.scheduler = None
<<<<<<< HEAD
        self.scheduler_version = None
=======
>>>>>>> 04f70090

    @property
    def serial_platform(self):
        if self._serial_platform is None:
            return self
        return self._serial_platform

    @serial_platform.setter
    def serial_platform(self, value):
        self._serial_platform = value

    @property
    def queue(self):
        if self._default_queue is None:
            return ''
        return self._default_queue

    @queue.setter
    def queue(self, value):
        self._default_queue = value

    @property
    def serial_queue(self):
        if self._serial_queue is None:
            return self.queue
        return self._serial_queue

    @serial_queue.setter
    def serial_queue(self, value):
        self._serial_queue = value

    @property
    def transfer(self):
        if self._transfer == 'file':
            return "file://"
        return '{0}://{1}'.format(self._transfer, self.host)

    @transfer.setter
    def transfer(self, value):
        pass

    def add_parameters(self, parameters, main_hpc=False):

        if main_hpc:
            prefix = 'HPC'
        else:
            prefix = self.name + '_'

        parameters['{0}ARCH'.format(prefix)] = self.name
        parameters['{0}USER'.format(prefix)] = self.user
        parameters['{0}PROJ'.format(prefix)] = self.project
        parameters['{0}BUDG'.format(prefix)] = self.budget
        parameters['{0}TYPE'.format(prefix)] = self.type
        parameters['{0}SCRATCH_DIR'.format(prefix)] = self.scratch
        parameters['{0}ROOTDIR'.format(prefix)] = self.root_dir

    def send_file(self, filename):
        if self.type == 'ecaccess':
            getstatusoutput('ecaccess-file-mkdir {0}:{1}'.format(self.host, self.root_dir))
            getstatusoutput('ecaccess-file-mkdir {0}:{1}'.format(self.host, self._get_files_path()))
            destiny_path = os.path.join(self._get_files_path(), filename)
            (status, output) = getstatusoutput('ecaccess-file-put {0} {1}:{2}'.format(os.path.join(self.tmp_path,
                                                                                                   filename),
                                                                                          self.host,
                                                                                      destiny_path))
            if status == 0:
                getstatusoutput('ecaccess-file-chmod 740 {0}:{1}'.format(self.host, destiny_path))
                return
            else:
                raise Exception("Could't send file {0} to {1}:{2}".format(os.path.join(self.tmp_path, filename),
                                                                          self.host, self._get_files_path()))
        out = saga.filesystem.File("file://{0}".format(os.path.join(self.tmp_path, filename)))
        if self.type == 'local':
            out.copy("file://{0}".format(os.path.join(self.tmp_path, 'LOG_' + self.expid, filename,)),
                     saga.filesystem.CREATE_PARENTS)
        else:
            workdir = self.get_workdir(self._get_files_path())
            out.copy(workdir.get_url())

    def get_workdir(self, path):
        if not path:
            raise Exception("Workdir invalid")

        sftp_directory = 'sftp://{0}{1}'.format(self.host, path)
        try:
            return saga.filesystem.Directory(sftp_directory,
                                             saga.filesystem.CREATE, session=self.service.session)
        except saga.BadParameter:
            new_directory = os.path.split(path)[1]
            parent = self.get_workdir(os.path.dirname(path))
            parent.make_dir(new_directory)
            return saga.filesystem.Directory(sftp_directory,
                                             saga.filesystem.CREATE, session=self.service.session)

    def get_file(self, filename, must_exist=True):
        if self.type == 'ecaccess':
            get_command = 'ecaccess-file-get {0}:{1} {2}'.format(self.host, os.path.join(self._get_files_path(), filename),
                                                                 os.path.join(self.tmp_path, filename))
            (status, output) = getstatusoutput(get_command)
            if status == 0:
                return
            elif must_exist:
                raise Exception("Could't get file {0} from {1}:{2}".format(os.path.join(self.tmp_path, filename),
                                                                           self.host, self._get_files_path()))
        try:
            if self.type == 'local':
                out = saga.filesystem.File("file://{0}".format(os.path.join(self.tmp_path, 'LOG_' + self.expid,
                                                                            filename)))
            else:
                out = saga.filesystem.File("sftp://{0}{1}".format(self.host, os.path.join(self._get_files_path(),
                                                                                          filename)))
            out.copy("file://{0}".format(os.path.join(self.tmp_path, filename)))
        except saga.DoesNotExist as ex:
            if must_exist:
                raise ex

    def get_completed_files(self, job_name):
        self.get_file('{0}_COMPLETED'.format(job_name), False)

    def _get_files_path(self):
        if self.type == "local":
            path = os.path.join(self.root_dir, BasicConfig.LOCAL_TMP_DIR, 'LOG_{0}'.format(self.expid))
        else:
            path = os.path.join(self.root_dir, 'LOG_{0}'.format(self.expid))
        return path

    def create_saga_job(self, job, scriptname):
        """

        :param job:
        :param scriptname:
        :return:
        :rtype: saga.job.Job
        """
        jd = saga.job.Description()
        jd.executable = os.path.join(self._get_files_path(), scriptname)
        jd.working_directory = self._get_files_path()
        jd.output = "{0}.out".format(job.name)
        jd.error = "{0}.err".format(job.name)
        self.add_atribute(jd, 'Name', job.name)
        self.add_atribute(jd, 'WallTimeLimit', 5)

        self.add_atribute(jd, 'Queue', job.parameters["CURRENT_QUEUE"])
        self.add_atribute(jd, 'Project', job.parameters["CURRENT_BUDG"])

        self.add_atribute(jd, 'TotalCpuCount', job.parameters["NUMPROC"])
        self.add_atribute(jd, 'ProcessesPerHost', job.parameters["NUMTASK"])
        self.add_atribute(jd, 'ThreadsPerProcess', job.parameters["NUMTHREADS"])

        saga_job = self.service.create_job(jd)
        return saga_job

    def add_atribute(self, jd, name, value):
        if self._attributes is None:
            self._attributes = self.service._adaptor._adaptor._info['capabilities']['jdes_attributes']
        if name not in self._attributes or not value:
            return
        jd.set_attribute(name, value)

    def check_job(self, jobid, default_status=Status.COMPLETED):
        if jobid not in self.service.jobs:
            return Status.COMPLETED
        # noinspection PyBroadException
        try:
            saga_status = self.service.get_job(jobid).state
        except Exception:
            # If SAGA can not get the job state, we change it to completed
            # It will change to FAILED if not COMPLETED file is present
            return default_status

        if saga_status == saga.job.UNKNOWN:
            return Status.UNKNOWN
        elif saga_status == saga.job.PENDING:
            return Status.QUEUING
        elif saga_status == saga.job.FAILED:
            return Status.FAILED
        elif saga_status == saga.job.CANCELED:
            return Status.FAILED
        elif saga_status == saga.job.DONE:
            return Status.COMPLETED
        elif saga_status == saga.job.RUNNING:
            return Status.RUNNING
        elif saga_status == saga.job.SUSPENDED:
            return Status.SUSPENDED<|MERGE_RESOLUTION|>--- conflicted
+++ resolved
@@ -30,10 +30,6 @@
         self.root_dir = ''
         self.service = None
         self.scheduler = None
-<<<<<<< HEAD
-        self.scheduler_version = None
-=======
->>>>>>> 04f70090
 
     @property
     def serial_platform(self):
