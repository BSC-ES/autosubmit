from time import sleep

import os
import paramiko
import datetime
import time
import select
import random
from autosubmit.log.log import Log
from autosubmit.job.job_common import Status
from autosubmit.job.job_common import Type
from autosubmit.platforms.platform import Platform
from bscearth.utils.date import date2str


class ParamikoPlatform(Platform):
    """
    Class to manage the connections to the different platforms with the Paramiko library.
    """

    def __init__(self, expid, name, config):
        """

        :param config:
        :param expid:
        :param name:
        """
        Platform.__init__(self, expid, name, config)

        self._default_queue = None
        self.job_status = None
        self._ssh = None
        self._ssh_config = None
        self._ssh_output = None
        self._user_config_file = None
        self._host_config = None
        self._host_config_id = None
        self.submit_cmd = ""
        self._ftpChannel = None


    @property
    def header(self):
        """
        Header to add to jobs for scheduler configuration

        :return: header
        :rtype: object
        """
        return self._header

    @property
    def wrapper(self):
        """
        Handler to manage wrappers

        :return: wrapper-handler
        :rtype: object
        """
        return self._wrapper
    def restore_connection(self):
        connected = True
        if self._ssh is None:
            if not self.connect():
                retries = 2
                retry = 0
                connected = False
                while connected == False and retry < retries:
                    if self.connect(True):
                        connected = True
                    retry+=1
            if not connected:
                Log.error('Can not create ssh or sftp connection to {0}: Connection could not be established to platform {1}\n Please, check your expid platform.conf to see if there are mistakes in the configuration\n Also Ensure that the login node listed on HOST parameter is available(try to connect via ssh on a terminal)\n Also you can put more than one host using a comma as separator', self.host,self.name)
                Log.critical('Experiment cant no continue without unexpected behaviour, Stopping Autosubmit')
                exit(0)
        return connected


    def connect(self,reconnect=False):
        """
        Creates ssh connection to host

        :return: True if connection is created, False otherwise
        :rtype: bool
        """
        try:
            self._ssh = paramiko.SSHClient()
            self._ssh.set_missing_host_key_policy(paramiko.AutoAddPolicy())
            self._ssh_config = paramiko.SSHConfig()

            self._user_config_file = os.path.expanduser("~/.ssh/config")
            if os.path.exists(self._user_config_file):
                with open(self._user_config_file) as f:
                    # noinspection PyTypeChecker
                    self._ssh_config.parse(f)
            self._host_config = self._ssh_config.lookup(self.host)
            if "," in self._host_config['hostname']:
                if reconnect:
                    self._host_config['hostname'] = random.choice(self._host_config['hostname'].split(',')[1:])
                else:
                    self._host_config['hostname'] = self._host_config['hostname'].split(',')[0]
            if 'identityfile' in self._host_config:
                self._host_config_id = self._host_config['identityfile']
            if 'proxycommand' in self._host_config:
                self._proxy = paramiko.ProxyCommand(self._host_config['proxycommand'])
                self._ssh.connect(self._host_config['hostname'], 22, username=self.user,
                                  key_filename=self._host_config_id, sock=self._proxy)
            else:
                self._ssh.connect(self._host_config['hostname'], 22, username=self.user,
                                  key_filename=self._host_config_id)
            self._ftpChannel = self._ssh.open_sftp()
            return True
        except:
            return False
            

    def check_completed_files(self, sections=None):
        if self.host == 'localhost':
            return None

        command = "find %s " % self.remote_log_dir
        if sections:
            for i, section in enumerate(sections.split()):
                command += " -name *%s_COMPLETED" % section
                if i < len(sections.split())-1:
                    command += " -o "
        else:
            command += " -name *_COMPLETED"

        if self.send_command(command,True):
            return self._ssh_output
        else:
            return None

    def remove_multiple_files(self, filenames):
        #command = "rm"

        log_dir = os.path.join(self.tmp_path, 'LOG_{0}'.format(self.expid))
        multiple_delete_previous_run = os.path.join(log_dir,"multiple_delete_previous_run.sh")
        open(multiple_delete_previous_run, 'w+').write("rm -f "+filenames)
        os.chmod(multiple_delete_previous_run, 0o770)
        self.send_file(multiple_delete_previous_run, False)
        command = os.path.join(self.get_files_path(),"multiple_delete_previous_run.sh")

        if self.send_command(command, ignore_log=True):
            return self._ssh_output
        else:
            return ""

    def send_file(self, filename, check=True):
        """
        Sends a local file to the platform
        :param filename: name of the file to send
        :type filename: str
        """

        if not self.restore_connection():
            return False
        if check:
            self.check_remote_log_dir()
            self.delete_file(filename)

        try:
            #ftp = self._ssh.open_sftp()

            self._ftpChannel.put(os.path.join(self.tmp_path, filename), os.path.join(self.get_files_path(), os.path.basename(filename)))
            self._ftpChannel.chmod(os.path.join(self.get_files_path(), os.path.basename(filename)),
                      os.stat(os.path.join(self.tmp_path, filename)).st_mode)
            #ftp.close()
            return True
        except (OSError,IOError) as er:
            Log.warning('Can not send file {0} to {1} due file not found skipping until next iteration', os.path.join(self.tmp_path, filename),
                      os.path.join(self.get_files_path(), filename))
            raise (IOError)
        except BaseException as e:
            Log.error('Unknown Error')
            raise

    # Gets .err and .out
    def get_file(self, filename, must_exist=True, relative_path=''):
        """
        Copies a file from the current platform to experiment's tmp folder

        :param filename: file name
        :type filename: str
        :param must_exist: If True, raises an exception if file can not be copied
        :type must_exist: bool
        :param relative_path: path inside the tmp folder
        :type relative_path: str
        :return: True if file is copied successfully, false otherwise
        :rtype: bool
        """

        local_path = os.path.join(self.tmp_path, relative_path)
        if not os.path.exists(local_path):
            os.makedirs(local_path)

        file_path = os.path.join(local_path, filename)
        if os.path.exists(file_path):
            os.remove(file_path)

        if not self.restore_connection():
            return False

        try:
            #ftp = self._ssh.open_sftp()

            self._ftpChannel.get(os.path.join(self.get_files_path(), filename), file_path)
            #ftp.close()
            return True
        except BaseException:
            # ftp.get creates a local file anyway
            if os.path.exists(file_path):
                os.remove(file_path)
            if must_exist:
                raise Exception('File {0} does not exists'.format(filename))
            return False

    def delete_file(self, filename):
        """
        Deletes a file from this platform

        :param filename: file name
        :type filename: str
        :return: True if successful or file does no exists
        :rtype: bool
        """
        if not self.restore_connection():
            return False

        try:
            #ftp = self._ssh.open_sftp()

            self._ftpChannel.remove(os.path.join(self.get_files_path(), filename))
            #ftp.close()
            return True
        except IOError:
            return False
        except BaseException as e:
            Log.debug('Could not remove file {0}'.format(os.path.join(self.get_files_path(), filename)))
            return False

    # Moves .err .out
    def move_file(self, src, dest,migrate=False):
        """
        Moves a file on the platform (includes .err and .out)
        :param src: source name
        :type src: str
        :param dest: destination name
        :param migrate: ignore if file exist or not
        :type dest: str
        """
        if not self.restore_connection():
            return False

        try:
            #ftp = self._ssh.open_sftp()
            if not migrate:
                self._ftpChannel.rename(os.path.join(self.get_files_path(), src), os.path.join(self.get_files_path(), dest))
            else:
                try:
                    #self._ftpChannel.chdir((os.path.join(self.get_files_path(), src)))
                    self._ftpChannel.rename(os.path.join(self.get_files_path(), src), os.path.join(self.get_files_path(),dest))
                    return True
                except (IOError):
                    return False
            #ftp.close()
            
            return True
        except BaseException:
            Log.debug('Could not move (rename) file {0} to {1}'.format(os.path.join(self.get_files_path(), src),
                                                                       os.path.join(self.get_files_path(), dest)))
            return False

    def submit_job(self, job, script_name, hold=False):
        """
        Submit a job from a given job object.

        :param job: job object
        :type job: autosubmit.job.job.Job
        :param script_name: job script's name
        :rtype scriptname: str
        :param hold: send job hold
        :type hold: boolean
        :return: job id for the submitted job
        :rtype: int
        """
        if self.type == 'slurm':
            self.get_submit_cmd(script_name, job, hold=hold)
            return None
        else:
            if self.send_command(self.get_submit_cmd(script_name, job)):
                job_id = self.get_submitted_job_id(self.get_ssh_output())
                Log.debug("Job ID: {0}", job_id)
                return int(job_id)
            else:
                return None
    def submit_Script(self, hold=False):
        """
        Sends a SubmitfileScript, exec in platform and retrieve the Jobs_ID.

        :param job: job object
        :type job: autosubmit.job.job.Job
        :return: job id for  submitted jobs
        :rtype: list(int)
        """
        raise NotImplementedError

    def check_job(self, job, default_status=Status.COMPLETED, retries=5):
        """
        Checks job running status

        :param retries: retries
        :param job: job
        :type job: class(job)
        :param default_status: status to assign if it can be retrieved from the platform
        :type default_status: autosubmit.job.job_common.Status
        :return: current job status
        :rtype: autosubmit.job.job_common.Status
        """
        job_id = job.id
        job_status = Status.UNKNOWN
        if type(job_id) is not int and type(job_id) is not str:
            Log.error('check_job() The job id ({0}) is not an integer neither a string.', job_id)
            job.new_status = job_status
        sleep_time=5
        while not (self.send_command(self.get_checkjob_cmd(job_id)) and retries >= 0) or (self.get_ssh_output() == "" and retries >= 0):
            retries -= 1
            Log.debug('Retrying check job command: {0}', self.get_checkjob_cmd(job_id))
            Log.debug('retries left {0}', retries)
            Log.debug('Will be retrying in {0} seconds', sleep_time)
            sleep(sleep_time)
            sleep_time = sleep_time+5
        if retries >= 0:
            Log.debug('Successful check job command: {0}', self.get_checkjob_cmd(job_id))
            job_status = self.parse_job_output(self.get_ssh_output()).strip("\n")
            # URi: define status list in HPC Queue Class
            if job_status in self.job_status['COMPLETED'] or retries == 0:
                job_status = Status.COMPLETED
            elif job_status in self.job_status['RUNNING']:
                job_status = Status.RUNNING
            elif job_status in self.job_status['QUEUING'] and job.hold is False:
                job_status = Status.QUEUING
            elif job_status in self.job_status['QUEUING'] and job.hold is True:
                job_status = Status.HELD
            elif job_status in self.job_status['FAILED']:
                job_status = Status.FAILED
            else:
                job_status = Status.UNKNOWN
        else:
            Log.error(" check_job(), job is not on the queue system. Output was: {0}", self.get_checkjob_cmd(job_id))
            job_status = Status.UNKNOWN
            Log.error('check_job() The job id ({0}) status is {1}.', job_id, job_status)
        job.new_status = job_status
    def _check_jobid_in_queue(self,ssh_output,job_list_cmd):
        for job in job_list_cmd[:-1].split(','):
            if job not in ssh_output:
                return False
        return True
    def check_Alljobs(self, job_list,job_list_cmd,remote_logs, retries=5):
        """
        Checks jobs running status

        :param retries: retries
        :param job_id: job id
        :type job_id: str
        :param remote_logs: retrieve logs from remote if queue fails
        :type default_status: bool
        :return: current job status
        :rtype: autosubmit.job.job_common.Status
        """

        cmd = self.get_checkAlljobs_cmd(job_list_cmd)
        sleep_time=5
        while not (self.send_command(cmd) and retries >= 0) or ( not self._check_jobid_in_queue(self.get_ssh_output(),job_list_cmd) and retries >= 0):
            retries -= 1
            Log.debug('Retrying check job command: {0}', cmd)
            Log.debug('retries left {0}', retries)
            Log.debug('Will be retrying in {0} seconds', sleep_time)

            sleep(sleep_time)
            sleep_time=sleep_time+5
        job_list_status = self.get_ssh_output()
        Log.debug('Successful check job command: {0}, \n output: {1}', cmd, self._ssh_output)
        if retries >= 0:
            in_queue_jobs = []
            list_queue_jobid = ""
            for job in job_list:
                job_id = job.id
                job_status = self.parse_Alljobs_output(job_list_status,job_id)
                # URi: define status list in HPC Queue Class
                if job_status in self.job_status['COMPLETED']:
                    job_status = Status.COMPLETED
                elif job_status in self.job_status['RUNNING']:
                    job_status = Status.RUNNING
                elif job_status in self.job_status['QUEUING']:
                    if job.hold:
                        job_status = Status.HELD # release?
                    else:
                        job_status = Status.QUEUING
                    list_queue_jobid += str(job.id) + ','
                    in_queue_jobs.append(job)
                elif job_status in self.job_status['FAILED']:
                    job_status = Status.FAILED
                elif retries == 0:
                    job_status = Status.COMPLETED
                    job.update_status(remote_logs)

                else:
                    job_status = Status.UNKNOWN
                    Log.error('check_job() The job id ({0}) status is {1}.', job_id, job_status)
                job.new_status=job_status
            reason = str()
            if self.type == 'slurm' and len(in_queue_jobs) > 0:
                cmd=self.get_queue_status_cmd(list_queue_jobid)
                self.send_command(cmd)
                queue_status=self._ssh_output
                for job in in_queue_jobs:
                    reason = self.parse_queue_reason(queue_status,job.id)
                    if job.queuing_reason_cancel(reason):
                        Log.error("Job {0} will be cancelled and set to FAILED as it was queuing due to {1}", job.name, reason)
                        self.send_command(self.platform.cancel_cmd + " {0}".format(job.id))
                        job.new_status = Status.FAILED
                        job.update_status(remote_logs)
                        return
                    elif reason == '(JobHeldUser)':
                        job.new_status=Status.HELD
<<<<<<< HEAD
                        Log.info("Job {0} is HELD", job.name)
                        Log.status("Job {0} is HELD", job.name)

=======
                        if not job.hold:
                            self.send_command("scontrol release "+"{0}".format(job.id)) # SHOULD BE MORE CLASS (GET_scontrol realease but not sure if this can be implemented on others PLATFORMS
                            Log.info("Job {0} is being released (id:{1}) ", job.name,job.id)
                        else:
                            Log.info("Job {0} is HELD", job.name)
>>>>>>> d8e3c344
                    elif reason == '(JobHeldAdmin)':
                        Log.info("Job {0} Failed to be HELD, canceling... ", job.name)
                        Log.status("Job {0} Failed to be HELD, canceling... ", job.name)

                        job.new_status = Status.WAITING
                        job.platform.send_command(job.platform.cancel_cmd + " {0}".format(job.id))
<<<<<<< HEAD
                    else:
                        Log.info("Job {0} is QUEUING {1}", job.name, reason)
                        Log.status("Job {0} is QUEUING {1}", job.name, reason)
=======
>>>>>>> d8e3c344

        else:
            for job in job_list:
                job_status = Status.UNKNOWN
                Log.warning('check_job() The job id ({0}) from platform {1} has an status of {2}.', job.id, self.name, job_status)
                job.new_status=job_status


    def get_checkjob_cmd(self, job_id):
        """
        Returns command to check job status on remote platforms

        :param job_id: id of job to check
        :param job_id: int
        :return: command to check job status
        :rtype: str
        """
        raise NotImplementedError

    def get_checkAlljobs_cmd(self, jobs_id):
        """
        Returns command to check jobs status on remote platforms

        :param jobs_id: id of jobs to check
        :param job_id: str
        :return: command to check job status
        :rtype: str
        """
        raise NotImplementedError
    def send_command(self, command, ignore_log=False):
        """
        Sends given command to HPC

        :param command: command to send
        :type command: str
        :return: True if executed, False if failed
        :rtype: bool
        """

        if not self.restore_connection():
            return False
        if "-rP" in command or "find" in command or "convertLink" in command:
            timeout = 60*60  # Max Wait 1hour if the command is a copy or simbolic links ( migrate can trigger long times)
        elif "rm" in command:
            timeout = 60/2
        else:
            timeout = 60*2
        try:
            stdin, stdout, stderr = self._ssh.exec_command(command)
            channel = stdout.channel
            channel.settimeout(timeout)
            stdin.close()
            channel.shutdown_write()
            stdout_chunks = []
            stdout_chunks.append(stdout.channel.recv(len(stdout.channel.in_buffer)))
            stderr_readlines = []

            while not channel.closed or channel.recv_ready() or channel.recv_stderr_ready():
                # stop if channel was closed prematurely, and there is no data in the buffers.
                got_chunk = False
                readq, _, _ = select.select([stdout.channel], [], [], 2)
                for c in readq:
                    if c.recv_ready():
                        stdout_chunks.append(stdout.channel.recv(len(c.in_buffer)))
                        #stdout_chunks.append(" ")
                        got_chunk = True
                    if c.recv_stderr_ready():
                        # make sure to read stderr to prevent stall
                        stderr_readlines.append(stderr.channel.recv_stderr(len(c.in_stderr_buffer)))
                        #stdout_chunks.append(" ")
                        got_chunk = True
                if not got_chunk and stdout.channel.exit_status_ready() and not stderr.channel.recv_stderr_ready() and not stdout.channel.recv_ready():
                    # indicate that we're not going to read from this channel anymore
                    stdout.channel.shutdown_read()
                    # close the channel
                    stdout.channel.close()
                    break
            # close all the pseudofiles
            stdout.close()
            stderr.close()
            self._ssh_output = ""
            for s in stdout_chunks:
                if s != '':
                    self._ssh_output += s
            for errorLine in stderr_readlines:
                if errorLine.find("submission failed") != -1 or errorLine.find("git clone") != -1:
                    Log.critical('Command {0} in {1} warning: {2}', command, self.host, '\n'.join(stderr_readlines))
                    return False
            if not ignore_log:
                if len(stderr_readlines) > 0:
                    Log.warning('Command {0} in {1} warning: {2}', command, self.host, '\n'.join(stderr_readlines))
                else:
                    Log.debug('Command {0} in {1} successful with out message: {2}', command, self.host, self._ssh_output)
            return True
        except BaseException as e:
            Log.error('Can not send command {0} to {1}: {2}', command, self.host, e.message)
            return False

    def parse_job_output(self, output):
        """
        Parses check job command output so it can be interpreted by autosubmit

        :param output: output to parse
        :type output: str
        :return: job status
        :rtype: str
        """
        raise NotImplementedError
    def parse_Alljobs_output(self, output,job_id):
        """
        Parses check jobs command output so it can be interpreted by autosubmit
        :param output: output to parse
        :param job_id: select the job to parse
        :type output: str
        :return: job status
        :rtype: str
        """
        raise NotImplementedError

    def open_submit_script(self):
        pass

    def get_submit_script(self):
        pass


    def get_submit_cmd(self, job_script, job_type,hold=False):
        """
        Get command to add job to scheduler

        :param job_type:
        :param job_script: path to job script
        :param job_script: str
        :param hold: submit a job in a held status
        :param hold: boolean
        :return: command to submit job to platforms
        :rtype: str
        """
        raise NotImplementedError

    def get_mkdir_cmd(self):
        """
        Gets command to create directories on HPC

        :return: command to create directories on HPC
        :rtype: str
        """
        raise NotImplementedError

    def parse_queue_reason(self, output):
        raise NotImplementedError

    def get_ssh_output(self):
        """
        Gets output from last command executed

        :return: output from last command
        :rtype: str
        """
        Log.debug('Output {0}', self._ssh_output)
        return self._ssh_output

    def get_call(self, job_script, job):
        """
        Gets execution command for given job

        :param job: job
        :type job: Job
        :param job_script: script to run
        :type job_script: str
        :return: command to execute script
        :rtype: str
        """
        executable = ''
        if job.type == Type.BASH:
            executable = 'bash'
        elif job.type == Type.PYTHON:
            executable = 'python'
        elif job.type == Type.R:
            executable = 'Rscript'
        return 'nohup ' + executable + ' {0} > {1} 2> {2} & echo $!'.format(
            os.path.join(self.remote_log_dir, job_script),
            os.path.join(self.remote_log_dir, job.remote_logs[0]),
            os.path.join(self.remote_log_dir, job.remote_logs[1])
        )

    @staticmethod
    def get_pscall(job_id):
        """
        Gets command to check if a job is running given process identifier

        :param job_id: process indentifier
        :type job_id: int
        :return: command to check job status script
        :rtype: str
        """
        return 'nohup kill -0 {0} > /dev/null 2>&1; echo $?'.format(job_id)

    def get_submitted_job_id(self, output):
        """
        Parses submit command output to extract job id
        :param output: output to parse
        :type output: str
        :return: job id
        :rtype: str
        """
        raise NotImplementedError

    def get_header(self, job):
        """
        Gets header to be used by the job

        :param job: job
        :type job: Job
        :return: header to use
        :rtype: str
        """
        if str(job.processors) == '1':
            header = self.header.SERIAL
        else:
            header = self.header.PARALLEL

        str_datetime = date2str(datetime.datetime.now(), 'S')
        out_filename = "{0}.{1}.out".format(job.name, str_datetime)
        err_filename = "{0}.{1}.err".format(job.name, str_datetime)
        job.local_logs = (out_filename, err_filename)
        header = header.replace('%OUT_LOG_DIRECTIVE%', out_filename)
        header = header.replace('%ERR_LOG_DIRECTIVE%', err_filename)

        if hasattr(self.header, 'get_queue_directive'):
            header = header.replace('%QUEUE_DIRECTIVE%', self.header.get_queue_directive(job))
        if hasattr(self.header, 'get_tasks_per_node'):
            header = header.replace('%TASKS_PER_NODE_DIRECTIVE%', self.header.get_tasks_per_node(job))
        if hasattr(self.header, 'get_threads_per_task'):
            header = header.replace('%THREADS%', self.header.get_threads_per_task(job))
        if hasattr(self.header, 'get_scratch_free_space'):
            header = header.replace('%SCRATCH_FREE_SPACE_DIRECTIVE%', self.header.get_scratch_free_space(job))
        if hasattr(self.header, 'get_custom_directives'):
            header = header.replace('%CUSTOM_DIRECTIVES%', self.header.get_custom_directives(job))
        if hasattr(self.header, 'get_exclusivity'):
            header = header.replace('%EXCLUSIVITY_DIRECTIVE%', self.header.get_exclusivity(job))
        if hasattr(self.header, 'get_account_directive'):
            header = header.replace('%ACCOUNT_DIRECTIVE%', self.header.get_account_directive(job))
        if hasattr(self.header, 'get_memory_directive'):
            header = header.replace('%MEMORY_DIRECTIVE%', self.header.get_memory_directive(job))
        if hasattr(self.header, 'get_memory_per_task_directive'):
            header = header.replace('%MEMORY_PER_TASK_DIRECTIVE%', self.header.get_memory_per_task_directive(job))
        if hasattr(self.header, 'get_hyperthreading_directive'):
            header = header.replace('%HYPERTHREADING_DIRECTIVE%', self.header.get_hyperthreading_directive(job))
        return header

    def check_remote_log_dir(self):
        """
        Creates log dir on remote host
        """
        if not self.restore_connection():
            return False
        if self.type == "slurm":
            try:
                self._ftpChannel.chdir(self.remote_log_dir)  # Test if remote_path exists
            except IOError:
                if self.send_command(self.get_mkdir_cmd()):
                   Log.debug('{0} has been created on {1} .', self.remote_log_dir, self.host)
                else:
                   Log.error('Could not create the DIR {0} on HPC {1}'.format(self.remote_log_dir, self.host))

        else:
            if self.send_command(self.get_mkdir_cmd()):
                Log.debug('{0} has been created on {1} .', self.remote_log_dir, self.host)
            else:
                Log.error('Could not create the DIR {0} on HPC {1}'.format(self.remote_log_dir, self.host))
class ParamikoPlatformException(Exception):
    """
    Exception raised from HPC queues
    """

    def __init__(self, msg):
        self.message = msg<|MERGE_RESOLUTION|>--- conflicted
+++ resolved
@@ -6,7 +6,7 @@
 import time
 import select
 import random
-from autosubmit.log.log import Log
+from bscearth.utils.log import Log
 from autosubmit.job.job_common import Status
 from autosubmit.job.job_common import Type
 from autosubmit.platforms.platform import Platform
@@ -425,29 +425,15 @@
                         return
                     elif reason == '(JobHeldUser)':
                         job.new_status=Status.HELD
-<<<<<<< HEAD
-                        Log.info("Job {0} is HELD", job.name)
-                        Log.status("Job {0} is HELD", job.name)
-
-=======
                         if not job.hold:
                             self.send_command("scontrol release "+"{0}".format(job.id)) # SHOULD BE MORE CLASS (GET_scontrol realease but not sure if this can be implemented on others PLATFORMS
                             Log.info("Job {0} is being released (id:{1}) ", job.name,job.id)
                         else:
                             Log.info("Job {0} is HELD", job.name)
->>>>>>> d8e3c344
                     elif reason == '(JobHeldAdmin)':
                         Log.info("Job {0} Failed to be HELD, canceling... ", job.name)
-                        Log.status("Job {0} Failed to be HELD, canceling... ", job.name)
-
                         job.new_status = Status.WAITING
                         job.platform.send_command(job.platform.cancel_cmd + " {0}".format(job.id))
-<<<<<<< HEAD
-                    else:
-                        Log.info("Job {0} is QUEUING {1}", job.name, reason)
-                        Log.status("Job {0} is QUEUING {1}", job.name, reason)
-=======
->>>>>>> d8e3c344
 
         else:
             for job in job_list:
