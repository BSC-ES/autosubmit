#!/usr/bin/env python

# Copyright 2017 Earth Sciences Department, BSC-CNS

# This file is part of Autosubmit.

# Autosubmit is free software: you can redistribute it and/or modify
# it under the terms of the GNU General Public License as published by
# the Free Software Foundation, either version 3 of the License, or
# (at your option) any later version.

# Autosubmit is distributed in the hope that it will be useful,
# but WITHOUT ANY WARRANTY; without even the implied warranty of
# MERCHANTABILITY or FITNESS FOR A PARTICULAR PURPOSE.  See the
# GNU General Public License for more details.

# You should have received a copy of the GNU General Public License
# along with Autosubmit.  If not, see <http://www.gnu.org/licenses/>.

"""
Main module for Autosubmit. Only contains an interface class to all functionality implemented on Autosubmit
"""

import os
import re
import time
import json
import datetime
import textwrap
from collections import OrderedDict
import copy

from bscearth.utils.config_parser import ConfigParserFactory

from autosubmit.config.config_common import AutosubmitConfig
from autosubmit.job.job_common import Status, Type
from autosubmit.job.job_common import StatisticsSnippetBash, StatisticsSnippetPython
from autosubmit.job.job_common import StatisticsSnippetR, StatisticsSnippetEmpty
from autosubmit.config.basicConfig import BasicConfig
from bscearth.utils.date import date2str, parse_date, previous_day, chunk_end_date, chunk_start_date, Log, subs_dates
from time import sleep
from threading import Thread
from autosubmit.platforms.paramiko_submitter import ParamikoSubmitter
from log.log import Log,AutosubmitCritical,AutosubmitError
Log.get_logger("Autosubmit")


def threaded(fn):
    def wrapper(*args, **kwargs):
        thread = Thread(target=fn, args=args, kwargs=kwargs)
        thread.start()
        return thread
    return wrapper

class Job(object):
    """
    Class to handle all the tasks with Jobs at HPC.
    A job is created by default with a name, a jobid, a status and a type.
    It can have children and parents. The inheritance reflects the dependency between jobs.
    If Job2 must wait until Job1 is completed then Job2 is a child of Job1. Inversely Job1 is a parent of Job2

    :param name: job's name
    :type name: str
    :param jobid: job's identifier
    :type jobid: int
    :param status: job initial status
    :type status: Status
    :param priority: job's priority
    :type priority: int
    """

    CHECK_ON_SUBMISSION = 'on_submission'

    def __str__(self):
        return "{0} STATUS: {1}".format(self.name, self.status)

    def __init__(self, name, job_id, status, priority):
        self._platform = None
        self._queue = None
        self.platform_name = None
        self.section = None
        self.wallclock = None
        self.tasks = '0'
        self.threads = '1'
        self.processors = '1'
        self.memory = ''
        self.memory_per_task = ''
        self.chunk = None
        self.member = None
        self.date = None
        self.name = name
        self.split = None
        self.delay = None
        self.frequency = None
        self.synchronize = None
        self.repacked = 0
        self._long_name = None
        self.long_name = name
        self.date_format = ''
        self.type = Type.BASH
        self.scratch_free_space = None
        self.custom_directives = []
        self.undefined_variables = None
        self.log_retries = 5
        self.id = job_id
        self.file = None
        self._local_logs = ('', '')
        self._remote_logs = ('', '')

        self.status = status
        self.old_status = self.status
        self.new_status = status
        self.priority = priority
        self._parents = set()
        self._children = set()
        self.fail_count = 0
        self.expid = name.split('_')[0]
        self.parameters = dict()
        self._tmp_path = os.path.join(
            BasicConfig.LOCAL_ROOT_DIR, self.expid, BasicConfig.LOCAL_TMP_DIR)
        self.write_start = False
        self._platform = None
        self.check = 'true'
        self.check_warnings = False
        self.packed = False
        self.hold = False
        self.distance_weight = 0
    def __getstate__(self):
        odict = self.__dict__
        if '_platform' in odict:
            odict = odict.copy()  # copy the dict since we change it
            del odict['_platform']  # remove filehandle entry
        return odict

    # def __str__(self):
    #     return self.name

    def print_job(self):
        """
        Prints debug information about the job
        """
        Log.debug('NAME: {0}', self.name)
        Log.debug('JOBID: {0}', self.id)
        Log.debug('STATUS: {0}', self.status)
        Log.debug('TYPE: {0}', self.priority)
        Log.debug('PARENTS: {0}', [p.name for p in self.parents])
        Log.debug('CHILDREN: {0}', [c.name for c in self.children])
        Log.debug('FAIL_COUNT: {0}', self.fail_count)
        Log.debug('EXPID: {0}', self.expid)

    @property
    def parents(self):
        """
        Returns parent jobs list

        :return: parent jobs
        :rtype: set
        """
        return self._parents

    @parents.setter
    def parents(self, parents):
        """
        Sets the parents job list
        """
        self._parents = parents

    @property
    def is_serial(self):
        return str(self.processors) == '1'

    @property
    def platform(self):
        """
        Returns the platform to be used by the job. Chooses between serial and parallel platforms

        :return HPCPlatform object for the job to use
        :rtype: HPCPlatform
        """
        if self.is_serial:
            return self._platform.serial_platform
        else:
            return self._platform

    @platform.setter
    def platform(self, value):
        """
        Sets the HPC platforms to be used by the job.

        :param value: platforms to set
        :type value: HPCPlatform
        """
        self._platform = value

    @property
    def queue(self):
        """
        Returns the queue to be used by the job. Chooses between serial and parallel platforms

        :return HPCPlatform object for the job to use
        :rtype: HPCPlatform
        """
        if self._queue is not None:
            return self._queue
        if self.is_serial:
            return self._platform.serial_platform.serial_queue
        else:
            return self._platform.queue

    @queue.setter
    def queue(self, value):
        """
        Sets the queue to be used by the job.

        :param value: queue to set
        :type value: HPCPlatform
        """
        self._queue = value

    @property
    def children(self):
        """
        Returns a list containing all children of the job

        :return: child jobs
        :rtype: set
        """
        return self._children

    @children.setter
    def children(self, children):
        """
        Sets the children job list
        """
        self._children = children

    @property
    def long_name(self):
        """
        Job's long name. If not setted, returns name

        :return: long name
        :rtype: str
        """
        if hasattr(self, '_long_name'):
            return self._long_name
        else:
            return self.name

    @long_name.setter
    def long_name(self, value):
        """
        Sets long name for the job

        :param value: long name to set
        :type value: str
        """
        self._long_name = value

    @property
    def local_logs(self):
        return self._local_logs

    @local_logs.setter
    def local_logs(self, value):
        self._local_logs = value
        self._remote_logs = value

    @property
    def remote_logs(self):
        return self._remote_logs

    @remote_logs.setter
    def remote_logs(self, value):
        self._remote_logs = value

    @property
    def total_processors(self):
        if ':' in self.processors:
            return reduce(lambda x, y: int(x) + int(y), self.processors.split(':'))
        return int(self.processors)

    @property
    def total_wallclock(self):
        if self.wallclock:
            hours, minutes = self.wallclock.split(':')
            return float(minutes) / 60 + float(hours)
        return 0

    def log_job(self):
        """
        Prints job information in log
        """
        Log.info("{0}\t{1}\t{2}", "Job Name", "Job Id", "Job Status")
        Log.info("{0}\t\t{1}\t{2}", self.name, self.id, self.status)

        Log.status("{0}\t{1}\t{2}", "Job Name", "Job Id", "Job Status")
        Log.status("{0}\t\t{1}\t{2}", self.name, self.id, self.status)

    def print_parameters(self):
        """
        Print sjob parameters in log
        """
        Log.info(self.parameters)

    def inc_fail_count(self):
        """
        Increments fail count
        """
        self.fail_count += 1

    # Maybe should be renamed to the plural?
    def add_parent(self, *parents):
        """
        Add parents for the job. It also adds current job as a child for all the new parents

        :param parents: job's parents to add
        :type parents: *Job
        """
        for parent in parents:
            num_parents = 1
            if isinstance(parent, list):
                num_parents = len(parent)
            for i in range(num_parents):
                new_parent = parent[i] if isinstance(parent, list) else parent
                self._parents.add(new_parent)
                new_parent.__add_child(self)

    def __add_child(self, new_child):
        """
        Adds a new child to the job

        :param new_child: new child to add
        :type new_child: Job
        """
        self.children.add(new_child)

    def delete_parent(self, parent):
        """
        Remove a parent from the job

        :param parent: parent to remove
        :type parent: Job
        """
        self.parents.remove(parent)

    def delete_child(self, child):
        """
        Removes a child from the job

        :param child: child to remove
        :type child: Job
        """
        # careful it is only possible to remove one child at a time
        self.children.remove(child)

    def has_children(self):
        """
        Returns true if job has any children, else return false

        :return: true if job has any children, otherwise return false
        :rtype: bool
        """
        return self.children.__len__()

    def has_parents(self):
        """
        Returns true if job has any parents, else return false

        :return: true if job has any parent, otherwise return false
        :rtype: bool
        """
        return self.parents.__len__()

    def compare_by_status(self, other):
        """
        Compare jobs by status value

        :param other: job to compare
        :type other: Job
        :return: comparison result
        :rtype: bool
        """
        return self.status < other.status

    def compare_by_id(self, other):
        """
        Compare jobs by ID

        :param other: job to compare
        :type other: Job
        :return: comparison result
        :rtype: bool
        """
        return self.id < other.id

    def compare_by_name(self, other):
        """
        Compare jobs by name

        :param other: job to compare
        :type other: Job
        :return: comparison result
        :rtype: bool
        """
        return self.name < other.name

    def _get_from_stat(self, index):
        """
        Returns value from given row index position in STAT file associated to job

        :param index: row position to retrieve
        :type index: int
        :return: value in index position
        :rtype: int
        """
        logname = os.path.join(self._tmp_path, self.name + '_STAT')
        if os.path.exists(logname):
            lines = open(logname).readlines()
            if len(lines) >= index + 1:
                return int(lines[index])
            else:
                return 0
        else:
            return 0

    def _get_from_total_stats(self, index):
        """
        Returns list of values from given column index position in TOTAL_STATS file associated to job

        :param index: column position to retrieve
        :type index: int
        :return: list of values in column index position
        :rtype: list[datetime.datetime]
        """
        log_name = os.path.join(self._tmp_path, self.name + '_TOTAL_STATS')
        lst = []
        if os.path.exists(log_name):
            f = open(log_name)
            lines = f.readlines()
            for line in lines:
                fields = line.split()
                if len(fields) >= index + 1:
                    lst.append(parse_date(fields[index]))
        return lst

    def check_end_time(self):
        """
        Returns end time from stat file

        :return: date and time
        :rtype: str
        """
        return self._get_from_stat(1)

    def check_start_time(self):
        """
        Returns job's start time

        :return: start time
        :rtype: str
        """
        return self._get_from_stat(0)

    def check_retrials_submit_time(self):
        """
        Returns list of submit datetime for retrials from total stats file

        :return: date and time
        :rtype: list[int]
        """
        return self._get_from_total_stats(0)

    def check_retrials_end_time(self):
        """
        Returns list of end datetime for retrials from total stats file

        :return: date and time
        :rtype: list[int]
        """
        return self._get_from_total_stats(2)

    def check_retrials_start_time(self):
        """
        Returns list of start datetime for retrials from total stats file

        :return: date and time
        :rtype: list[int]
        """
        return self._get_from_total_stats(1)

    def get_last_retrials(self):
        log_name = os.path.join(self._tmp_path, self.name + '_TOTAL_STATS')
        retrials_list = []
        if os.path.exists(log_name):
            already_completed = False
            for retrial in reversed(open(log_name).readlines()):
                retrial_fields = retrial.split()
                if Job.is_a_completed_retrial(retrial_fields):
                    if already_completed:
                        break
                    already_completed = True
                retrial_dates = map(lambda y: parse_date(y) if y != 'COMPLETED' and y != 'FAILED' else y,
                                    retrial_fields)
                retrials_list.insert(0, retrial_dates)
        return retrials_list

    @threaded
    def retrieve_logfiles(self, copy_remote_logs, local_logs, remote_logs, expid, platform_name):
        as_conf = AutosubmitConfig(expid, BasicConfig, ConfigParserFactory())
        as_conf.reload()
        submitter = self._get_submitter(as_conf)
        submitter.load_platforms(as_conf)
        platform = submitter.platforms[platform_name]
        platform.restore_connection()
        out_exist = False
        err_exist = False
        retries = 3
        sleeptime = 5
        i = 0
        sleep(10)
        try:
            while (not out_exist or not err_exist) and i < retries:
                try:
                    out_exist = platform.check_file_exists(remote_logs[0])  # will do 5 retries
                    err_exist = platform.check_file_exists(remote_logs[1])  # will do 5 retries
                except AutosubmitError as e:
                    out_exist = False
                    err_exist = False
                    pass
                if not out_exist or not err_exist:
                    sleeptime = sleeptime + 5
                    i = i + 1
                    sleep(sleeptime)
            if i >= retries:
                raise AutosubmitError("Failed to retrieve log files",6001)
            if out_exist and err_exist:
                if copy_remote_logs:
                    if local_logs != remote_logs:
                        # unifying names for log files
                        self.synchronize_logs(platform, remote_logs, local_logs)
                        remote_logs = local_logs
                    platform.get_logs_files(self.expid, remote_logs)
                # Update the logs with Autosubmit Job Id Brand
                for local_log in local_logs:
                    platform.write_jobid(self.id, os.path.join(self._tmp_path, 'LOG_' + str(self.expid), local_log))
        except AutosubmitError as e:
            Log.printlog("Failed to retrieve log file for job {0}".format(self.name), 6001)
        except AutosubmitCritical as e:  # Critical errors can't be recovered. Failed configuration or autosubmit error
            Log.printlog("Failed to retrieve log file for job {0}".format(self.name), 6001)
        try:
            platform.closeConnection()
        except:
            pass
        sleep(5) # safe wait before end a thread
        return

    def update_status(self, copy_remote_logs=False):
        """
        Updates job status, checking COMPLETED file if needed

        :param new_status: job status retrieved from the platform
        :param copy_remote_logs: should copy remote logs when finished?
        :type: Status
        """
        previous_status = self.status
        new_status = self.new_status
        if new_status == Status.COMPLETED:
            Log.debug("{0} job seems to have completed: checking...".format(self.name))

            if not self.platform.get_completed_files(self.name):
                log_name = os.path.join(self._tmp_path, self.name + '_COMPLETED')

            self.check_completion()
        else:
            self.status = new_status

        if self.status == Status.RUNNING:
            Log.info("Job {0} is RUNNING", self.name)
        elif self.status == Status.QUEUING:
            Log.info("Job {0} is QUEUING", self.name)
        elif self.status == Status.HELD:
            Log.info("Job {0} is HELD", self.name)
        elif self.status == Status.COMPLETED:
            Log.result("Job {0} is COMPLETED", self.name)
        elif self.status == Status.FAILED:
            Log.printlog("Job {0} is FAILED. Checking completed files to confirm the failure...".format(self.name),3000)
            self.platform.get_completed_files(self.name)
            self.check_completion()
            if self.status == Status.COMPLETED:
                Log.printlog(" there is a COMPLETED file.",3000)
                Log.result("Job {0} is COMPLETED", self.name)
            else:
                self.update_children_status()
        elif self.status == Status.UNKNOWN:
            Log.printlog("Job {0} is UNKNOWN. Checking completed files to confirm the failure...".format(self.name),3000)
            self.platform.get_completed_files(self.name)
            self.check_completion(Status.UNKNOWN)
            if self.status == Status.UNKNOWN:
                Log.printlog("Job {0} is UNKNOWN. Checking completed files to confirm the failure...".format(self.name),6009)
            elif self.status == Status.COMPLETED:
                Log.result("Job {0} is COMPLETED", self.name)
        elif self.status == Status.SUBMITTED:
            # after checking the jobs , no job should have the status "submitted"
            Log.printlog("Job {0} in SUBMITTED status. This should never happen on this step..".format(self.name),6008)

        if previous_status != Status.RUNNING and self.status in [Status.COMPLETED, Status.FAILED, Status.UNKNOWN,
                                                                 Status.RUNNING]:
            self.write_start_time()
        # Updating logs
        if self.status in [Status.COMPLETED, Status.FAILED, Status.UNKNOWN]:
            self.write_end_time(self.status == Status.COMPLETED)
            # New thread, check if file exist
            expid = copy.deepcopy(self.expid)
            platform_name = copy.deepcopy(self.platform_name.lower())
            local_logs = copy.deepcopy(self.local_logs)
            remote_logs = copy.deepcopy(self.remote_logs)
            self.retrieve_logfiles(
                copy_remote_logs, local_logs, remote_logs, expid, platform_name)

        return self.status

    @staticmethod
    def _get_submitter(as_conf):
        """
        Returns the submitter corresponding to the communication defined on Autosubmit's config file

        :return: submitter
        :rtype: Submitter
        """
        communications_library = as_conf.get_communications_library()
        if communications_library == 'paramiko':
            return ParamikoSubmitter()
        # communications library not known
        raise AutosubmitCritical( 'You have defined a not valid communications library on the configuration file', 7014)

    def update_children_status(self):
        children = list(self.children)
        for child in children:
            if child.status in [Status.SUBMITTED, Status.RUNNING, Status.QUEUING, Status.UNKNOWN]:
                child.status = Status.FAILED
                children += list(child.children)

    def check_completion(self, default_status=Status.FAILED):
        """
        Check the presence of *COMPLETED* file.
        Change status to COMPLETED if *COMPLETED* file exists and to FAILED otherwise.
        :param default_status: status to set if job is not completed. By default is FAILED
        :type default_status: Status
        """
        log_name = os.path.join(self._tmp_path,self.name + '_COMPLETED')

        if os.path.exists(log_name):
            self.status = Status.COMPLETED
        else:
            Log.printlog("Job {0} completion check failed. There is no COMPLETED file".format(self.name),6009)
            self.status = default_status

    def update_parameters(self, as_conf, parameters,
                          default_parameters={'d': '%d%', 'd_': '%d_%', 'Y': '%Y%', 'Y_': '%Y_%',
                                              'M': '%M%', 'M_': '%M_%', 'm': '%m%', 'm_': '%m_%'}):
        """
        Refresh parameters value

        :param default_parameters:
        :type default_parameters: dict
        :param as_conf:
        :type as_conf: AutosubmitConfig
        :param parameters:
        :type parameters: dict
        """

        parameters = parameters.copy()
        parameters.update(default_parameters)
        parameters['JOBNAME'] = self.name
        parameters['FAIL_COUNT'] = str(self.fail_count)

        parameters['SDATE'] = date2str(self.date, self.date_format)
        parameters['MEMBER'] = self.member

        if hasattr(self, 'retrials'):
            parameters['RETRIALS'] = self.retrials

        if self.date is not None:
            if self.chunk is None:
                chunk = 1
            else:
                chunk = self.chunk

            parameters['CHUNK'] = chunk
            parameters['SPLIT'] = self.split
            parameters['DELAY'] = self.delay
            parameters['FREQUENCY'] = self.frequency
            parameters['SYNCHRONIZE'] = self.synchronize
            parameters['PACKED'] = self.packed
            total_chunk = int(parameters['NUMCHUNKS'])
            chunk_length = int(parameters['CHUNKSIZE'])
            chunk_unit = parameters['CHUNKSIZEUNIT'].lower()
            cal = parameters['CALENDAR'].lower()
            chunk_start = chunk_start_date(
                self.date, chunk, chunk_length, chunk_unit, cal)
            chunk_end = chunk_end_date(
                chunk_start, chunk_length, chunk_unit, cal)
            chunk_end_1 = previous_day(chunk_end, cal)

            parameters['DAY_BEFORE'] = date2str(
                previous_day(self.date, cal), self.date_format)

            parameters['RUN_DAYS'] = str(
                subs_dates(chunk_start, chunk_end, cal))
            parameters['Chunk_End_IN_DAYS'] = str(
                subs_dates(self.date, chunk_end, cal))

            parameters['Chunk_START_DATE'] = date2str(
                chunk_start, self.date_format)
            parameters['Chunk_START_YEAR'] = str(chunk_start.year)
            parameters['Chunk_START_MONTH'] = str(chunk_start.month).zfill(2)
            parameters['Chunk_START_DAY'] = str(chunk_start.day).zfill(2)
            parameters['Chunk_START_HOUR'] = str(chunk_start.hour).zfill(2)

            parameters['Chunk_END_DATE'] = date2str(
                chunk_end_1, self.date_format)
            parameters['Chunk_END_YEAR'] = str(chunk_end_1.year)
            parameters['Chunk_END_MONTH'] = str(chunk_end_1.month).zfill(2)
            parameters['Chunk_END_DAY'] = str(chunk_end_1.day).zfill(2)
            parameters['Chunk_END_HOUR'] = str(chunk_end_1.hour).zfill(2)

            parameters['PREV'] = str(subs_dates(self.date, chunk_start, cal))

            if chunk == 1:
                parameters['Chunk_FIRST'] = 'TRUE'
            else:
                parameters['Chunk_FIRST'] = 'FALSE'

            if total_chunk == chunk:
                parameters['Chunk_LAST'] = 'TRUE'
            else:
                parameters['Chunk_LAST'] = 'FALSE'

        job_platform = self.platform
        self.processors = as_conf.get_processors(self.section)
        self.threads = as_conf.get_threads(self.section)
        self.tasks = as_conf.get_tasks(self.section)
        if self.tasks == '0' and job_platform.processors_per_node:
            self.tasks = job_platform.processors_per_node
        self.memory = as_conf.get_memory(self.section)
        self.memory_per_task = as_conf.get_memory_per_task(self.section)
        self.wallclock = as_conf.get_wallclock(self.section)

        self.scratch_free_space = as_conf.get_scratch_free_space(self.section)
        if self.scratch_free_space == 0:
            self.scratch_free_space = job_platform.scratch_free_space
        self.custom_directives = as_conf.get_custom_directives(self.section)
        if self.custom_directives != '':
            self.custom_directives = json.loads(
                as_conf.get_custom_directives(self.section))
            if job_platform.custom_directives:
                self.custom_directives = self.custom_directives + \
                    json.loads(job_platform.custom_directives)
        elif job_platform.custom_directives:
            self.custom_directives = json.loads(job_platform.custom_directives)
        elif self.custom_directives == '':
            self.custom_directives = []

        parameters['NUMPROC'] = self.processors
        parameters['MEMORY'] = self.memory
        parameters['MEMORY_PER_TASK'] = self.memory_per_task
        parameters['NUMTHREADS'] = self.threads
        parameters['THREADS'] = self.threads
        parameters['NUMTASK'] = self.tasks
        parameters['WALLCLOCK'] = self.wallclock
        parameters['TASKTYPE'] = self.section
        parameters['SCRATCH_FREE_SPACE'] = self.scratch_free_space
        parameters['CUSTOM_DIRECTIVES'] = self.custom_directives

        parameters['CURRENT_ARCH'] = job_platform.name
        parameters['CURRENT_HOST'] = job_platform.host
        parameters['CURRENT_QUEUE'] = self.queue
        parameters['CURRENT_USER'] = job_platform.user
        parameters['CURRENT_PROJ'] = job_platform.project
        parameters['CURRENT_BUDG'] = job_platform.budget
        parameters['CURRENT_RESERVATION'] = job_platform.reservation
        parameters['CURRENT_EXCLUSIVITY'] = job_platform.exclusivity
        parameters['CURRENT_HYPERTHREADING'] = job_platform.hyperthreading
        parameters['CURRENT_TYPE'] = job_platform.type
        parameters['CURRENT_SCRATCH_DIR'] = job_platform.scratch
        parameters['CURRENT_ROOTDIR'] = job_platform.root_dir
        parameters['CURRENT_LOGDIR'] = job_platform.get_files_path()

        parameters['ROOTDIR'] = os.path.join(
            BasicConfig.LOCAL_ROOT_DIR, self.expid)
        parameters['PROJDIR'] = as_conf.get_project_dir()

        parameters['NUMMEMBERS'] = len(as_conf.get_member_list())
        parameters['WRAPPER'] = as_conf.get_wrapper_type()

        self.parameters = parameters

        return parameters

    def update_content(self, as_conf):
        """
        Create the script content to be run for the job

        :param as_conf: config
        :type as_conf: config
        :return: script code
        :rtype: str
        """
        if self.parameters['PROJECT_TYPE'].lower() != "none":
            template_file = open(os.path.join(
                as_conf.get_project_dir(), self.file), 'r')
            template = template_file.read()
        else:
            if self.type == Type.BASH:
                template = 'sleep 5'
            elif self.type == Type.PYTHON:
                template = 'time.sleep(5)'
            elif self.type == Type.R:
                template = 'Sys.sleep(5)'
            else:
                template = ''

        if self.type == Type.BASH:
            snippet = StatisticsSnippetBash
        elif self.type == Type.PYTHON:
            snippet = StatisticsSnippetPython
        elif self.type == Type.R:
            snippet = StatisticsSnippetR
        else:
            raise Exception('Job type {0} not supported'.format(self.type))

        template_content = self._get_template_content(
            as_conf, snippet, template)

        return template_content

    def get_wrapped_content(self, as_conf):
        snippet = StatisticsSnippetEmpty
        template = 'python $SCRATCH/{1}/LOG_{1}/{0}.cmd'.format(
            self.name, self.expid)
        template_content = self._get_template_content(
            as_conf, snippet, template)
        return template_content

    def _get_template_content(self, as_conf, snippet, template):
        communications_library = as_conf.get_communications_library()
        if communications_library == 'paramiko':
            return self._get_paramiko_template(snippet, template)
        else:
            raise AutosubmitCritical("Job {0} does not have an correct template// template not found".format(self.name),7014)

    def _get_paramiko_template(self, snippet, template):
        current_platform = self.platform
        return ''.join([snippet.as_header(current_platform.get_header(self)),
                        template,
                        snippet.as_tailer()])

    def queuing_reason_cancel(self, reason):
        try:
            if len(reason.split('(', 1)) > 1:
                reason = reason.split('(', 1)[1].split(')')[0]
                if 'Invalid' in reason or reason in ['AssociationJobLimit', 'AssociationResourceLimit', 'AssociationTimeLimit',
                                                     'BadConstraints', 'QOSMaxCpuMinutesPerJobLimit', 'QOSMaxWallDurationPerJobLimit',
                                                     'QOSMaxNodePerJobLimit', 'DependencyNeverSatisfied', 'QOSMaxMemoryPerJob',
                                                     'QOSMaxMemoryPerNode', 'QOSMaxMemoryMinutesPerJob', 'QOSMaxNodeMinutesPerJob',
                                                     'InactiveLimit', 'JobLaunchFailure', 'NonZeroExitCode', 'PartitionNodeLimit',
                                                     'PartitionTimeLimit', 'SystemFailure', 'TimeLimit', 'QOSUsageThreshold']:
                    return True
            return False
        except:
            return False

    @staticmethod
    def is_a_completed_retrial(fields):
        if len(fields) == 4:
            if fields[3] == 'COMPLETED':
                return True
        return False

    def create_script(self, as_conf):
        """
        Creates script file to be run for the job

        :param as_conf: configuration object
        :type as_conf: AutosubmitConfig
        :return: script's filename
        :rtype: str
        """
        parameters = self.parameters
        template_content = self.update_content(as_conf)
        for key, value in parameters.items():
            template_content = re.sub(
                '%(?<!%%)' + key + '%(?!%%)', str(parameters[key]), template_content)
        if self.undefined_variables:
            for variable in self.undefined_variables:
                template_content = re.sub(
                    '%(?<!%%)' + variable + '%(?!%%)', '', template_content)
        template_content = template_content.replace("%%", "%")
        script_name = '{0}.cmd'.format(self.name)
        open(os.path.join(self._tmp_path, script_name),
             'w').write(template_content)
        os.chmod(os.path.join(self._tmp_path, script_name), 0o755)
        return script_name

    def create_wrapped_script(self, as_conf, wrapper_tag='wrapped'):
        parameters = self.parameters
        template_content = self.get_wrapped_content(as_conf)
        for key, value in parameters.items():
            template_content = re.sub(
                '%(?<!%%)' + key + '%(?!%%)', str(parameters[key]), template_content)
        if self.undefined_variables:
            for variable in self.undefined_variables:
                template_content = re.sub(
                    '%(?<!%%)' + variable + '%(?!%%)', '', template_content)
        template_content = template_content.replace("%%", "%")
        script_name = '{0}.{1}.cmd'.format(self.name, wrapper_tag)
        open(os.path.join(self._tmp_path, script_name),
             'w').write(template_content)
        os.chmod(os.path.join(self._tmp_path, script_name), 0o755)
        return script_name

    def check_script(self, as_conf, parameters, show_logs=False):
        """
        Checks if script is well formed

        :param parameters: script parameters
        :type parameters: dict
        :param as_conf: configuration file
        :type as_conf: AutosubmitConfig
        :param show_logs: Display output
        :type show_logs: Bool
        :return: true if not problem has been detected, false otherwise
        :rtype: bool
        """

        out = False
        parameters = self.update_parameters(as_conf, parameters)
        template_content = self.update_content(as_conf)
        if template_content is not False:
            variables = re.findall('%(?<!%%)\w+%(?!%%)', template_content)
            variables = [variable[1:-1] for variable in variables]
            out = set(parameters).issuperset(set(variables))

            # Check if the variables in the templates are defined in the configurations
            if not out:
                self.undefined_variables = set(variables) - set(parameters)
                if show_logs:
                    Log.printlog("The following set of variables to be substituted in template script is not part of parameters set, and will be replaced by a blank value: {0}".format(self.undefined_variables),3000)


            # Check which variables in the proj.conf are not being used in the templates
            if show_logs:
                if not set(variables).issuperset(set(parameters)):
<<<<<<< HEAD
                    Log.printlog("The following set of variables are not being used in the templates: {0}".format(str(set(parameters)-set(variables))),3000)
=======
                    Log.warning("The following set of variables are not being used in the templates: {0}",
                                str(set(parameters) - set(variables)))

>>>>>>> 0a6c232b
        return out

    def write_submit_time(self):
        """
        Writes submit date and time to TOTAL_STATS file
        """
        path = os.path.join(self._tmp_path, self.name + '_TOTAL_STATS')
        if os.path.exists(path):
            f = open(path, 'a')
            f.write('\n')
        else:
            f = open(path, 'w')
        f.write(date2str(datetime.datetime.now(), 'S'))
<<<<<<< HEAD
=======
        # Writing database
        JobDataStructure(self.expid).write_submit_time(self.name, time.time(), Status.VALUE_TO_KEY[self.status] if self.status in Status.VALUE_TO_KEY.keys() else "UNKNOWN", self.processors,
                                                       self.wallclock, self._queue, self.date, self.member, self.section, self.chunk, self.platform_name, self.id, self.packed)
>>>>>>> 0a6c232b

    def write_start_time(self):
        """
        Writes start date and time to TOTAL_STATS file
        :return: True if succesful, False otherwise
        :rtype: bool
        """
        if self.platform.get_stat_file(self.name, retries=5):
            start_time = self.check_start_time()
        else:
            Log.printlog('Could not get start time for {0}. Using current time as an approximation'.format(self.name),3000)
            start_time = time.time()

        path = os.path.join(self._tmp_path, self.name + '_TOTAL_STATS')
        f = open(path, 'a')
        f.write(' ')
        # noinspection PyTypeChecker
        f.write(date2str(datetime.datetime.fromtimestamp(start_time), 'S'))
<<<<<<< HEAD
=======
        # Writing database
        JobDataStructure(self.expid).write_start_time(self.name, time.time(), Status.VALUE_TO_KEY[self.status] if self.status in Status.VALUE_TO_KEY.keys() else "UNKNOWN", self.processors,
                                                      self.wallclock, self._queue, self.date, self.member, self.section, self.chunk, self.platform_name, self.id, self.packed)
>>>>>>> 0a6c232b
        return True

    def write_end_time(self, completed):
        """
        Writes ends date and time to TOTAL_STATS file
        :param completed: True if job was completed successfully, False otherwise
        :type completed: bool
        """
        self.platform.get_stat_file(self.name, retries=0)
        end_time = self.check_end_time()
        path = os.path.join(self._tmp_path, self.name + '_TOTAL_STATS')
        f = open(path, 'a')
        f.write(' ')
        if end_time > 0:
            # noinspection PyTypeChecker
            f.write(date2str(datetime.datetime.fromtimestamp(end_time), 'S'))
        else:
            f.write(date2str(datetime.datetime.now(), 'S'))
        f.write(' ')
        if completed:
            f.write('COMPLETED')
        else:
            f.write('FAILED')
<<<<<<< HEAD
=======
        JobDataStructure(self.expid).write_finish_time(self.name, finish_time, final_status, self.processors,
                                                       self.wallclock, self._queue, self.date, self.member, self.section, self.chunk, self.platform_name, self.id, self.platform, self.packed, [job.id for job in self._parents])
>>>>>>> 0a6c232b

    def check_started_after(self, date_limit):
        """
        Checks if the job started after the given date
        :param date_limit: reference date
        :type date_limit: datetime.datetime
        :return: True if job started after the given date, false otherwise
        :rtype: bool
        """
        if any(parse_date(str(date_retrial)) > date_limit for date_retrial in self.check_retrials_start_time()):
            return True
        else:
            return False

    def check_running_after(self, date_limit):
        """
        Checks if the job was running after the given date
        :param date_limit: reference date
        :type date_limit: datetime.datetime
        :return: True if job was running after the given date, false otherwise
        :rtype: bool
        """
        if any(parse_date(str(date_end)) > date_limit for date_end in self.check_retrials_end_time()):
            return True
        else:
            return False

    def is_parent(self, job):
        """
        Check if the given job is a parent
        :param job: job to be checked if is a parent
        :return: True if job is a parent, false otherwise
        :rtype bool
        """
        return job in self.parents

    def is_ancestor(self, job):
        """
        Check if the given job is an ancestor
        :param job: job to be checked if is an ancestor
        :return: True if job is an ancestor, false otherwise
        :rtype bool
        """
        for parent in list(self.parents):
            if parent.is_parent(job):
                return True
            elif parent.is_ancestor(job):
                return True
        return False

    def remove_redundant_parents(self):
        """
        Checks if a parent is also an ancestor, if true, removes the link in both directions.
        Useful to remove redundant dependencies.
        """
        for parent in list(self.parents):
            if self.is_ancestor(parent):
                parent.children.remove(self)
                self.parents.remove(parent)

    def synchronize_logs(self, platform, remote_logs, local_logs):
        platform.move_file(remote_logs[0], local_logs[0], True)  # .out
        platform.move_file(remote_logs[1], local_logs[1], True)  # .err
        self.local_logs = local_logs
        self.remote_logs = copy.deepcopy(local_logs)


class WrapperJob(Job):
    """
    Defines a wrapper from a package.

    Calls Job constructor.

    :param name: Name of the Package \n
    :type name: String \n
    :param job_id: Id of the first Job of the package \n
    :type job_id: Integer \n
    :param status: 'READY' when coming from submit_ready_jobs() \n
    :type status: String \n
    :param priority: 0 when coming from submit_ready_jobs() \n
    :type priority: Integer \n
    :param job_list: List of jobs in the package \n
    :type job_list: List() of Job() objects \n
    :param total_wallclock: Wallclock of the package \n
    :type total_wallclock: String Formatted \n
    :param num_processors: Number of processors for the package \n
    :type num_processors: Integer \n
    :param platform: Platform object defined for the package \n
    :type platform: Platform Object. e.g. EcPlatform() \n
    :param as_config: Autosubmit basic configuration object \n
    :type as_config: AutosubmitConfig object \n
    """

    def __init__(self, name, job_id, status, priority, job_list, total_wallclock, num_processors, platform, as_config, hold):
        super(WrapperJob, self).__init__(name, job_id, status, priority)
        self.job_list = job_list
        # divide jobs in dictionary by state?
        self.wallclock = total_wallclock

        self.num_processors = num_processors
        self.running_jobs_start = OrderedDict()
        self.platform = platform
        self.as_config = as_config
        # save start time, wallclock and processors?!
        self.checked_time = datetime.datetime.now()
        self.hold = hold

    def _queuing_reason_cancel(self, reason):
        try:
            if len(reason.split('(', 1)) > 1:
                reason = reason.split('(', 1)[1].split(')')[0]
                if 'Invalid' in reason or reason in ['AssociationJobLimit', 'AssociationResourceLimit', 'AssociationTimeLimit',
                                                     'BadConstraints', 'QOSMaxCpuMinutesPerJobLimit', 'QOSMaxWallDurationPerJobLimit',
                                                     'QOSMaxNodePerJobLimit', 'DependencyNeverSatisfied', 'QOSMaxMemoryPerJob',
                                                     'QOSMaxMemoryPerNode', 'QOSMaxMemoryMinutesPerJob', 'QOSMaxNodeMinutesPerJob',
                                                     'InactiveLimit', 'JobLaunchFailure', 'NonZeroExitCode', 'PartitionNodeLimit',
                                                     'PartitionTimeLimit', 'SystemFailure', 'TimeLimit', 'QOSUsageThreshold']:
                    return True
            return False
        except:
            return False

    def check_status(self, status):
        prev_status = self.status
        self.status = status
        Log.debug('Checking inner jobs status')
        if self.status in [Status.HELD, Status.QUEUING]:  # If WRAPPER is QUEUED OR HELD
            # This will update the inner jobs to QUEUE or HELD (normal behaviour) or WAITING ( if they fails to be held)
            self._check_inner_jobs_queue(prev_status)
        elif self.status == Status.RUNNING:  # If wrapper is running
            # This will update the status from submitted or hold to running (if safety timer is high enough or queue is fast enough)
            if prev_status in [Status.SUBMITTED]:
                for job in self.job_list:
                    job.status = Status.QUEUING
            self._check_running_jobs()  # Check and update inner_jobs status that are elegible

        # Completed wrapper will always come from check function.
        elif self.status == Status.COMPLETED:
            self.check_inner_jobs_completed(self.job_list)

        # Fail can come from check function or running/completed checkers.
        if self.status in [Status.FAILED, Status.UNKNOWN]:
            self.status = Status.FAILED
            self.cancel_failed_wrapper_job()
            self.update_failed_jobs()

    def check_inner_jobs_completed(self, jobs):
        not_completed_jobs = [
            job for job in jobs if job.status != Status.COMPLETED]
        not_completed_job_names = [job.name for job in not_completed_jobs]
        job_names = ' '.join(not_completed_job_names)
        if job_names:
            completed_files = self.platform.check_completed_files(job_names)
            completed_jobs = []
            for job in not_completed_jobs:
                if completed_files and len(completed_files) > 0:
                    if job.name in completed_files:
                        completed_jobs.append(job)
                        job.new_status = Status.COMPLETED
                        job.update_status(
                            self.as_config.get_copy_remote_logs() == 'true')
            for job in completed_jobs:
                self.running_jobs_start.pop(job, None)
            not_completed_jobs = list(
                set(not_completed_jobs) - set(completed_jobs))

        for job in not_completed_jobs:
            self._check_finished_job(job)

    def _check_inner_jobs_queue(self, prev_status):
        reason = str()
        if self.platform.type == 'slurm':
            self.platform.send_command(
                self.platform.get_queue_status_cmd(self.id))
            reason = self.platform.parse_queue_reason(
                self.platform._ssh_output, self.id)
            if self._queuing_reason_cancel(reason):
                Log.printlog("Job {0} will be cancelled and set to FAILED as it was queuing due to {1}".format(self.name,reason),6009)
                self.cancel_failed_wrapper_job()
                self.update_failed_jobs()
                return
            if reason == '(JobHeldUser)':
                if self.hold is False:
                    # SHOULD BE MORE CLASS (GET_scontrol realease but not sure if this can be implemented on others PLATFORMS
                    self.platform.send_command(
                        "scontrol release " + "{0}".format(self.id))
                    self.status = Status.QUEUING
                    for job in self.job_list:
                        job.hold = self.hold
                        job.status = self.status
                    Log.info("Job {0} is QUEUING {1}", self.name, reason)
                else:
                    self.status = Status.HELD
                    Log.info("Job {0} is HELD", self.name)
            elif reason == '(JobHeldAdmin)':
                Log.debug(
                    "Job {0} Failed to be HELD, canceling... ", self.name)
                self.platform.send_command(
                    self.platform.cancel_cmd + " {0}".format(self.id))
                self.status = Status.WAITING
            else:
                Log.info("Job {0} is QUEUING {1}", self.name, reason)
        if prev_status != self.status:
            for job in self.job_list:
                job.hold = self.hold
                job.status = self.status
                if self.status == Status.WAITING:
                    for job in self.job_list:
                        job.packed = False

    def _check_inner_job_wallclock(self, job):
        start_time = self.running_jobs_start[job]
        if self._is_over_wallclock(start_time, job.wallclock):
            # if self.as_config.get_wrapper_type() in ['vertical', 'horizontal']:
            Log.printlog("Job {0} inside wrapper {1} is running for longer than it's wallclock! Cancelling...".format(job.name,self.name),6009)
            job.new_status = Status.FAILED
            job.update_status(self.as_config.get_copy_remote_logs() == 'true')
            return True
        return False

    def _check_running_jobs(self):
        not_finished_jobs_dict = OrderedDict()
        not_finished_jobs = [job for job in self.job_list if job.status not in [
            Status.COMPLETED, Status.FAILED]]
        for job in not_finished_jobs:
            tmp = [parent for parent in job.parents if parent.status ==
                   Status.COMPLETED or self.status == Status.COMPLETED]
            if job.parents is None or len(tmp) == len(job.parents):
                not_finished_jobs_dict[job.name] = job
        if len(not_finished_jobs_dict.keys()) > 0:  # Only running jobs will enter there
            not_finished_jobs_names = ' '.join(not_finished_jobs_dict.keys())
            remote_log_dir = self.platform.get_remote_log_dir()
            # PREPARE SCRIPT TO SEND
            command = textwrap.dedent("""
cd {1}
for job in {0}
do
    if [ -f "${{job}}_STAT" ]
    then
            echo ${{job}} $(head ${{job}}_STAT) 
    else
            echo ${{job}} 
    fi
done
""").format(str(not_finished_jobs_names), str(remote_log_dir), '\n'.ljust(13))

            log_dir = os.path.join(
                self._tmp_path, 'LOG_{0}'.format(self.expid))
            multiple_checker_inner_jobs = os.path.join(
                log_dir, "inner_jobs_checker.sh")
            open(multiple_checker_inner_jobs, 'w+').write(command)
            os.chmod(multiple_checker_inner_jobs, 0o770)
            self._platform.send_file(multiple_checker_inner_jobs, False)
            command = os.path.join(
                self._platform.get_files_path(), "inner_jobs_checker.sh")
            #
            wait = 2
            retries = 5
            over_wallclock = False
            content = ''
            while content == '' and retries > 0:
                self._platform.send_command(command, False)
                content = self.platform._ssh_output.split('\n')
                # content.reverse()
                for line in content[:-1]:
                    out = line.split()
                    if out:
                        jobname = out[0]
                        job = not_finished_jobs_dict[jobname]
                        if len(out) > 1:
                            if job not in self.running_jobs_start:
                                start_time = self._check_time(out, 1)
                                Log.status("Job {0} started at {1}".format(jobname, str(parse_date(start_time))))

                                self.running_jobs_start[job] = start_time
                                job.new_status = Status.RUNNING
                                job.update_status(
                                    self.as_config.get_copy_remote_logs() == 'true')

                            if len(out) == 2:
                                Log.info("Job {0} is RUNNING".format(jobname))
                                over_wallclock = self._check_inner_job_wallclock(
                                    job)
                                if over_wallclock:
                                    Log.printlog(
                                        "Job {0} is FAILED".format(jobname),6009)

                            elif len(out) == 3:
                                end_time = self._check_time(out, 2)
                                self._check_finished_job(job)
                                Log.info("Job {0} finished at {1}".format(
                                    jobname, str(parse_date(end_time))))
                if content == '':
                    sleep(wait)
                    retries = retries - 1

            if retries == 0 or over_wallclock:
                self.status = Status.FAILED

    def _check_finished_job(self, job):
        wait = 2
        retries = 5
        output = ''
        while output == '' and retries > 0:
            output = self.platform.check_completed_files(job.name)
            if output is None or output == '':
                sleep(wait)
                retries = retries - 1
        if output is not None and output != '' and 'COMPLETED' in output:
            job.new_status = Status.COMPLETED
            job.update_status(self.as_config.get_copy_remote_logs() == 'true')
        else:
            Log.info(
                "No completed filed found, setting {0} to FAILED...".format(job.name))
            job.new_status = Status.FAILED
            job.update_status(self.as_config.get_copy_remote_logs() == 'true')
        self.running_jobs_start.pop(job, None)

    def update_failed_jobs(self):
        not_finished_jobs = [job for job in self.job_list if job.status not in [
            Status.FAILED, Status.COMPLETED]]
        for job in not_finished_jobs:
            self._check_finished_job(job)

    def cancel_failed_wrapper_job(self):
        Log.printlog("Cancelling job with id {0}".format(self.id),6009)
        self.platform.send_command(
            self.platform.cancel_cmd + " " + str(self.id))

    def _update_completed_jobs(self):
        for job in self.job_list:
            if job.status == Status.RUNNING:
                self.running_jobs_start.pop(job, None)
                Log.debug('Setting job {0} to COMPLETED'.format(job.name))
                job.new_status = Status.COMPLETED
                job.update_status(
                    self.as_config.get_copy_remote_logs() == 'true')

    def _is_over_wallclock(self, start_time, wallclock):
        elapsed = datetime.datetime.now() - parse_date(start_time)
        wallclock = datetime.datetime.strptime(wallclock, '%H:%M')
        total = 0.0
        if wallclock.hour > 0:
            total = wallclock.hour
        if wallclock.minute > 0:
            total += wallclock.minute/60.0
        if wallclock.second > 0:
            total += wallclock.second/60.0/60.0
        total = total * 1.15
        hour = int(total)
        minute = int((total - int(total)) * 60.0)
        second = int(((total - int(total)) * 60 - int((total - int(total)) * 60.0)) * 60.0)
        wallclock_delta = datetime.timedelta(hours=hour, minutes=minute,
                                             seconds=second)
        if elapsed > wallclock_delta:
            return True
        return False

    def _parse_timestamp(self, timestamp):
        value = datetime.datetime.fromtimestamp(timestamp)
        time = value.strftime('%Y-%m-%d %H:%M:%S')
        return time

    def _check_time(self, output, index):
        time = int(output[index])
        time = self._parse_timestamp(time)
        return time


<|MERGE_RESOLUTION|>--- conflicted
+++ resolved
@@ -37,6 +37,7 @@
 from autosubmit.job.job_common import StatisticsSnippetBash, StatisticsSnippetPython
 from autosubmit.job.job_common import StatisticsSnippetR, StatisticsSnippetEmpty
 from autosubmit.config.basicConfig import BasicConfig
+from autosubmit.database.db_jobdata import JobDataStructure
 from bscearth.utils.date import date2str, parse_date, previous_day, chunk_end_date, chunk_start_date, Log, subs_dates
 from time import sleep
 from threading import Thread
@@ -952,13 +953,7 @@
             # Check which variables in the proj.conf are not being used in the templates
             if show_logs:
                 if not set(variables).issuperset(set(parameters)):
-<<<<<<< HEAD
                     Log.printlog("The following set of variables are not being used in the templates: {0}".format(str(set(parameters)-set(variables))),3000)
-=======
-                    Log.warning("The following set of variables are not being used in the templates: {0}",
-                                str(set(parameters) - set(variables)))
-
->>>>>>> 0a6c232b
         return out
 
     def write_submit_time(self):
@@ -972,12 +967,9 @@
         else:
             f = open(path, 'w')
         f.write(date2str(datetime.datetime.now(), 'S'))
-<<<<<<< HEAD
-=======
         # Writing database
         JobDataStructure(self.expid).write_submit_time(self.name, time.time(), Status.VALUE_TO_KEY[self.status] if self.status in Status.VALUE_TO_KEY.keys() else "UNKNOWN", self.processors,
                                                        self.wallclock, self._queue, self.date, self.member, self.section, self.chunk, self.platform_name, self.id, self.packed)
->>>>>>> 0a6c232b
 
     def write_start_time(self):
         """
@@ -996,12 +988,9 @@
         f.write(' ')
         # noinspection PyTypeChecker
         f.write(date2str(datetime.datetime.fromtimestamp(start_time), 'S'))
-<<<<<<< HEAD
-=======
         # Writing database
         JobDataStructure(self.expid).write_start_time(self.name, time.time(), Status.VALUE_TO_KEY[self.status] if self.status in Status.VALUE_TO_KEY.keys() else "UNKNOWN", self.processors,
                                                       self.wallclock, self._queue, self.date, self.member, self.section, self.chunk, self.platform_name, self.id, self.packed)
->>>>>>> 0a6c232b
         return True
 
     def write_end_time(self, completed):
@@ -1025,11 +1014,8 @@
             f.write('COMPLETED')
         else:
             f.write('FAILED')
-<<<<<<< HEAD
-=======
         JobDataStructure(self.expid).write_finish_time(self.name, finish_time, final_status, self.processors,
                                                        self.wallclock, self._queue, self.date, self.member, self.section, self.chunk, self.platform_name, self.id, self.platform, self.packed, [job.id for job in self._parents])
->>>>>>> 0a6c232b
 
     def check_started_after(self, date_limit):
         """
