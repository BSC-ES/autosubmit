--- conflicted
+++ resolved
@@ -40,27 +40,6 @@
 
 
 def get_members(out):
-<<<<<<< HEAD
-        count = 0
-        data = []
-        for element in out:
-            if (count%2 == 0):
-                ms = {'m': out[count], 'cs': get_chunks(out[count+1])}
-                data.append(ms)
-                count = count + 1
-            else:
-                count = count + 1
-
-        return data
-
-def get_chunks(out):
-    count = 0
-    data = []
-    for element in out:
-        if (element.find("-") != -1):
-            numbers = element.split("-")
-            for count in range(int(numbers[0]), int(numbers[1])+1):
-=======
     count = 0
     data = []
     # noinspection PyUnusedLocal
@@ -81,33 +60,16 @@
         if element.find("-") != -1:
             numbers = element.split("-")
             for count in range(int(numbers[0]), int(numbers[1]) + 1):
->>>>>>> 6fd1a626
                 data.append(str(count))
         else:
             data.append(element)
 
     return data
-<<<<<<< HEAD
-=======
 
->>>>>>> 6fd1a626
 
 def create_json(text):
     count = 0
     data = []
-<<<<<<< HEAD
-    #text = "[ 19601101 [ fc0 [1 2 3 4] fc1 [1] ] 16651101 [ fc0 [1-30 31 32] ] ]"
-    
-    out = nestedExpr('[',']').parseString(text).asList()
-
-    for element in out[0]:
-        if (count%2 == 0):
-            sd = {'sd': out[0][count], 'ms': get_members(out[0][count+1])}
-            data.append(sd)
-            count = count + 1
-        else:
-            count = count + 1
-=======
     # text = "[ 19601101 [ fc0 [1 2 3 4] fc1 [1] ] 16651101 [ fc0 [1-30 31 32] ] ]"
 
     out = nestedExpr('[', ']').parseString(text).asList()
@@ -120,39 +82,27 @@
             count += 1
         else:
             count += 1
->>>>>>> 6fd1a626
 
     sds = {'sds': data}
     result = json.dumps(sds)
     return result
-<<<<<<< HEAD
-=======
 
->>>>>>> 6fd1a626
 
 ####################
 # Main Program
 ####################
 def main():
     autosubmit_version = require("autosubmit")[0].version
-<<<<<<< HEAD
-    
-    parser = argparse.ArgumentParser(description='Create pickle given an experiment identifier')
-    parser.add_argument('-v', '--version', action='version', version=autosubmit_version)
-    parser.add_argument('-e', '--expid', required=True, nargs = 1)
-=======
 
     parser = argparse.ArgumentParser(description='Create pickle given an experiment identifier')
     parser.add_argument('-v', '--version', action='version', version=autosubmit_version)
     parser.add_argument('-e', '--expid', required=True, nargs=1)
->>>>>>> 6fd1a626
     args = parser.parse_args()
     if args.expid is None:
         parser.error("Missing expid.")
 
     as_conf = AutosubmitConfig(args.expid[0])
     as_conf.check_conf()
-<<<<<<< HEAD
     
     expid = as_conf.get_expid()
     project_type = as_conf.get_project_type()
@@ -207,66 +157,17 @@
     if (project_type != "none"):
         # Check project configuration
         as_conf.check_proj()
-=======
-
-    expid = as_conf.get_expid()
-    git_project = as_conf.get_git_project()
-
-    if git_project == "true":
-        git_project_origin = as_conf.get_git_project_origin()
-        git_project_branch = as_conf.get_git_project_branch()
-        git_project_path = LOCAL_ROOT_DIR + "/" + args.expid[0] + "/" + LOCAL_GIT_DIR
-        if os.path.exists(git_project_path):
-            print "The git folder exists. SKIPPING..."
-            print "Using git folder: %s" % git_project_path
-        else:
-            os.mkdir(git_project_path)
-            print "The git folder %s has been created." % git_project_path
-            print "Cloning %s into %s" % (git_project_branch + " " + git_project_origin, git_project_path)
-            (status, output) = getstatusoutput(
-                "cd " + git_project_path + "; git clone -b " + git_project_branch + " " + git_project_origin)
-            print "%s" % output
-            git_project_name = output[output.find("'") + 1:output.find("...") - 1]
-            (status, output) = getstatusoutput(
-                "cd " + git_project_path + "/" + git_project_name + "; git submodule update --remote --init")
-            print "%s" % output
-            (status, output) = getstatusoutput(
-                "cd " + git_project_path + "/" + git_project_name + "; git submodule foreach "
-                                                                    "-q 'branch=\"$(git config i"
-                                                                    "-f $toplevel/.gitmodules "
-                                                                    "submodule.$name.branch)\"; "
-                                                                    "git checkout $branch'")
-            print "%s" % output
-        # Check git configuration
-        as_conf.check_git()
->>>>>>> 6fd1a626
 
     # Load parameters
     print "Loading parameters..."
     parameters = as_conf.load_parameters()
-<<<<<<< HEAD
-            
-=======
 
->>>>>>> 6fd1a626
     date_list = as_conf.get_date_list()
     starting_chunk = as_conf.get_starting_chunk()
     num_chunks = as_conf.get_num_chunks()
     member_list = as_conf.get_member_list()
     rerun = as_conf.get_rerun()
 
-<<<<<<< HEAD
-    if (rerun == "false"):
-        job_list = JobList(expid)
-        job_list.create(date_list, member_list, starting_chunk, num_chunks, parameters)
-    elif (rerun == "true"):
-        job_list = RerunJobList(expid)
-        chunk_list = create_json(exp_parser.get('experiment','CHUNKLIST'))
-        job_list.create(chunk_list, starting_chunk, num_chunks, parameters)
-
-    platform = as_conf.get_platform()
-    if (platform == 'hector' or platform == 'archer'):
-=======
     if rerun == "false":
         job_list = JobList(expid)
         job_list.create(date_list, member_list, starting_chunk, num_chunks, parameters)
@@ -277,20 +178,14 @@
 
     platform = as_conf.get_platform()
     if platform == 'hector' or platform == 'archer':
->>>>>>> 6fd1a626
         job_list.update_shortened_names()
 
     job_list.save()
 
     monitor_exp = Monitor()
-<<<<<<< HEAD
-    monitor_exp.GenerateOutput(expid, job_list.get_job_list(), 'pdf')
-    print "Remember to MODIFY the config files!"
-=======
     monitor_exp.generate_output(expid, job_list.get_job_list(), 'pdf')
     print "Remember to MODIFY the config files!"
 
->>>>>>> 6fd1a626
 
 if __name__ == "__main__":
     main()