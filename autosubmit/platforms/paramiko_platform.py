from time import sleep

import os
import paramiko
import datetime
import time
import select
import random
from bscearth.utils.log import Log
from autosubmit.job.job_common import Status
from autosubmit.job.job_common import Type
from autosubmit.platforms.platform import Platform
from bscearth.utils.date import date2str


class ParamikoPlatform(Platform):
    """
    Class to manage the connections to the different platforms with the Paramiko library.
    """

    def __init__(self, expid, name, config):
        """

        :param config:
        :param expid:
        :param name:
        """
        Platform.__init__(self, expid, name, config)

        self._default_queue = None
        self.job_status = None
        self._ssh = None
        self._ssh_config = None
        self._ssh_output = None
        self._user_config_file = None
        self._host_config = None
        self._host_config_id = None
        self.submit_cmd = ""
        self._ftpChannel = None

    @property
    def header(self):
        """
        Header to add to jobs for scheduler configuration

        :return: header
        :rtype: object
        """
        return self._header

    @property
    def wrapper(self):
        """
        Handler to manage wrappers

        :return: wrapper-handler
        :rtype: object
        """
        return self._wrapper

    def restore_connection(self):
        connected = True
        if self._ssh is None:
            if not self.connect():
                retries = 2
                retry = 0
                connected = False
                while connected == False and retry < retries:
                    if self.connect(True):
                        connected = True
                    retry += 1
            if not connected:
                Log.error('Can not create ssh or sftp connection to {0}: Connection could not be established to platform {1}\n Please, check your expid platform.conf to see if there are mistakes in the configuration\n Also Ensure that the login node listed on HOST parameter is available(try to connect via ssh on a terminal)\n Also you can put more than one host using a comma as separator', self.host, self.name)
                Log.critical(
                    'Experiment cant no continue without unexpected behaviour, Stopping Autosubmit')
                exit(0)
        return connected

    def connect(self, reconnect=False):
        """
        Creates ssh connection to host

        :return: True if connection is created, False otherwise
        :rtype: bool
        """
        try:
            self._ssh = paramiko.SSHClient()
            self._ssh.set_missing_host_key_policy(paramiko.AutoAddPolicy())
            self._ssh_config = paramiko.SSHConfig()

            self._user_config_file = os.path.expanduser("~/.ssh/config")
            if os.path.exists(self._user_config_file):
                with open(self._user_config_file) as f:
                    # noinspection PyTypeChecker
                    self._ssh_config.parse(f)
            self._host_config = self._ssh_config.lookup(self.host)
            if "," in self._host_config['hostname']:
                if reconnect:
                    self._host_config['hostname'] = random.choice(
                        self._host_config['hostname'].split(',')[1:])
                else:
                    self._host_config['hostname'] = self._host_config['hostname'].split(',')[
                        0]
            if 'identityfile' in self._host_config:
                self._host_config_id = self._host_config['identityfile']

            if 'proxycommand' in self._host_config:
                self._proxy = paramiko.ProxyCommand(
                    self._host_config['proxycommand'])
                self._ssh.connect(self._host_config['hostname'], 22, username=self.user,
                                  key_filename=self._host_config_id, sock=self._proxy)
            else:
                self._ssh.connect(self._host_config['hostname'], 22, username=self.user,
                                  key_filename=self._host_config_id)
            self.transport = paramiko.Transport(
                (self._host_config['hostname'], 22))
            self.transport.connect(username=self.user)
            self._ftpChannel = self._ssh.open_sftp()
            return True
        except:
            return False

    def check_completed_files(self, sections=None):
        if self.host == 'localhost':
            return None

        command = "find %s " % self.remote_log_dir
        if sections:
            for i, section in enumerate(sections.split()):
                command += " -name *%s_COMPLETED" % section
                if i < len(sections.split())-1:
                    command += " -o "
        else:
            command += " -name *_COMPLETED"

        if self.send_command(command, True):
            return self._ssh_output
        else:
            return None

    def remove_multiple_files(self, filenames):
        #command = "rm"

        log_dir = os.path.join(self.tmp_path, 'LOG_{0}'.format(self.expid))
<<<<<<< HEAD
        multiple_delete_previous_run = os.path.join(
            log_dir, "multiple_delete_previous_run.sh")
        if os.path.exists(multiple_delete_previous_run):
            open(multiple_delete_previous_run, 'w+').write("rm -f "+filenames)
=======
        multiple_delete_previous_run = os.path.join(log_dir,"multiple_delete_previous_run.sh")
        if os.path.exists(log_dir):
            open(multiple_delete_previous_run, 'w+').write("rm -f"+filenames)
>>>>>>> 20ac837b
            os.chmod(multiple_delete_previous_run, 0o770)
            self.send_file(multiple_delete_previous_run, False)
            command = os.path.join(self.get_files_path(),
                                   "multiple_delete_previous_run.sh")

            if self.send_command(command, ignore_log=True):
                return self._ssh_output
            else:
                return ""
        return ""

    def send_file(self, filename, check=True):
        """
        Sends a local file to the platform
        :param filename: name of the file to send
        :type filename: str
        """

        if not self.restore_connection():
            return False
        if check:
            self.check_remote_log_dir()
            self.delete_file(filename)

        try:
            local_path = os.path.join(os.path.join(self.tmp_path, filename))
            remote_path = os.path.join(
                self.get_files_path(), os.path.basename(filename))
            self._ftpChannel.put(local_path, remote_path)
            self._ftpChannel.chmod(remote_path, os.stat(local_path).st_mode)

            return True
        except BaseException as e:
            Log.error('Can not send file {0} to {1}', os.path.join(self.tmp_path, filename),
                      os.path.join(self.get_files_path(), filename))
            raise
        except BaseException as e:
            Log.error('Unknown Error')
            raise
        except:
            Log.error('Unknown Error')
            raise

    # Gets .err and .out
    def get_file(self, filename, must_exist=True, relative_path=''):
        """
        Copies a file from the current platform to experiment's tmp folder

        :param filename: file name
        :type filename: str
        :param must_exist: If True, raises an exception if file can not be copied
        :type must_exist: bool
        :param relative_path: path inside the tmp folder
        :type relative_path: str
        :return: True if file is copied successfully, false otherwise
        :rtype: bool
        """

        local_path = os.path.join(self.tmp_path, relative_path)
        if not os.path.exists(local_path):
            os.makedirs(local_path)

        file_path = os.path.join(local_path, filename)
        if os.path.exists(file_path):
            os.remove(file_path)
        if not self.restore_connection():
            return False
        remote_path = os.path.join(self.get_files_path(), filename)
        try:
            self._ftpChannel.get(remote_path, file_path)
            return True
        except Exception as e:
            if str(e) in "Garbage":
                Log.critical("Critical Error,seems that the user is invalid")
                raise
            if must_exist:
                raise Exception('File {0} does not exists'.format(filename))
            else:
                return False

    def delete_file(self, filename):
        """
        Deletes a file from this platform

        :param filename: file name
        :type filename: str
        :return: True if successful or file does no exists
        :rtype: bool
        """
        if not self.restore_connection():
            return False

        try:
            #ftp = self._ssh.open_sftp()

            self._ftpChannel.remove(os.path.join(
                self.get_files_path(), filename))
            # ftp.close()
            return True
        except IOError:
            return False
        except BaseException as e:
            if e.lower().contains("garbage"):
                Log.error(
                    "Wrong User or invalid .ssh/config. Or invalid user in platform.conf or public key not set ")
                raise
            Log.debug('Could not remove file {0}'.format(
                os.path.join(self.get_files_path(), filename)))
            return False

    def move_file(self, src, dest, must_exist=False):
        """
        Moves a file on the platform (includes .err and .out)
        :param src: source name
        :type src: str
        :param dest: destination name
        :param must_exist: ignore if file exist or not
        :type dest: str
        """
        if not self.restore_connection():
            return False
        try:
            path_root = self.get_files_path()
            self._ftpChannel.rename(os.path.join(path_root, src),
                                    os.path.join(path_root, dest))
            return True
        except:
            if must_exist:
                raise Exception('File {0} does not exists'.format(
                    os.path.join(self.get_files_path(), src)))
            else:
                return False

    def submit_job(self, job, script_name, hold=False):
        """
        Submit a job from a given job object.

        :param job: job object
        :type job: autosubmit.job.job.Job
        :param script_name: job script's name
        :rtype scriptname: str
        :param hold: send job hold
        :type hold: boolean
        :return: job id for the submitted job
        :rtype: int
        """
        if self.type == 'slurm':
            self.get_submit_cmd(script_name, job, hold=hold)
            return None
        else:
            if self.send_command(self.get_submit_cmd(script_name, job)):
                job_id = self.get_submitted_job_id(self.get_ssh_output())
                Log.debug("Job ID: {0}", job_id)
                return int(job_id)
            else:
                return None

    def check_job_energy(self, job_id):
        """
        Checks job energy and return values. Defined in child classes.

        Args:
            job_id (int): Id of Job

        Returns:
            4-tuple (int, int, int, int): submit time, start time, finish time, energy
        """
        check_energy_cmd = self.get_job_energy_cmd(job_id)
        self.send_command(check_energy_cmd)
        return self.parse_job_finish_data(
                self.get_ssh_output(), job_id)

    def submit_Script(self, hold=False):
        """
        Sends a SubmitfileScript, exec in platform and retrieve the Jobs_ID.

        :param job: job object
        :type job: autosubmit.job.job.Job
        :return: job id for  submitted jobs
        :rtype: list(int)
        """
        raise NotImplementedError

    def check_job(self, job, default_status=Status.COMPLETED, retries=5):
        """
        Checks job running status

        :param retries: retries
        :param job: job
        :type job: class(job)
        :param default_status: status to assign if it can be retrieved from the platform
        :type default_status: autosubmit.job.job_common.Status
        :return: current job status
        :rtype: autosubmit.job.job_common.Status
        """
        job_id = job.id
        job_status = Status.UNKNOWN
        if type(job_id) is not int and type(job_id) is not str:
            Log.error(
                'check_job() The job id ({0}) is not an integer neither a string.', job_id)
            job.new_status = job_status
        sleep_time = 5
        while not (self.send_command(self.get_checkjob_cmd(job_id)) and retries >= 0) or (self.get_ssh_output() == "" and retries >= 0):
            retries -= 1
            Log.debug(
                'Retrying check job command: {0}', self.get_checkjob_cmd(job_id))
            Log.debug('retries left {0}', retries)
            Log.debug('Will be retrying in {0} seconds', sleep_time)
            sleep(sleep_time)
            sleep_time = sleep_time+5
        if retries >= 0:
            Log.debug(
                'Successful check job command: {0}', self.get_checkjob_cmd(job_id))
            job_status = self.parse_job_output(
                self.get_ssh_output()).strip("\n")
            # URi: define status list in HPC Queue Class
            if job_status in self.job_status['COMPLETED'] or retries == 0:
                job_status = Status.COMPLETED
            elif job_status in self.job_status['RUNNING']:
                job_status = Status.RUNNING
            elif job_status in self.job_status['QUEUING'] and job.hold is False:
                job_status = Status.QUEUING
            elif job_status in self.job_status['QUEUING'] and job.hold is True:
                job_status = Status.HELD
            elif job_status in self.job_status['FAILED']:
                job_status = Status.FAILED
            else:
                job_status = Status.UNKNOWN
        else:
            Log.error(
                " check_job(), job is not on the queue system. Output was: {0}", self.get_checkjob_cmd(job_id))
            job_status = Status.UNKNOWN
            Log.error(
                'check_job() The job id ({0}) status is {1}.', job_id, job_status)
        job.new_status = job_status

    def _check_jobid_in_queue(self, ssh_output, job_list_cmd):
        for job in job_list_cmd[:-1].split(','):
            if job not in ssh_output:
                return False
        return True

    def check_Alljobs(self, job_list, job_list_cmd, remote_logs, retries=5):
        """
        Checks jobs running status

        :param retries: retries
        :param job_id: job id
        :type job_id: str
        :param remote_logs: retrieve logs from remote if queue fails
        :type default_status: bool
        :return: current job status
        :rtype: autosubmit.job.job_common.Status
        """

        cmd = self.get_checkAlljobs_cmd(job_list_cmd)
        sleep_time = 5
        while not (self.send_command(cmd) and retries >= 0) or (not self._check_jobid_in_queue(self.get_ssh_output(), job_list_cmd) and retries >= 0):
            retries -= 1
            Log.debug('Retrying check job command: {0}', cmd)
            Log.debug('retries left {0}', retries)
            Log.debug('Will be retrying in {0} seconds', sleep_time)

            sleep(sleep_time)
            sleep_time = sleep_time+5
        job_list_status = self.get_ssh_output()
        Log.debug(
            'Successful check job command: {0}, \n output: {1}', cmd, self._ssh_output)
        if retries >= 0:
            in_queue_jobs = []
            list_queue_jobid = ""
            for job in job_list:
                job_id = job.id
                job_status = self.parse_Alljobs_output(job_list_status, job_id)
                # URi: define status list in HPC Queue Class
                if job_status in self.job_status['COMPLETED']:
                    job_status = Status.COMPLETED
                elif job_status in self.job_status['RUNNING']:
                    job_status = Status.RUNNING
                elif job_status in self.job_status['QUEUING']:
                    if job.hold:
                        job_status = Status.HELD  # release?
                    else:
                        job_status = Status.QUEUING
                    list_queue_jobid += str(job.id) + ','
                    in_queue_jobs.append(job)
                elif job_status in self.job_status['FAILED']:
                    job_status = Status.FAILED
                elif retries == 0:
                    job_status = Status.COMPLETED
                    job.update_status(remote_logs)

                else:
                    job_status = Status.UNKNOWN
                    Log.error(
                        'check_job() The job id ({0}) status is {1}.', job_id, job_status)
                job.new_status = job_status
            reason = str()
            if self.type == 'slurm' and len(in_queue_jobs) > 0:
                cmd = self.get_queue_status_cmd(list_queue_jobid)
                self.send_command(cmd)
                queue_status = self._ssh_output
                for job in in_queue_jobs:
                    reason = self.parse_queue_reason(queue_status, job.id)
                    if job.queuing_reason_cancel(reason):
                        Log.error(
                            "Job {0} will be cancelled and set to FAILED as it was queuing due to {1}", job.name, reason)
                        self.send_command(
                            self.platform.cancel_cmd + " {0}".format(job.id))
                        job.new_status = Status.FAILED
                        job.update_status(remote_logs)
                        return
                    elif reason == '(JobHeldUser)':
                        job.new_status = Status.HELD
                        if not job.hold:
                            # SHOULD BE MORE CLASS (GET_scontrol realease but not sure if this can be implemented on others PLATFORMS
                            self.send_command(
                                "scontrol release "+"{0}".format(job.id))
                            Log.info(
                                "Job {0} is being released (id:{1}) ", job.name, job.id)
                        else:
                            Log.info("Job {0} is HELD", job.name)
                    elif reason == '(JobHeldAdmin)':
                        Log.info(
                            "Job {0} Failed to be HELD, canceling... ", job.name)
                        job.new_status = Status.WAITING
                        job.platform.send_command(
                            job.platform.cancel_cmd + " {0}".format(job.id))

        else:
            for job in job_list:
                job_status = Status.UNKNOWN
                Log.warning(
                    'check_job() The job id ({0}) from platform {1} has an status of {2}.', job.id, self.name, job_status)
                job.new_status = job_status

    def get_job_energy_cmd(self, job_id):
        """
        Returns command to check job energy on remote platforms

        :param job_id: id of job to check
        :type job_id: int
        :return: command to check job status
        :rtype: str
        """
        raise NotImplementedError

    def get_checkjob_cmd(self, job_id):
        """
        Returns command to check job status on remote platforms

        :param job_id: id of job to check
        :param job_id: int
        :return: command to check job status
        :rtype: str
        """
        raise NotImplementedError

    def get_checkAlljobs_cmd(self, jobs_id):
        """
        Returns command to check jobs status on remote platforms

        :param jobs_id: id of jobs to check
        :param job_id: str
        :return: command to check job status
        :rtype: str
        """
        raise NotImplementedError

    def send_command(self, command, ignore_log=False):
        """
        Sends given command to HPC

        :param command: command to send
        :type command: str
        :return: True if executed, False if failed
        :rtype: bool
        """

        if not self.restore_connection():
            return False
        if "-rP" in command or "find" in command or "convertLink" in command:
            # Max Wait 1hour if the command is a copy or simbolic links ( migrate can trigger long times)
            timeout = 60*60
        elif "rm" in command:
            timeout = 60/2
        else:
            timeout = 60*2
        try:
            stdin, stdout, stderr = self._ssh.exec_command(command)
            channel = stdout.channel
            channel.settimeout(timeout)
            stdin.close()
            channel.shutdown_write()
            stdout_chunks = []
            stdout_chunks.append(stdout.channel.recv(
                len(stdout.channel.in_buffer)))
            stderr_readlines = []

            while not channel.closed or channel.recv_ready() or channel.recv_stderr_ready():
                # stop if channel was closed prematurely, and there is no data in the buffers.
                got_chunk = False
                readq, _, _ = select.select([stdout.channel], [], [], 2)
                for c in readq:
                    if c.recv_ready():
                        stdout_chunks.append(
                            stdout.channel.recv(len(c.in_buffer)))
                        #stdout_chunks.append(" ")
                        got_chunk = True
                    if c.recv_stderr_ready():
                        # make sure to read stderr to prevent stall
                        stderr_readlines.append(
                            stderr.channel.recv_stderr(len(c.in_stderr_buffer)))
                        #stdout_chunks.append(" ")
                        got_chunk = True
                if not got_chunk and stdout.channel.exit_status_ready() and not stderr.channel.recv_stderr_ready() and not stdout.channel.recv_ready():
                    # indicate that we're not going to read from this channel anymore
                    stdout.channel.shutdown_read()
                    # close the channel
                    stdout.channel.close()
                    break
            # close all the pseudofiles
            stdout.close()
            stderr.close()
            self._ssh_output = ""
            for s in stdout_chunks:
                if s != '':
                    self._ssh_output += s
            for errorLine in stderr_readlines:
                if errorLine.find("submission failed") != -1 or errorLine.find("git clone") != -1:
                    Log.critical('Command {0} in {1} warning: {2}', command, self.host, '\n'.join(
                        stderr_readlines))
                    return False
            if not ignore_log:
                if len(stderr_readlines) > 0:
                    Log.warning('Command {0} in {1} warning: {2}', command, self.host, '\n'.join(
                        stderr_readlines))
                else:
                    Log.debug('Command {0} in {1} successful with out message: {2}',
                              command, self.host, self._ssh_output)
            return True
        except BaseException as e:
            Log.error(
                'Can not send command {0} to {1}: {2}', command, self.host, e.message)
            return False

    def parse_job_output(self, output):
        """
        Parses check job command output so it can be interpreted by autosubmit

        :param output: output to parse
        :type output: str
        :return: job status
        :rtype: str
        """
        raise NotImplementedError

    def parse_job_finish_data(self, output, job_id):
        """
        Parses check job command output so it can be interpreted by autosubmit

        :param output: output to parse
        :type output: str
        :param job_id: Id of Job
        :type job_id: Integer
        :return: job status
        :rtype: str
        """
        raise NotImplementedError

    def parse_Alljobs_output(self, output, job_id):
        """
        Parses check jobs command output so it can be interpreted by autosubmit
        :param output: output to parse
        :param job_id: select the job to parse
        :type output: str
        :return: job status
        :rtype: str
        """
        raise NotImplementedError

    def open_submit_script(self):
        pass

    def get_submit_script(self):
        pass

    def get_submit_cmd(self, job_script, job_type, hold=False):
        """
        Get command to add job to scheduler

        :param job_type:
        :param job_script: path to job script
        :param job_script: str
        :param hold: submit a job in a held status
        :param hold: boolean
        :return: command to submit job to platforms
        :rtype: str
        """
        raise NotImplementedError

    def get_mkdir_cmd(self):
        """
        Gets command to create directories on HPC

        :return: command to create directories on HPC
        :rtype: str
        """
        raise NotImplementedError

    def parse_queue_reason(self, output):
        raise NotImplementedError

    def get_ssh_output(self):
        """
        Gets output from last command executed

        :return: output from last command
        :rtype: str
        """
        Log.debug('Output {0}', self._ssh_output)
        return self._ssh_output

    def get_call(self, job_script, job):
        """
        Gets execution command for given job

        :param job: job
        :type job: Job
        :param job_script: script to run
        :type job_script: str
        :return: command to execute script
        :rtype: str
        """
        executable = ''
        if job.type == Type.BASH:
            executable = 'bash'
        elif job.type == Type.PYTHON:
            executable = 'python'
        elif job.type == Type.R:
            executable = 'Rscript'
        return 'nohup ' + executable + ' {0} > {1} 2> {2} & echo $!'.format(
            os.path.join(self.remote_log_dir, job_script),
            os.path.join(self.remote_log_dir, job.remote_logs[0]),
            os.path.join(self.remote_log_dir, job.remote_logs[1])
        )

    @staticmethod
    def get_pscall(job_id):
        """
        Gets command to check if a job is running given process identifier

        :param job_id: process indentifier
        :type job_id: int
        :return: command to check job status script
        :rtype: str
        """
        return 'nohup kill -0 {0} > /dev/null 2>&1; echo $?'.format(job_id)

    def get_submitted_job_id(self, output):
        """
        Parses submit command output to extract job id
        :param output: output to parse
        :type output: str
        :return: job id
        :rtype: str
        """
        raise NotImplementedError

    def get_header(self, job):
        """
        Gets header to be used by the job

        :param job: job
        :type job: Job
        :return: header to use
        :rtype: str
        """
        if str(job.processors) == '1':
            header = self.header.SERIAL
        else:
            header = self.header.PARALLEL

        str_datetime = date2str(datetime.datetime.now(), 'S')
        out_filename = "{0}.{1}.out".format(job.name, str_datetime)
        err_filename = "{0}.{1}.err".format(job.name, str_datetime)
        job.local_logs = (out_filename, err_filename)
        header = header.replace('%OUT_LOG_DIRECTIVE%', out_filename)
        header = header.replace('%ERR_LOG_DIRECTIVE%', err_filename)

        if hasattr(self.header, 'get_queue_directive'):
            header = header.replace(
                '%QUEUE_DIRECTIVE%', self.header.get_queue_directive(job))
        if hasattr(self.header, 'get_tasks_per_node'):
            header = header.replace(
                '%TASKS_PER_NODE_DIRECTIVE%', self.header.get_tasks_per_node(job))
        if hasattr(self.header, 'get_threads_per_task'):
            header = header.replace(
                '%THREADS%', self.header.get_threads_per_task(job))
        if hasattr(self.header, 'get_scratch_free_space'):
            header = header.replace(
                '%SCRATCH_FREE_SPACE_DIRECTIVE%', self.header.get_scratch_free_space(job))
        if hasattr(self.header, 'get_custom_directives'):
            header = header.replace(
                '%CUSTOM_DIRECTIVES%', self.header.get_custom_directives(job))
        if hasattr(self.header, 'get_exclusivity'):
            header = header.replace(
                '%EXCLUSIVITY_DIRECTIVE%', self.header.get_exclusivity(job))
        if hasattr(self.header, 'get_account_directive'):
            header = header.replace(
                '%ACCOUNT_DIRECTIVE%', self.header.get_account_directive(job))
        if hasattr(self.header, 'get_memory_directive'):
            header = header.replace(
                '%MEMORY_DIRECTIVE%', self.header.get_memory_directive(job))
        if hasattr(self.header, 'get_memory_per_task_directive'):
            header = header.replace(
                '%MEMORY_PER_TASK_DIRECTIVE%', self.header.get_memory_per_task_directive(job))
        if hasattr(self.header, 'get_hyperthreading_directive'):
            header = header.replace(
                '%HYPERTHREADING_DIRECTIVE%', self.header.get_hyperthreading_directive(job))
        return header

    def closeConnection(self):
        if self._ftpChannel is not None:
            self._ftpChannel.close()
        if self._ssh is not None:
            self._ssh.close()
            self.transport.close()
            self.transport.stop_thread()
            self.transport.sys.exit(0)

    def check_remote_log_dir(self):
        """
        Creates log dir on remote host
        """
        if not self.restore_connection():
            return False
        if self.type == "slurm":
            try:
                # Test if remote_path exists
                self._ftpChannel.chdir(self.remote_log_dir)
            except IOError:
                if self.send_command(self.get_mkdir_cmd()):
                    Log.debug('{0} has been created on {1} .',
                              self.remote_log_dir, self.host)
                else:
                    Log.error('Could not create the DIR {0} on HPC {1}'.format(
                        self.remote_log_dir, self.host))
            except:
                Log.critical("Garbage  detected")
                raise
        else:
            if self.send_command(self.get_mkdir_cmd()):
                Log.debug('{0} has been created on {1} .',
                          self.remote_log_dir, self.host)
            else:
                Log.error('Could not create the DIR {0} on HPC {1}'.format(
                    self.remote_log_dir, self.host))


class ParamikoPlatformException(Exception):
    """
    Exception raised from HPC queues
    """

    def __init__(self, msg):
        self.message = msg<|MERGE_RESOLUTION|>--- conflicted
+++ resolved
@@ -142,16 +142,9 @@
         #command = "rm"
 
         log_dir = os.path.join(self.tmp_path, 'LOG_{0}'.format(self.expid))
-<<<<<<< HEAD
-        multiple_delete_previous_run = os.path.join(
-            log_dir, "multiple_delete_previous_run.sh")
-        if os.path.exists(multiple_delete_previous_run):
-            open(multiple_delete_previous_run, 'w+').write("rm -f "+filenames)
-=======
         multiple_delete_previous_run = os.path.join(log_dir,"multiple_delete_previous_run.sh")
         if os.path.exists(log_dir):
             open(multiple_delete_previous_run, 'w+').write("rm -f"+filenames)
->>>>>>> 20ac837b
             os.chmod(multiple_delete_previous_run, 0o770)
             self.send_file(multiple_delete_previous_run, False)
             command = os.path.join(self.get_files_path(),
