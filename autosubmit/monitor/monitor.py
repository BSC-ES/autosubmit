--- conflicted
+++ resolved
@@ -359,15 +359,8 @@
             autolabel(rects2)
             autolabel(rects4)
             autolabel(rects5)
-<<<<<<< HEAD
-            # ax[plot-1].set_ylim((float(0.85 * min_time), float(1.15 * max_time)))
-            # ax2[plot-1].set_ylim(0, max_fail + 2)
-            plt.ylim(float(0.85 * min_time), float(1.15 * max_time))
-            ax2[plot-1].yaxis.set_ticks(range(0, max_fail + 2))
-=======
             plt.ylim(float(0.85 * min_time), float(1.15 * max_time))
             plt.yticks(range(0, max_fail + 2))
->>>>>>> 48ccd41c
 
         percentage_consumption = timedelta2hours(total_consumption) / expected_total_consumption * 100
         white = mpatches.Rectangle((0, 0), 0, 0, alpha=0.0)
