# Copyright 2015-2020 Earth Sciences Department, BSC-CNS
#
# This file is part of Autosubmit.
#
# Autosubmit is free software: you can redistribute it and/or modify
# it under the terms of the GNU General Public License as published by
# the Free Software Foundation, either version 3 of the License, or
# (at your option) any later version.
#
# Autosubmit is distributed in the hope that it will be useful,
# but WITHOUT ANY WARRANTY; without even the implied warranty of
# MERCHANTABILITY or FITNESS FOR A PARTICULAR PURPOSE.  See the
# GNU General Public License for more details.
#
# You should have received a copy of the GNU General Public License
# along with Autosubmit.  If not, see <http://www.gnu.org/licenses/>.

import collections
import locale
import platform

from bscearth.utils.date import date2str
from configparser import ConfigParser
from pathlib import Path
from ruamel.yaml import YAML
from typing import Dict, Set, Tuple, Union, Any, List, Optional

from autosubmit.database.db_common import update_experiment_descrip_version
from autosubmit.experiment.detail_updater import ExperimentDetails
from autosubmit.helpers.utils import strtobool
from autosubmitconfigparser.config.basicconfig import BasicConfig
from autosubmitconfigparser.config.configcommon import AutosubmitConfig
from autosubmitconfigparser.config.yamlparser import YAMLParserFactory
from log.log import Log, AutosubmitError, AutosubmitCritical
from .database.db_common import create_db
from .database.db_common import delete_experiment, get_experiment_descrip
from .database.db_common import get_autosubmit_version, check_experiment_exists
from .database.db_structure import get_structure
from .experiment.experiment_common import copy_experiment
from .experiment.experiment_common import new_experiment
from .git.autosubmit_git import AutosubmitGit
from .job.job_common import Status
from .job.job_grouping import JobGrouping
from .job.job_list import JobList
from .job.job_list_persistence import JobListPersistenceDb
from .job.job_list_persistence import JobListPersistencePkl
from .job.job_package_persistence import JobPackagePersistence
from .job.job_packager import JobPackager
from .job.job_utils import SubJob, SubJobManager
from .notifications.mail_notifier import MailNotifier
from .notifications.notifier import Notifier
from .platforms.paramiko_submitter import ParamikoSubmitter
from .platforms.platform import Platform
from .migrate.migrate import Migrate

from time import sleep
import argparse
import subprocess
import json
import tarfile
import time
import copy
import os
import pwd
import sys
import shutil
import re
import random
import signal
import datetime
# import log.fd_show as fd_show
from importlib.resources import files as read_files
from importlib.metadata import version
from collections import defaultdict
from portalocker import Lock
from portalocker.exceptions import BaseLockException
from pyparsing import nestedExpr
from .history.experiment_status import ExperimentStatus
from .history.experiment_history import ExperimentHistory
import autosubmit.history.utils as HUtils
import autosubmit.helpers.autosubmit_helper as AutosubmitHelper
import autosubmit.statistics.utils as StatisticsUtils
from autosubmit.helpers.utils import check_jobs_file_exists, get_rc_path

from contextlib import suppress

dialog = None

"""
Main module for autosubmit. Only contains an interface class to all functionality implemented on autosubmit
"""

sys.path.insert(0, os.path.abspath('.'))


# noinspection PyUnusedLocal


def signal_handler(signal_received, frame):  # noqa: F841
    # Disable all the no-member violations in this function
    # pylint: disable=W0613
    """
    Used to handle interrupt signals, allowing autosubmit to clean before exit

    :param signal_received:
    :param frame:
    :return:
    """
    Log.info('Autosubmit will interrupt at the next safe occasion')
    Autosubmit.exit = True


def signal_handler_create(signal_received, frame):  # noqa: F841
    # Disable all the no-member violations in this function
    # pylint: disable=W0613
    """
    Used to handle KeyboardInterrupt signals while the create method is being executed

    :param signal_received:
    :param frame:
    :return:
    """
    raise AutosubmitCritical(
        'Autosubmit has been closed in an unexpected way. Killed or control + c.', 7010)


class MyParser(argparse.ArgumentParser):
    def error(self, message):
        sys.stderr.write(f'error: {message}\n')
        self.print_help()
        sys.exit(2)

class CancelAction(argparse.Action):
    def __call__(self, parser, namespace, values, option_string=None):  # noqa: F841
        setattr(namespace, self.dest, True)
        if namespace.filter_status.upper() == "SUBMITTED, QUEUING, RUNNING " or namespace.target.upper() == "FAILED":
            pass
        else:
            parser.error("-fs and -t can only be used when --cancel is provided")

class Autosubmit:
    """
    Interface class for autosubmit.
    """

    def __init__(self):
        self.command = None

    @property
    def experiment_data(self):
        """Get the current voltage."""
        return self.experiment_data

    # Get the version number from the relevant file. If not, from autosubmit package
    script_dir = os.path.abspath(os.path.dirname(__file__))

    if not os.path.exists(os.path.join(script_dir, 'VERSION')):
        script_dir = os.path.join(script_dir, os.path.pardir)

    version_path = os.path.join(script_dir, 'VERSION')
    readme_path = os.path.join(script_dir, 'README.md')
    changes_path = os.path.join(script_dir, 'CHANGELOG')
    if os.path.isfile(version_path):
        with open(version_path) as f:
            autosubmit_version = f.read().strip()
    else:
        autosubmit_version = version("autosubmit") # from importlib.metadata

    exit = False

    @staticmethod
    def environ_init():
        """Initialise AS environment."""
        # Python output buffering delays appearance of stdout and stderr
        # when output is not directed to a terminal
        os.environ['PYTHONUNBUFFERED'] = 'true'

    @staticmethod
    def parse_args() -> Tuple[int, Optional[argparse.Namespace]]:
        """
        Parse arguments given to an executable and start execution of command given.

        Returns a tuple with the exit code (``status``), and an optional list of
        arguments for ``argparse``. The list of arguments is only ever returned
        when the arguments are valid for the execution of a subcommand. Otherwise,
        they will be ``None``.
        """
        Autosubmit.environ_init()
        try:
            BasicConfig.read()
            parser = MyParser(
                description='Main executable for autosubmit. ')
            parser.add_argument('-v', '--version', dest='version', action='store_true')

            parser.add_argument('-lf', '--logfile', choices=('NO_LOG', 'INFO', 'WARNING', 'DEBUG'),
                                default='DEBUG', type=str,
                                help="sets file's log level.")
            parser.add_argument('-lc', '--logconsole', choices=('NO_LOG', 'INFO', 'WARNING', 'DEBUG'),
                                default='WARNING', type=str,
                                help="sets console's log level")

            subparsers = parser.add_subparsers(dest='command')
            # Run
            subparser = subparsers.add_parser(
                'run', description="runs specified experiment")
            subparser.add_argument('expid', help='experiment identifier')
            subparser.add_argument('-nt', '--notransitive', action='store_true',
                                   default=False, help='Disable transitive reduction')
            subparser.add_argument('-v', '--update_version', action='store_true',
                                   default=False, help='Update experiment version')
            subparser.add_argument('-st', '--start_time', required=False,
                                   help='Sets the starting time for this experiment')
            subparser.add_argument('-sa', '--start_after', required=False,
                                   help='Sets a experiment expid which completion will trigger the start of this experiment.')
            subparser.add_argument('-rom', '--run_only_members', required=False,
                                   help='Sets members allowed on this run.')
            subparser.add_argument('-p', '--profile', action='store_true', default=False, required=False,
                                   help='Prints performance parameters of the execution of this command.')


            # Expid
            subparser = subparsers.add_parser(
                'expid', description="Creates a new experiment")
            group_experiment_types = subparser.add_mutually_exclusive_group()
            group = subparser.add_mutually_exclusive_group()
            subparser.add_argument(
                '-y', '--copy', help='makes a copy of the specified experiment')
            group.add_argument('-dm', '--dummy', action='store_true',
                               help='creates a new experiment with default values, usually for testing')
            group.add_argument('-min', '--minimal_configuration', action='store_true',
                               help='creates a new experiment with minimal configuration, usually combined with -repo')
            subparser.add_argument('-repo', '--git_repo', type=str, default="", required=False,
                                   help='sets a git repository for the experiment')
            subparser.add_argument('-b', '--git_branch', type=str, default="", required=False,
                                   help='sets a git branch for the experiment')
            subparser.add_argument('-conf', '--git_as_conf', type=str, default="", required=False,help='sets the git path to as_conf')
            subparser.add_argument('-local', '--use_local_minimal', required=False, action="store_true", help='uses local minimal file instead of git')

            group_experiment_types.add_argument('-op', '--operational', action='store_true',
                               help='creates a new experiment with operational experiment id')
            group_experiment_types.add_argument('-ev', '--evaluation', action='store_true',
                               help='creates a new experiment with evaluation experiment id')
            subparser.add_argument('-H', '--HPC', required=False, default="local",
                                   help='specifies the HPC to use for the experiment')
            subparser.add_argument('-d', '--description', type=str, required=True,
                                   help='sets a description for the experiment to store in the database.')
            group_experiment_types.add_argument('-t', '--testcase', action='store_true',
                               help='creates a new experiment with testcase experiment id')

            # Delete
            subparser = subparsers.add_parser(
                'delete', description="delete specified experiment")
            subparser.add_argument('expid', help='experiment identifier')
            subparser.add_argument(
                '-f', '--force', action='store_true', help='deletes experiment without confirmation')
            subparser.add_argument('-v', '--update_version', action='store_true',
                                   default=False, help='Update experiment version')
            # Monitor
            subparser = subparsers.add_parser(
                'monitor', description="plots specified experiment")
            subparser.add_argument('expid', help='experiment identifier')
            subparser.add_argument('-o', '--output', choices=('pdf', 'png', 'ps', 'svg', 'txt'),
                                   help='chooses type of output for generated plot')  # Default -o value comes from .yml
            subparser.add_argument('-group_by', choices=('date', 'member', 'chunk', 'split', 'automatic'), default=None,
                                   help='Groups the jobs automatically or by date, member, chunk or split')
            subparser.add_argument('-expand', type=str,
                                   help='Supply the list of dates/members/chunks to filter the list of jobs. Default = "Any". '
                                        'LIST = "[ 19601101 [ fc0 [1 2 3 4] fc1 [1] ] 19651101 [ fc0 [16-30] ] ]"')
            subparser.add_argument(
                '-expand_status', type=str, help='Select the stat uses to be expanded')
            subparser.add_argument('--hide_groups', action='store_true',
                                   default=False, help='Hides the groups from the plot')
            subparser.add_argument('-cw', '--check_wrapper', action='store_true',
                                   default=False, help='Generate possible wrapper in the current workflow')
            group2 = subparser.add_mutually_exclusive_group(required=False)

            group.add_argument('-fs', '--filter_status', type=str,
                               choices=('Any', 'READY', 'COMPLETED',
                                        'WAITING', 'SUSPENDED', 'FAILED', 'UNKNOWN'),
                               help='Select the original status to filter the list of jobs')
            group = subparser.add_mutually_exclusive_group(required=False)
            group.add_argument('-fl', '--list', type=str,
                               help='Supply the list of job names to be filtered. Default = "Any". '
                                    'LIST = "b037_20101101_fc3_21_sim b037_20111101_fc4_26_sim"')
            group.add_argument('-fc', '--filter_chunks', type=str,
                               help='Supply the list of chunks to filter the list of jobs. Default = "Any". '
                                    'LIST = "[ 19601101 [ fc0 [1 2 3 4] fc1 [1] ] 19651101 [ fc0 [16-30] ] ]"')
            group.add_argument('-fs', '--filter_status', type=str,
                               choices=('Any', 'READY', 'COMPLETED',
                                        'WAITING', 'SUSPENDED', 'FAILED', 'UNKNOWN'),
                               help='Select the original status to filter the list of jobs')
            group.add_argument('-ft', '--filter_type', type=str,
                               help='Select the job type to filter the list of jobs')
            subparser.add_argument('--hide', action='store_true', default=False,
                                   help='hides plot window')
            group2.add_argument('-txt', '--text', action='store_true', default=False,
                                help='Generates only txt status file')

            group2.add_argument('-txtlog', '--txt_logfiles', action='store_true', default=False,
                                help='Generates only txt status file(AS < 3.12b behaviour)')

            subparser.add_argument('-nt', '--notransitive', action='store_true',
                                   default=False, help='Disable transitive reduction')
            # subparser.add_argument('-d', '--detail', action='store_true',
            #                        default=False, help='Shows Job List view in terminal')
            subparser.add_argument('-v', '--update_version', action='store_true',
                                   default=False, help='Update experiment version')
            subparser.add_argument('-p', '--profile', action='store_true', default=False, required=False,
                                   help='Prints performance parameters of the execution of this command.')

            # Stats
            subparser = subparsers.add_parser(
                'stats', description="plots statistics for specified experiment")
            subparser.add_argument('expid', help='experiment identifier')
            subparser.add_argument('-ft', '--filter_type', type=str, help='Select the job type to filter '
                                                                          'the list of jobs')
            subparser.add_argument('-fp', '--filter_period', type=int, help='Select the period to filter jobs '
                                                                            'from current time to the past '
                                                                            'in number of hours back')
            subparser.add_argument('-o', '--output', choices=('pdf', 'png', 'ps', 'svg'), default='pdf',
                                   help='type of output for generated plot')
            subparser.add_argument('--section_summary', action='store_true', default=False,
                                   help='Includes section summary in the plot')
            subparser.add_argument('--jobs_summary', action='store_true', default=False,
                                   help='Includes jobs summary in the plot')
            subparser.add_argument('--hide', action='store_true', default=False,
                                   help='hides plot window')
            subparser.add_argument('-nt', '--notransitive', action='store_true',
                                   default=False, help='Disable transitive reduction')
            subparser.add_argument('-v', '--update_version', action='store_true',
                                   default=False, help='Update experiment version')
            subparser.add_argument('-db', '--database', action='store_true',
                                   default=False, help='Use database for statistics')
            # Clean
            subparser = subparsers.add_parser(
                'clean', description="clean specified experiment")
            subparser.add_argument('expid', help='experiment identifier')
            subparser.add_argument(
                '-pr', '--project', action="store_true", help='clean project')
            subparser.add_argument('-p', '--plot', action="store_true",
                                   help='clean plot, only 2 last will remain')
            subparser.add_argument('-s', '--stats', action="store_true",
                                   help='clean stats, only last will remain')
            subparser.add_argument('-v', '--update_version', action='store_true',
                                   default=False, help='Update experiment version')
            # Recovery
            subparser = subparsers.add_parser(
                'recovery', description="recover specified experiment")
            subparser.add_argument(
                'expid', type=str, help='experiment identifier')
            subparser.add_argument(
                '-np', '--noplot', action='store_true', default=False, help='omit plot')
            subparser.add_argument('--all', action="store_true", default=False,
                                   help='Get completed files to synchronize pkl')
            subparser.add_argument(
                '-s', '--save', action="store_true", default=False, help='Save changes to disk')
            subparser.add_argument('--hide', action='store_true', default=False,
                                   help='hides plot window')
            subparser.add_argument('-group_by', choices=('date', 'member', 'chunk', 'split', 'automatic'), default=None,
                                   help='Groups the jobs automatically or by date, member, chunk or split')
            subparser.add_argument('-expand', type=str,
                                   help='Supply the list of dates/members/chunks to filter the list of jobs. Default = "Any". '
                                        'LIST = "[ 19601101 [ fc0 [1 2 3 4] fc1 [1] ] 19651101 [ fc0 [16-30] ] ]"')
            subparser.add_argument(
                '-expand_status', type=str, help='Select the statuses to be expanded')
            subparser.add_argument('-nt', '--notransitive', action='store_true',
                                   default=False, help='Disable transitive reduction')
            subparser.add_argument('-nl', '--no_recover_logs', action='store_true', default=False,
                                   help='Disable logs recovery')
            subparser.add_argument('-d', '--detail', action='store_true',
                                   default=False, help='Show Job List view in terminal')
            subparser.add_argument('-f', '--force', action='store_true',
                                   default=False, help='Cancel active jobs ')
            subparser.add_argument('-v', '--update_version', action='store_true',
                                   default=False, help='Update experiment version')
            # Migrate
            subparser = subparsers.add_parser(
                'migrate', description="Migrate experiments from current user to another")
            subparser.add_argument('expid', help='experiment identifier')
            group = subparser.add_mutually_exclusive_group(required=True)
            group.add_argument('-o', '--offer', action="store_true",
                               default=False, help='Offer experiment')
            group.add_argument('-p', '--pickup', action="store_true",
                               default=False, help='Pick-up released experiment')
            subparser.add_argument('-r', '--onlyremote', action="store_true",
                                   default=False, help='Only moves remote files')
            subparser.add_argument('-v', '--update_version', action='store_true',
                                   default=False, help='Update experiment version')
            # Inspect
            subparser = subparsers.add_parser(
                'inspect', description="Generate all .cmd files")
            subparser.add_argument('expid', help='experiment identifier')
            subparser.add_argument('-nt', '--notransitive', action='store_true',
                                   default=False, help='Disable transitive reduction')
            subparser.add_argument(
                '-f', '--force', action="store_true", help='Overwrite all cmd')
            subparser.add_argument('-cw', '--check_wrapper', action='store_true',
                                   default=False, help='Generate possible wrapper in the current workflow')
            subparser.add_argument('-v', '--update_version', action='store_true',
                                   default=False, help='Update experiment version')
            subparser.add_argument(
                '-q', '--quick', action="store_true", help='Only checks one job per each section')

            group.add_argument('-fs', '--filter_status', type=str,
                               choices=('Any', 'READY', 'COMPLETED',
                                        'WAITING', 'SUSPENDED', 'FAILED', 'UNKNOWN'),
                               help='Select the original status to filter the list of jobs')
            group = subparser.add_mutually_exclusive_group(required=False)
            group.add_argument('-fl', '--list', type=str,
                               help='Supply the list of job names to be filtered. Default = "Any". '
                                    'LIST = "b037_20101101_fc3_21_sim b037_20111101_fc4_26_sim"')
            group.add_argument('-fc', '--filter_chunks', type=str,
                               help='Supply the list of chunks to filter the list of jobs. Default = "Any". '
                                    'LIST = "[ 19601101 [ fc0 [1 2 3 4] fc1 [1] ] 19651101 [ fc0 [16-30] ] ]"')
            group.add_argument('-fs', '--filter_status', type=str,
                               choices=('Any', 'READY', 'COMPLETED',
                                        'WAITING', 'SUSPENDED', 'FAILED', 'UNKNOWN'),
                               help='Select the original status to filter the list of jobs')
            group.add_argument('-ft', '--filter_type', type=str,
                               help='Select the job type to filter the list of jobs')

            # Check
            subparser = subparsers.add_parser(
                'check', description="check configuration for specified experiment")
            subparser.add_argument('expid', help='experiment identifier')
            subparser.add_argument('-nt', '--notransitive', action='store_true',
                                   default=False, help='Disable transitive reduction')
            subparser.add_argument('-v', '--update_version', action='store_true',
                                   default=False, help='Update experiment version')
            # Describe
            subparser = subparsers.add_parser(
                'describe', description="Show details for specified experiment")
            subparser.add_argument('expid', help='experiment identifier, can be a list of expid separated by comma or spaces', default="*", nargs="?")
            subparser.add_argument('-u','--user', help='username, default is current user or listed expid', default=""),
            subparser.add_argument('-v', '--update_version', action='store_true',
                                   default=False, help='Update experiment version')

            # Report
            subparser = subparsers.add_parser(
                'report', description="Show metrics.. ")  # TODO
            subparser.add_argument('expid', help='experiment identifier')
            subparser.add_argument(
                '-t', '--template', type=str, help='Supply the metric template.')
            subparser.add_argument('-all', '--show_all_parameters', action='store_true',
                                   default=False, help='Writes a file containing all parameters')
            subparser.add_argument(
                '-fp', '--folder_path', type=str, help='Allows to select a non-default folder.')
            subparser.add_argument(
                '-p', '--placeholders', default=False, action='store_true',
                help='disables the substitution of placeholders by -')
            subparser.add_argument('-v', '--update_version', action='store_true',
                                   default=False, help='Update experiment version')
            # Create
            subparser = subparsers.add_parser(
                'create', description="create specified experiment joblist")
            subparser.add_argument('expid', help='experiment identifier')
            subparser.add_argument(
                '-np', '--noplot', action='store_true', default=False, help='omit plot')
            subparser.add_argument('--hide', action='store_true', default=False,
                                   help='hides plot window')
            subparser.add_argument('-d', '--detail', action='store_true',
                                   default=False, help='Show Job List view in terminal')
            subparser.add_argument('-o', '--output', choices=('pdf', 'png', 'ps', 'svg'),
                                   help='chooses type of output for generated plot')  # Default -o value comes from .conf
            subparser.add_argument('-group_by', choices=('date', 'member', 'chunk', 'split', 'automatic'), default=None,
                                   help='Groups the jobs automatically or by date, member, chunk or split')
            subparser.add_argument('-expand', type=str,
                                   help='Supply the list of dates/members/chunks to filter the list of jobs. Default = "Any". '
                                        'LIST = "[ 19601101 [ fc0 [1 2 3 4] fc1 [1] ] 19651101 [ fc0 [16-30] ] ]"')
            subparser.add_argument(
                '-expand_status', type=str, help='Select the statuses to be expanded')
            subparser.add_argument('-nt', '--notransitive', action='store_true',
                                   default=False, help='Disable transitive reduction')
            subparser.add_argument('-cw', '--check_wrapper', action='store_true',
                                   default=False, help='Generate possible wrapper in the current workflow')
            subparser.add_argument('-v', '--update_version', action='store_true',
                                   default=False, help='Update experiment version')
            subparser.add_argument('-p', '--profile', action='store_true', default=False, required=False,
                                   help='Prints performance parameters of the execution of this command.')
            subparser.add_argument(
                '-f', '--force', action='store_true', default=False, help='force regenerate job_list')
            # Configure
            subparser = subparsers.add_parser('configure', description="configure database and path for autosubmit. It "
                                                                       "can be done at machine, user or local level."
                                                                       "If no arguments specified configure will "
                                                                       "display dialog boxes (if installed)")
            subparser.add_argument(
                '--advanced', action="store_true", help="Open advanced configuration of autosubmit")
            subparser.add_argument('-db', '--databasepath', default=None, help='path to database. If not supplied, '
                                                                               'it will prompt for it')
            subparser.add_argument(
                '-dbf', '--databasefilename', default=None, help='database filename')
            subparser.add_argument('-lr', '--localrootpath', default=None, help='path to store experiments. If not '
                                                                                'supplied, it will prompt for it')
            subparser.add_argument('-pc', '--platformsconfpath', default=None, help='path to platforms.yml file to '
                                                                                    'use by default. Optional')
            subparser.add_argument('-jc', '--jobsconfpath', default=None, help='path to jobs.yml file to use by '
                                                                               'default. Optional')
            subparser.add_argument(
                '-sm', '--smtphostname', default=None, help='SMTP server hostname. Optional')
            subparser.add_argument(
                '-mf', '--mailfrom', default=None, help='Notifications sender address. Optional')
            group = subparser.add_mutually_exclusive_group()
            group.add_argument('--all', action="store_true",
                               help='configure for all users')
            group.add_argument('--local', action="store_true", help='configure only for using Autosubmit from this '
                                                                    'path')

            # Install
            subparsers.add_parser(
                'install', description='install database for autosubmit on the configured folder')

            # Set status
            subparser = subparsers.add_parser(
                'setstatus', description="sets job status for an experiment")
            subparser.add_argument('expid', help='experiment identifier')
            subparser.add_argument(
                '-np', '--noplot', action='store_true', default=False, help='omit plot')
            subparser.add_argument(
                '-s', '--save', action="store_true", default=False, help='Save changes to disk')
            subparser.add_argument('-t', '--status_final',
                                   choices=('READY', 'COMPLETED', 'WAITING', 'SUSPENDED', 'FAILED', 'UNKNOWN',
                                            'QUEUING', 'RUNNING', 'HELD'),
                                   required=True,
                                   help='Supply the target status')
            subparser.add_argument('-v', '--update_version', action='store_true',
                                   default=False, help='Update experiment version')
            group = subparser.add_mutually_exclusive_group(required=True)
            group.add_argument('-fl', '--list', type=str,
                               help='Supply the list of job names to be changed. Default = "Any". '
                                    'LIST = "b037_20101101_fc3_21_sim b037_20111101_fc4_26_sim"')
            group.add_argument('-fc', '--filter_chunks', type=str,
                               help='Supply the list of chunks to change the status. Default = "Any". '
                                    'LIST = "[ 19601101 [ fc0 [1 2 3 4] fc1 [1] ] 19651101 [ fc0 [16-30] ] ]"')
            group.add_argument('-fs', '--filter_status', type=str,
                               help='Select the status (one or more) to filter the list of jobs.'
                                    "Valid values = ['Any', 'READY', 'COMPLETED', 'WAITING', 'SUSPENDED', 'FAILED', 'UNKNOWN']")
            group.add_argument('-ft', '--filter_type', type=str,
                               help='Select the job type to filter the list of jobs')
            group.add_argument('-ftc', '--filter_type_chunk', type=str,
                               help='Supply the list of chunks to change the status. Default = "Any". When the member name "all" is set, all the chunks \
                               selected from for that member will be updated for all the members. Example: all [1], will have as a result that the \
                                   chunks 1 for all the members will be updated. Follow the format: '
                                    '"[ 19601101 [ fc0 [1 2 3 4] Any [1] ] 19651101 [ fc0 [16-30] ] ],SIM,SIM2,SIM3"')
            group.add_argument('-ftcs', '--filter_type_chunk_split', type=str,
                               help='Supply the list of chunks & splits to change the status. Default = "Any". When the member name "all" is set, all the chunks \
                                           selected from for that member will be updated for all the members. Example: all [1], will have as a result that the \
                                               chunks 1 for all the members will be updated. Follow the format: '
                                    '"[ 19601101 [ fc0 [1 [1 2] 2 3 4] Any [1] ] 19651101 [ fc0 [16-30] ] ],SIM,SIM2,SIM3"')

            subparser.add_argument('--hide', action='store_true', default=False,
                                   help='hides plot window')
            subparser.add_argument('-group_by', choices=('date', 'member', 'chunk', 'split', 'automatic'), default=None,
                                   help='Groups the jobs automatically or by date, member, chunk or split')
            subparser.add_argument('-expand', type=str,
                                   help='Supply the list of dates/members/chunks to filter the list of jobs. Default = "Any". '
                                        'LIST = "[ 19601101 [ fc0 [1 2 3 4] fc1 [1] ] 19651101 [ fc0 [16-30] ] ]"')
            subparser.add_argument(
                '-expand_status', type=str, help='Select the statuses to be expanded')
            subparser.add_argument('-nt', '--notransitive', action='store_true',
                                   default=False, help='Disable transitive reduction')
            subparser.add_argument('-cw', '--check_wrapper', action='store_true',
                                   default=False, help='Generate possible wrapper in the current workflow')
            subparser.add_argument('-d', '--detail', action='store_true',
                                   default=False, help='Generate detailed view of changes')

            # Test Case
            subparser = subparsers.add_parser(
                'testcase', description='create test case experiment')
            group = subparser.add_mutually_exclusive_group()
            group.add_argument(
                '-y', '--copy', help='makes a copy of the specified experiment')
            group.add_argument('-min', '--minimal_configuration', action='store_true',
                               help='creates a new experiment with minimal configuration, usually combined with -repo')
            subparser.add_argument(
                '-d', '--description', required=True, help='description of the test case')
            subparser.add_argument('-c', '--chunks', help='chunks to run')
            subparser.add_argument('-m', '--member', help='member to run')
            subparser.add_argument('-s', '--stardate', help='stardate to run')
            subparser.add_argument(
                '-H', '--HPC', required=True, help='HPC to run experiment on it')

            subparser.add_argument('-repo', '--git_repo', type=str, default="", required=False,
                                   help='sets a git repository for the experiment')
            subparser.add_argument('-b', '--git_branch', type=str, default="", required=False,
                                   help='sets a git branch for the experiment')
            subparser.add_argument('-conf', '--git_as_conf', type=str, default="", required=False,help='sets the git path to as_conf')
            subparser.add_argument('-local', '--use_local_minimal', required=False, action="store_true", help='uses local minimal file instead of git')

            # Database Fix
            subparser = subparsers.add_parser(
                'dbfix', description='tries to fix a corrupted jobs database')
            subparser.add_argument('expid', help='experiment identifier')

            # Pkl Fix
            subparser = subparsers.add_parser(
                'pklfix', description='restore the backup of your pkl')
            subparser.add_argument('expid', help='experiment identifier')

            # Update Description
            subparser = subparsers.add_parser(
                'updatedescrip', description="Updates the experiment's description.")
            subparser.add_argument('expid', help='experiment identifier')
            subparser.add_argument('description', help='New description.')
            subparser.add_argument('-v', '--update_version', action='store_true',
                                   default=False, help='Update experiment version')
            # Test
            subparser = subparsers.add_parser(
                'test', description='test experiment')
            subparser.add_argument('expid', help='experiment identifier')
            subparser.add_argument(
                '-c', '--chunks', required=True, help='chunks to run')
            subparser.add_argument('-m', '--member', help='member to run')
            subparser.add_argument('-s', '--stardate', help='stardate to run')
            subparser.add_argument(
                '-H', '--HPC', help='HPC to run experiment on it')
            subparser.add_argument(
                '-b', '--branch', help='branch of git to run (or revision from subversion)')
            subparser.add_argument('-v', '--update_version', action='store_true',
                                   default=False, help='Update experiment version')
            # Refresh
            subparser = subparsers.add_parser(
                'refresh', description='refresh project directory for an experiment')
            subparser.add_argument('expid', help='experiment identifier')
            subparser.add_argument('-mc', '--model_conf', default=False, action='store_true',
                                   help='overwrite model conf file')
            subparser.add_argument('-jc', '--jobs_conf', default=False, action='store_true',
                                   help='overwrite jobs conf file')
            subparser.add_argument('-v', '--update_version', action='store_true',
                                   default=False, help='Update experiment version')
            # Update Version
            subparser = subparsers.add_parser(
                'updateversion', description='refresh experiment version')
            subparser.add_argument('expid', help='experiment identifier')
            subparser.add_argument('-v', '--update_version', action='store_true',
                                   default=False, help='Update experiment version')
            # Provenance
            subparser = subparsers.add_parser(
                'provenance', description = 'Produce provenance for autosubmit')
            subparser.add_argument('expid', help='experiment identifier')
            subparser.add_argument('--rocrate', action='store_true', default=False,
                                   help='Produce an RO-Crate file')
            # Archive
            subparser = subparsers.add_parser(
                'archive', description='archives an experiment')
            subparser.add_argument('expid', help='experiment identifier')
            subparser.add_argument('-nclean', '--noclean', default=False, action='store_true',
                                   help='Avoid Cleaning of experiment folder')
            subparser.add_argument('-uc', '--uncompress', default=False, action='store_true',
                                   help='Only does a container without compress')
            subparser.add_argument('-v', '--update_version', action='store_true',
                                   default=False, help='Update experiment version')
            subparser.add_argument('--rocrate', action='store_true', default=False,
                                   help='Produce an RO-Crate file')
            # Unarchive
            subparser = subparsers.add_parser(
                'unarchive', description='unarchive an experiment')
            subparser.add_argument('expid', help='experiment identifier')
            subparser.add_argument('-nclean', '--noclean', default=False, action='store_true',
                                   help='Avoid Cleaning of experiment folder')
            subparser.add_argument('-uc', '--uncompressed', default=False, action='store_true',
                                   help='Extract files of the tar file without gzip compression')
            subparser.add_argument('-v', '--update_version', action='store_true',
                                   default=False, help='Update experiment version')
            subparser.add_argument('--rocrate', action='store_true', default=False,
                                   help='Unarchive an RO-Crate file')
            # update proj files
            subparser = subparsers.add_parser('upgrade', description='Updates autosubmit 3 proj files to autosubmit 4')
            subparser.add_argument('expid', help='experiment identifier')
            subparser.add_argument('-f','--files',default='',type=str, help='list of files')
            # Readme
            subparsers.add_parser('readme', description='show readme')

            # Changelog
            subparsers.add_parser('changelog', description='show changelog')

            # Cat-log
            subparser = subparsers.add_parser(
                'cat-log', description='View workflow and job logs.')
            subparser.add_argument('-f', '--file', default=None, action='store', metavar='FILE',
                                   help='Workflow or Job log file. Options are o(output), j(job), e(error), s(status). Default o(output).')
            subparser.add_argument('-m', '--mode', default=None, action='store', metavar='MODE',
                                   help='Mode. Options are c(cat), t(tail). Default is c(cat).')
            subparser.add_argument('-i', '--inspect', default=False, action='store_true',
                                   help='Read job files generated by the inspect subcommand.')
            subparser.add_argument('ID', metavar='ID', help='An ID of a Workflow (eg a000) or a Job (eg a000_20220401_fc0_1_1_APPLICATION).')

            # stop
            subparser = subparsers.add_parser(
                'stop', description='Completely stops an autosubmit run process')
            group = subparser.add_mutually_exclusive_group(required=True)
            group.add_argument('expid', help='experiment identifier, stops each of the listed expid separated by ","', nargs='?')
            subparser.add_argument('-f', '--force', default=False, action='store_true',
                                   help='Forces to stop autosubmit process, equivalent to kill -9')
            group.add_argument('-a', '--all', default=False, action='store_true',
                               help='Stop all current running autosubmit processes, will ask for confirmation')
            group.add_argument('-fa', '--force_all', default=False, action='store_true',
                               help='Stop all current running autosubmit processes')
            subparser.add_argument('-c', '--cancel', action=CancelAction, default=False, nargs=0,
                                help='Orders to the schedulers to stop active jobs.')
            subparser.add_argument('-fs', '--filter_status', type=str, default="SUBMITTED, QUEUING, RUNNING",
                                help='Select the status (one or more) to filter the list of jobs.')
            subparser.add_argument('-t', '--target', type=str, default="FAILED", metavar='STATUS',
                                help='Final status of killed jobs. Default is FAILED.')
            args, unknown = parser.parse_known_args()
            if args.version:
                Log.info(Autosubmit.autosubmit_version)
                return 0, None
            elif unknown or args.command is None:
                parser.print_help()
                return 1, None

            return 0, args
        except SystemExit:
            return 1, None
        except BaseException as e:
            raise AutosubmitCritical(f"Incorrect arguments for this command: {str(e)}", 7011)

    @staticmethod
    def run_command(args):
        expid = "None"
        if hasattr(args, 'expid'):
            expid = args.expid
        if args.command != "configure" and args.command != "install":
            Autosubmit._init_logs(args, args.logconsole, args.logfile, expid)

        if args.command == 'run':
            AutosubmitGit.check_unpushed_changes(expid)
            return Autosubmit.run_experiment(args.expid, args.notransitive,args.start_time,args.start_after, args.run_only_members, args.profile)
        elif args.command == 'expid':
            return Autosubmit.expid(args.description,args.HPC,args.copy, args.dummy,args.minimal_configuration,args.git_repo,args.git_branch,args.git_as_conf,args.operational,args.testcase,args.evaluation,args.use_local_minimal) != ''
        elif args.command == 'delete':
            return Autosubmit.delete(args.expid, args.force)
        elif args.command == 'monitor':
            return Autosubmit.monitor(args.expid, args.output, args.list, args.filter_chunks, args.filter_status,
                                      args.filter_type, args.hide, args.text, args.group_by, args.expand,
                                      args.expand_status, args.hide_groups, args.notransitive, args.check_wrapper,
                                      args.txt_logfiles, args.profile, detail=False)
        elif args.command == 'stats':
            return Autosubmit.statistics(args.expid, args.filter_type, args.filter_period, args.output,
                                         args.section_summary, args.jobs_summary, args.hide, args.notransitive, args.database)
        elif args.command == 'clean':
            return Autosubmit.clean(args.expid, args.project, args.plot, args.stats)
        elif args.command == 'recovery':
            return Autosubmit.recovery(args.expid, args.noplot, args.save, args.all, args.hide, args.group_by,
                                       args.expand, args.expand_status, args.notransitive, args.no_recover_logs,
                                       args.detail, args.force)
        elif args.command == 'check':
            return Autosubmit.check(args.expid, args.notransitive)
        elif args.command == 'inspect':
            return Autosubmit.inspect(args.expid, args.list, args.filter_chunks, args.filter_status,
                                      args.filter_type, args.notransitive, args.force, args.check_wrapper, args.quick)
        elif args.command == 'report':
            return Autosubmit.report(args.expid, args.template, args.show_all_parameters, args.folder_path,
                                     args.placeholders)
        elif args.command == 'describe':
            return Autosubmit.describe(args.expid,args.user)
        elif args.command == 'migrate':
            return Autosubmit.migrate(args.expid, args.offer, args.pickup, args.onlyremote)
        elif args.command == 'create':
            return Autosubmit.create(args.expid, args.noplot, args.hide, args.output, args.group_by, args.expand,
                                     args.expand_status, args.notransitive, args.check_wrapper, args.detail, args.profile, args.force)
        elif args.command == 'configure':
            if not args.advanced or (args.advanced and dialog is None):
                return Autosubmit.configure(args.advanced, args.databasepath, args.databasefilename,
                                            args.localrootpath, args.platformsconfpath, args.jobsconfpath,
                                            args.smtphostname, args.mailfrom, args.all, args.local)
            else:
                return Autosubmit.configure_dialog()
        elif args.command == 'install':
            return Autosubmit.install()
        elif args.command == 'setstatus':
            return Autosubmit.set_status(args.expid, args.noplot, args.save, args.status_final, args.list,
                                         args.filter_chunks, args.filter_status, args.filter_type,
                                         args.filter_type_chunk, args.filter_type_chunk_split, args.hide,
                                         args.group_by, args.expand, args.expand_status, args.notransitive,
                                         args.check_wrapper, args.detail)
        elif args.command == 'testcase':
            return Autosubmit.testcase(args.description, args.chunks, args.member, args.stardate, args.HPC, args.copy,args.minimal_configuration,args.git_repo,args.git_branch,args.git_as_conf,args.use_local_minimal)
        elif args.command == 'test':
            return Autosubmit.test(args.expid, args.chunks, args.member, args.stardate, args.HPC, args.branch)
        elif args.command == 'refresh':
            return Autosubmit.refresh(args.expid, args.model_conf, args.jobs_conf)
        elif args.command == 'updateversion':
            return Autosubmit.update_version(args.expid)
        elif args.command == 'upgrade':
            return Autosubmit.upgrade_scripts(args.expid,files=args.files)
        elif args.command == 'provenance':
            return Autosubmit.provenance(args.expid, rocrate=args.rocrate)
        elif args.command == 'archive':
            return Autosubmit.archive(args.expid, noclean=args.noclean, uncompress=args.uncompress, rocrate=args.rocrate)
        elif args.command == 'unarchive':
            return Autosubmit.unarchive(args.expid, uncompressed=args.uncompressed, rocrate=args.rocrate)
        elif args.command == 'readme':
            if os.path.isfile(Autosubmit.readme_path):
                with open(Autosubmit.readme_path) as f:
                    print(f.read())
                    return True
            return False
        elif args.command == 'changelog':
            if os.path.isfile(Autosubmit.changes_path):
                with open(Autosubmit.changes_path) as f:
                    print(f.read())
                    return True
            return False
        elif args.command == 'dbfix':
            return Autosubmit.database_fix(args.expid)
        elif args.command == 'pklfix':
            return Autosubmit.pkl_fix(args.expid)
        elif args.command == 'updatedescrip':
            return Autosubmit.update_description(args.expid, args.description)
        elif args.command == 'cat-log':
            return Autosubmit.cat_log(args.ID, args.file, args.mode, args.inspect)
        elif args.command == 'stop':
            return Autosubmit.stop(args.expid, args.force, args.all, args.force_all, args.cancel, args.filter_status, args.target)
    @staticmethod
    def _init_logs(args, console_level='INFO', log_level='DEBUG', expid='None'):
        Log.set_console_level(console_level)
        if args.command != "configure":
            if not BasicConfig.CONFIG_FILE_FOUND:
                raise AutosubmitCritical('No configuration file(autosubmitrc) found in this filesystem. Please run "autosubmit configure" first.',7006)
            if args.command != "install":
                if not os.path.exists(BasicConfig.DB_PATH):
                    raise AutosubmitCritical('Experiments database not found in this filesystem. Please run "autosubmit install" first.',7072)
                else:
                    permissions = os.access(BasicConfig.DB_PATH, os.R_OK)  # Check for read access
                    if not permissions:
                        raise AutosubmitCritical(f'Experiments database {BasicConfig.DB_PATH} not readable.'
                                                 f' Please check permissions.',7007)
                    permissions = os.access(BasicConfig.DB_PATH, os.W_OK)  # Check for write access
                    if not permissions:
                        raise AutosubmitCritical(f'Experiments database {BasicConfig.DB_PATH} not writable.'
                                                 f' Please check permissions.',7007)



        expid_less = ["expid", "describe", "testcase", "install", "-v",
                      "readme", "changelog", "configure", "unarchive",
                      "cat-log"]
        if args.command == "stop":
            if args.all or args.force_all:
                expid_less.append("stop")
        global_log_command = ["delete", "archive", "upgrade"]
        if "offer" in args:
            if args.offer:
                global_log_command.append("migrate")  # offer
            else:
                expid_less.append("migrate")  # pickup
        import platform
        fullhost = platform.node()
        if "." in fullhost:
            host = fullhost.split(".")[0]
        elif "," in fullhost:
            host = fullhost.split(",")[0]
        else:
            host = fullhost
        forbidden = BasicConfig.DENIED_HOSTS
        authorized = BasicConfig.ALLOWED_HOSTS
        message = f"Command: {args.command.upper()} is not allowed to run in host: {host}.\n"
        message += "List of permissions as follows:Command | hosts \nAllowed hosts\n"
        for command in authorized:
            message += f"   {command}:{authorized[command]} \n"
        message += "Denied hosts\n"
        for command in forbidden:
            message += f"   {command}:{forbidden[command]} \n"
        message += f"[Command: autosubmit {args.command.upper()}] is not allowed to run in [host: {host}]."
        if args.command in BasicConfig.DENIED_HOSTS:
            if 'all' in BasicConfig.DENIED_HOSTS[args.command] or host in BasicConfig.DENIED_HOSTS[args.command] or fullhost in BasicConfig.DENIED_HOSTS[args.command]:
                raise AutosubmitCritical(message, 7071)
        if args.command in BasicConfig.ALLOWED_HOSTS:
            if 'all' not in BasicConfig.ALLOWED_HOSTS[args.command] and not (host in BasicConfig.ALLOWED_HOSTS[args.command] or fullhost in BasicConfig.ALLOWED_HOSTS[args.command]):
                raise AutosubmitCritical(message, 7071)
        if (expid != 'None' and expid) and args.command not in expid_less and args.command not in global_log_command:
            if "," in expid:
                expids = expid.split(",")
            else:
                expids = expid.split(" ")
            expids = [x.strip() for x in expids]
            for expid in expids:
                as_conf = AutosubmitConfig(expid, BasicConfig, YAMLParserFactory())
                as_conf.reload(force_load=True)

                if len(as_conf.experiment_data) == 0:
                    if args.command not in ["expid", "upgrade"]:
                        raise AutosubmitCritical(f"Experiment {expid} has no yml data. Please, if you really wish to use "
                                                 f"AS 4 prompt:\nautosubmit upgrade {expid}",7012)
                exp_path = os.path.join(BasicConfig.LOCAL_ROOT_DIR, expid)
                tmp_path = os.path.join(exp_path, BasicConfig.LOCAL_TMP_DIR)
                aslogs_path = os.path.join(tmp_path, BasicConfig.LOCAL_ASLOG_DIR)
                if not os.path.exists(exp_path):
                    raise AutosubmitCritical("Experiment does not exist", 7012)
                # delete is treated differently
                owner, eadmin, current_owner = Autosubmit._check_ownership_and_set_last_command(as_conf, expid, args.command)
            if not os.path.exists(tmp_path):
                os.mkdir(tmp_path)
            if not os.path.exists(aslogs_path):
                os.mkdir(aslogs_path)
            if args.command == "stop":
                exp_id = "_".join(expids)
                Log.set_file(os.path.join(BasicConfig.GLOBAL_LOG_DIR,
                                          args.command + exp_id + '.log'), "out", log_level)
                Log.set_file(os.path.join(BasicConfig.GLOBAL_LOG_DIR,
                                          args.command + exp_id + '_err.log'), "err")
            else:
                if owner:
                    os.chmod(tmp_path, 0o775)
                    with suppress(PermissionError, FileNotFoundError, Exception): # for -txt option
                        os.chmod(f'{exp_path}/status', 0o775)

                    Log.set_file(os.path.join(aslogs_path, args.command + '.log'), "out", log_level)
                    Log.set_file(os.path.join(aslogs_path, args.command + '_err.log'), "err")
                    if args.command in ["run"]:
                        if os.path.exists(os.path.join(aslogs_path, 'jobs_active_status.log')):
                            os.remove(os.path.join(aslogs_path, 'jobs_active_status.log'))
                        if os.path.exists(os.path.join(aslogs_path, 'jobs_failed_status.log')):
                            os.remove(os.path.join(aslogs_path, 'jobs_failed_status.log'))
                            Log.set_file(os.path.join(aslogs_path, 'jobs_active_status.log'), "status")
                            Log.set_file(os.path.join(aslogs_path, 'jobs_failed_status.log'), "status_failed")
                else:
                    st = os.stat(tmp_path)
                    oct_perm = str(oct(st.st_mode))[-3:]
                    if int(oct_perm[1]) in [6, 7] or int(oct_perm[2]) in [6, 7]:
                        Log.set_file(os.path.join(tmp_path, args.command + '.log'), "out", log_level)
                        Log.set_file(os.path.join(tmp_path, args.command + '_err.log'), "err")
                    else:
                        Log.set_file(os.path.join(BasicConfig.GLOBAL_LOG_DIR,
                                                  args.command + expid + '.log'), "out", log_level)
                        Log.set_file(os.path.join(BasicConfig.GLOBAL_LOG_DIR,
                                                  args.command + expid + '_err.log'), "err")
                        Log.printlog(f"Permissions of {tmp_path} are {oct_perm}. The log is being written in the "
                                     f"{BasicConfig.GLOBAL_LOG_DIR} path instead of {oct_perm}. "
                                     f"Please tell to the owner to fix the permissions")
            Log.file_path = tmp_path
            if owner:
                if "update_version" in args:
                    force_update_version = args.update_version
                else:
                    force_update_version = False
                if args.command not in ["upgrade", "updateversion"]:
                    if force_update_version:
                        if as_conf.get_version() != Autosubmit.autosubmit_version:
                            Log.info(
                                "The {2} experiment {0} version is being updated to {1} for match autosubmit version",
                                as_conf.get_version(), Autosubmit.autosubmit_version, expid)
                            as_conf.set_version(Autosubmit.autosubmit_version)
                            update_experiment_descrip_version(expid, version=Autosubmit.autosubmit_version)

                    else:
                        if as_conf.get_version() is not None and as_conf.get_version() != Autosubmit.autosubmit_version:
                            raise AutosubmitCritical(f"Current experiment uses ({as_conf.get_version()}) which is not"
                                                     f" the running Autosubmit version"
                                                     f"\nPlease, update the experiment version if you wish to continue"
                                                     f" using AutoSubmit {Autosubmit.autosubmit_version}"
                                                     f"\nYou can achieve this using the command autosubmit"
                                                     f" updateversion {expid} "
                                                     f"\nOr with the -v parameter: autosubmit {args.command} {expid} "
                                                     f"-v ", 7014)
        else:
            if expid == 'None' or not expid:
                exp_id = ""
            else:
                exp_id = "_" + expid
            if args.command not in expid_less:
                exp_path = os.path.join(BasicConfig.LOCAL_ROOT_DIR, expid)
                if not os.path.exists(exp_path):
                    raise AutosubmitCritical("Experiment does not exist", 7012)
            Log.set_file(os.path.join(BasicConfig.GLOBAL_LOG_DIR,
                                      args.command + exp_id + '.log'), "out", log_level)
            Log.set_file(os.path.join(BasicConfig.GLOBAL_LOG_DIR,
                                      args.command + exp_id + '_err.log'), "err")
        # Enforce LANG=UTF-8
        try:
            try:
                locale.setlocale(locale.LC_ALL, 'C.UTF-8')
            except Exception as e:
                try:
                    locale.setlocale(locale.LC_ALL, 'C.utf8')
                except Exception as e:
                    try:
                        locale.setlocale(locale.LC_ALL, 'en_GB')
                    except Exception as e:
                        locale.setlocale(locale.LC_ALL, 'es_ES')
        except Exception as e:
            Log.info("Locale C.utf8 is not found, using 'C' as fallback")
            locale.setlocale(locale.LC_ALL, 'C')

        Log.info(
            "Autosubmit is running with {0}", Autosubmit.autosubmit_version)

    @staticmethod
    def _check_ownership_and_set_last_command(as_conf, expid, command):
        if command not in ["monitor", "describe", "delete", "report", "stats", "dbfix"]:
            owner, eadmin, current_owner = Autosubmit._check_ownership(expid, raise_error=True)
        else:
            owner, eadmin, current_owner = Autosubmit._check_ownership(expid, raise_error=False)
        if owner:
            as_conf.set_last_as_command(command)
        return owner, eadmin, current_owner


    @staticmethod
    def _check_ownership(expid, raise_error=False):
        """
        Check if the user owns and if it is eadmin
        :return: the owner, eadmin and current_owner
        :rtype: boolean, boolean, str
        """
        current_owner = None
        eadmin = False
        owner = False
        current_user_id = os.getuid()
        admin_user = "eadmin" # to be improved in #944
        try:
            eadmin = current_user_id == pwd.getpwnam(admin_user).pw_uid
        except Exception:
            Log.info(f"Autosubmit admin user: {admin_user} is not set")
        current_owner_id = Path(BasicConfig.LOCAL_ROOT_DIR, expid).stat().st_uid
        try:
            current_owner = pwd.getpwuid(current_owner_id).pw_name
        except (TypeError,KeyError):
            Log.warning(f"Current owner of experiment {expid} could not be retrieved. The owner is no longer in the system database.")
        if current_owner_id == current_user_id:
            owner = True
        elif raise_error:
            raise AutosubmitCritical(f"You don't own the experiment {expid}.", 7012)
        return owner, eadmin, current_owner

    @staticmethod
    def _delete_expid(expid_delete: str, force: bool = False) -> bool:
        """
        Removes an experiment from the path and database.
        If the current user is eadmin and the -f flag has been sent, it deletes regardless of experiment owner.

        :param expid_delete: Identifier of the experiment to delete.
        :type expid_delete: str
        :param force: If True, does not ask for confirmation.
        :type force: bool

        :returns: True if successfully deleted, False otherwise.
        :rtype: bool

        :raises AutosubmitCritical: If the experiment does not exist or if there are insufficient permissions.
        """
        experiment_path = Path(f"{BasicConfig.LOCAL_ROOT_DIR}/{expid_delete}")
        structure_db_path = Path(f"{BasicConfig.STRUCTURES_DIR}/structure_{expid_delete}.db")
        job_data_db_path = Path(f"{BasicConfig.JOBDATA_DIR}/job_data_{expid_delete}")

        if not experiment_path.exists():
            Log.printlog("Experiment directory does not exist.", Log.WARNING)
            return False

        owner, eadmin, _ = Autosubmit._check_ownership(expid_delete)
        if not (owner or (force and eadmin)):
            Autosubmit._raise_permission_error(eadmin, expid_delete)

        message = Autosubmit._generate_deletion_message(expid_delete, experiment_path, structure_db_path,
                                                        job_data_db_path)
        error_message = Autosubmit._perform_deletion(experiment_path, structure_db_path, job_data_db_path, expid_delete)

        if not error_message:
            Log.printlog(message, Log.RESULT)
        else:
            Log.printlog(error_message, Log.ERROR)
            raise AutosubmitError(
                "Some experiment files weren't correctly deleted\nPlease if the trace shows DATABASE IS LOCKED, report it to git\nIf there are I/O issues, wait until they're solved and then use this command again.\n",
                error_message, 6004
            )

        return not bool(error_message)  # if there is a non-empty error, return False

    @staticmethod
    def _raise_permission_error(eadmin: bool, expid_delete: str) -> None:
        """
        Raise a permission error if the current user is not allowed to delete the experiment.

        :param eadmin: Indicates if the current user is an eadmin.
        :type eadmin: bool
        :param expid_delete: Identifier of the experiment to delete.
        :type expid_delete: str

        :raises AutosubmitCritical: If the user does not have permission to delete the experiment.
        """
        if not eadmin:
            raise AutosubmitCritical(
                f"Detected Eadmin user however, -f flag is not found. {expid_delete} cannot be deleted!", 7012)
        else:
            raise AutosubmitCritical(
                f"Current user is not the owner of the experiment. {expid_delete} cannot be deleted!", 7012)

    @staticmethod
    def _generate_deletion_message(expid_delete: str, experiment_path: Path, structure_db_path: Path,
                                   job_data_db_path: Path) -> str:
        """
        Generate a message detailing what is being deleted from an experiment.

        :param expid_delete: Identifier of the experiment to delete.
        :type expid_delete: str
        :param experiment_path: Path to the experiment directory.
        :type experiment_path: Path
        :param structure_db_path: Path to the structure database file.
        :type structure_db_path: Path
        :param job_data_db_path: Path to the job data database file.
        :type job_data_db_path: Path

        :return: A message detailing the deletion of the experiment.
        :rtype: str
        """
        message_parts = [
            f"The {expid_delete} experiment was removed from the local disk and from the database.\n",
            "Note that this action does not delete any data written by the experiment.\n",
            "Complete list of files/directories deleted:\n"
        ]
        message_parts.extend(f"{path}\n" for path in experiment_path.rglob('*'))
        message_parts.append(f"{structure_db_path}\n")
        message_parts.append(f"{job_data_db_path}.db\n")
        message_parts.append(f"{job_data_db_path}.sql\n")
        message = '\n'.join(message_parts)
        return message

    @staticmethod
    def _perform_deletion(experiment_path: Path, structure_db_path: Path, job_data_db_path: Path,
                          expid_delete: str) -> str:
        """
        Perform the deletion of an experiment, including its directory, structure database, and job data database.

        :param experiment_path: Path to the experiment directory.
        :type experiment_path: Path
        :param structure_db_path: Path to the structure database file.
        :type structure_db_path: Path
        :param job_data_db_path: Path to the job data database file.
        :type job_data_db_path: Path
        :param expid_delete: Identifier of the experiment to delete.
        :type expid_delete: str
        :return: An error message if any errors occurred during deletion, otherwise an empty string.
        :rtype: str
        """
        error_message = ""
        Log.info("Deleting experiment from database...")
        try:
            ret = delete_experiment(expid_delete)
            if ret:
                Log.result(f"Experiment {expid_delete} deleted")
        except BaseException as e:
            error_message += f"Cannot delete experiment entry: {e}\n"

        Log.info("Removing experiment directory...")
        try:
            shutil.rmtree(experiment_path)
        except BaseException as e:
            error_message += f"Cannot delete directory: {e}\n"

        Log.info("Removing Structure db...")
        try:
            os.remove(structure_db_path)
        except BaseException as e:
            error_message += f"Cannot delete structure: {e}\n"

        Log.info("Removing job_data db...")
        try:
            db_path = job_data_db_path.with_suffix(".db")
            sql_path = job_data_db_path.with_suffix(".sql")
            if db_path.exists():
                os.remove(db_path)
            if sql_path.exists():
                os.remove(sql_path)
        except BaseException as e:
            error_message += f"Cannot delete job_data: {e}\n"

        return error_message

    @staticmethod
    def copy_as_config(exp_id,copy_id):
        for conf_file in os.listdir(os.path.join(BasicConfig.LOCAL_ROOT_DIR, copy_id,"conf")):
            # Copy only relevant files
            if conf_file.endswith((".conf", ".yml", ".yaml")):
                shutil.copy(os.path.join(BasicConfig.LOCAL_ROOT_DIR, copy_id, "conf", conf_file),
                            os.path.join(BasicConfig.LOCAL_ROOT_DIR, exp_id, "conf", conf_file.replace(copy_id,exp_id)))
            # if ends with .conf convert it to AS4 yaml file
            if conf_file.endswith(".conf"):
                try:
                    AutosubmitConfig.ini_to_yaml(os.path.join(BasicConfig.LOCAL_ROOT_DIR, exp_id,"conf"),
                                                 os.path.join(BasicConfig.LOCAL_ROOT_DIR, exp_id,"conf",
                                                              conf_file.replace(copy_id,exp_id)))
                except Exception as e:
                    Log.warning(f"Error converting {conf_file.replace(copy_id,exp_id)} to yml: {str(e)}")

    @staticmethod
    def generate_as_config(
            exp_id: str,
            dummy: bool=False,
            minimal_configuration: bool=False,
            local: bool=False,
            parameters: Dict[str, Union[Dict, List, str]] = None
    ) -> None:
        """Retrieve the configuration from autosubmitconfigparser package.

        :param exp_id: Experiment ID
        :param dummy: Whether the experiment is a dummy one or not.
        :param minimal_configuration: Whether the experiment is configured with minimal configuration or not.
        :param local: Whether the experiment project type is local or not.
        :param parameters: Optional list of parameters to be used when processing the configuration files.
        :return: None
        """

        def _add_comments_to_yaml(yaml_data, parameters, keys=None):
            """A recursive generator that visits every leaf node and yields the flatten parameter."""
            if keys is None:
                keys = []
            if isinstance(yaml_data, dict):
                for key, value in yaml_data.items():
                    if isinstance(value, dict):
                        _add_comments_to_yaml(value, parameters, [*keys, key])
                    else:
                        parameter_key = '.'.join([*keys, key]).upper()
                        if parameter_key in parameters:
                            comment = parameters[parameter_key]
                            yaml_data.yaml_set_comment_before_after_key(key, before=comment, indent=yaml_data.lc.col)

        def _recurse_into_parameters(parameters: Dict[str, Union[Dict, List, str]], keys=None) -> Tuple[str, str]:
            """Recurse into the ``PARAMETERS`` dictionary, and emits a dictionary.

            The key in the dictionary is the flattened parameter key/ID, and the value
            is the parameter documentation.

            :param parameters: Global parameters dictionary.
            :param keys: For recursion, the accumulated keys.
            :return: A dictionary with the
            """
            if keys is None:
                keys = []
            if isinstance(parameters, dict):
                for key, value in parameters.items():
                    if isinstance(value, dict):
                        yield from _recurse_into_parameters(value, [*keys, key])
                    else:
                        key = key.upper()
                        # The parameters have some keys that contain ``${PARENT}.key`` as that is
                        # how they are displayed in the Sphinx docs. So we need to detect it and
                        # handle it. p.s. We also know the max-length of the parameters dict is 2!
                        # See the ``autosubmit.helpers.parameters`` module for more.
                        if not key.startswith(f'{keys[0]}.'):
                            yield '.'.join([*keys, key]).upper(), value
                        else:
                            yield key, value
        template_files = [file.name for file in (read_files('autosubmitconfigparser.config')/'files').iterdir() if file.is_file()]
        if parameters is None:
            parameters = {}
        parameter_comments = dict(_recurse_into_parameters(parameters))

        for as_conf_file in template_files:
            origin = str(read_files('autosubmitconfigparser.config')/f'files/{as_conf_file}')
            target = None

            if dummy:
                # Create a ``dummy.yml`` file.
                if as_conf_file.endswith('dummy.yml'):
                    file_name = f'{as_conf_file.split("-")[0]}_{exp_id}.yml'
                    target = Path(BasicConfig.LOCAL_ROOT_DIR, exp_id, 'conf', file_name)
            elif minimal_configuration:
                # Create a ``minimal.yml`` file.
                #
                # Here we have two minimal configuration files that we can copy, the local or the git files.
                # The function knows whether it is a local through the ``local`` argument, and that defines
                # which files we will copy (``local-minimal.yml`` if ``local``, ``git-minimal.yml`` otherwise.)
                if (local and as_conf_file.endswith("local-minimal.yml")) or (not local and as_conf_file.endswith('git-minimal.yml')):
                    target = Path(BasicConfig.LOCAL_ROOT_DIR, exp_id, 'conf/minimal.yml')
            elif not as_conf_file.endswith('dummy.yml') and not as_conf_file.endswith('minimal.yml'):
                # Create any other file that is not ``dummy.yml`` nor ``minimal.yml``.
                file_name = f'{Path(as_conf_file).stem}_{exp_id}.yml'
                target = Path(BasicConfig.LOCAL_ROOT_DIR, exp_id, 'conf', file_name)

            # Here we annotate the copied configuration with comments from the Python source code.
            # This means the YAML configuration files contain the exact same comments from our
            # Python code, which is also displayed in our Sphinx documentation (be careful with what
            # you write!)
            #
            # The previous code was simply doing a shutil(origin, target). This does not modify
            # much that logic, except we add comments before writing the copy...
            if origin and target:
                with open(origin, 'r') as input, open(target, 'w+') as output:
                    yaml = YAML(typ='rt')
                    yaml_data = yaml.load(input)
                    _add_comments_to_yaml(yaml_data, parameter_comments)
                    yaml.dump(yaml_data, output)

    @staticmethod
    def replace_parameter_inside_section(content, parameter, new_value, section):
        # same but for any section any parameter, not only EXPID case insensitive
        # Find the any section
        if section:
            section_match = re.search(rf'({section}:[\s\S]*?{parameter}:.*?)(?=\n|$)', content, re.IGNORECASE)
            if section_match:
                section = section_match.group(1)
                # Replace parameter in the section
                new_section = re.sub(rf'({parameter}:).*', rf'\1 "{new_value}"', section)
                # Replace the old section
                content = content.replace(section, new_section)
        else:
            # replace only the parameter
            content = re.sub(rf'({parameter}:).*', rf'\1 "{new_value}"', content)
        return content

    @staticmethod
    def as_conf_default_values(exp_id,hpc="local",minimal_configuration=False,git_repo="",git_branch="main",git_as_conf=""):
        """
        Replace default values in as_conf files
        :param exp_id: experiment id
        :param hpc: platform
        :param minimal_configuration: minimal configuration
        :param git_repo: path to project git repository
        :param git_branch: main branch
        :param git_as_conf: path to as_conf file in git repository
        :return: None
        """
        # open and replace values
        for as_conf_file in os.listdir(os.path.join(BasicConfig.LOCAL_ROOT_DIR, exp_id,"conf")):
            if as_conf_file.endswith(".yml") or as_conf_file.endswith(".yaml"):
                with open(os.path.join(BasicConfig.LOCAL_ROOT_DIR, exp_id,"conf", as_conf_file), 'r') as f:
                    # Copied files could not have default names.
                    content = f.read()
                    search = re.search('AUTOSUBMIT_VERSION: .*', content, re.MULTILINE)
                    if search is not None:
                        content = content.replace(search.group(0), "AUTOSUBMIT_VERSION: \""+Autosubmit.autosubmit_version+"\"")
                    search = re.search('NOTIFICATIONS: .*', content, re.MULTILINE)
                    if search is not None:
                        content = content.replace(search.group(0),"NOTIFICATIONS: False")
                    search = re.search('TO: .*', content, re.MULTILINE)
                    if search is not None:
                        content = content.replace(search.group(0), "TO: \"\"")
                    content = Autosubmit.replace_parameter_inside_section(content, "EXPID", exp_id, "DEFAULT")
                    search = re.search('HPCARCH: .*', content, re.MULTILINE)
                    if search is not None:
                        content = content.replace(search.group(0),"HPCARCH: \""+hpc+"\"")
                    if minimal_configuration:
                        search = re.search('CUSTOM_CONFIG: .*', content, re.MULTILINE)
                        if search is not None:
                            content = content.replace(search.group(0), "CUSTOM_CONFIG: \"%PROJDIR%/"+git_as_conf+"\"")
                        search = re.search('PROJECT_ORIGIN: .*', content, re.MULTILINE)
                        if search is not None:
                            content = content.replace(search.group(0), "PROJECT_ORIGIN: \""+git_repo+"\"")
                        search = re.search('PROJECT_PATH: .*', content, re.MULTILINE)
                        if search is not None:
                            content = content.replace(search.group(0), "PROJECT_PATH: \""+git_repo+"\"")
                        search = re.search('PROJECT_BRANCH: .*', content, re.MULTILINE)
                        if search is not None:
                            content = content.replace(search.group(0), "PROJECT_BRANCH: \""+git_branch+"\"")
                with open(os.path.join(BasicConfig.LOCAL_ROOT_DIR, exp_id,"conf", as_conf_file), 'w') as f:
                    f.write(content)

    @staticmethod
    def expid(description, hpc="", copy_id='', dummy=False, minimal_configuration=False, git_repo="", git_branch="", git_as_conf="", operational=False,  testcase = False, evaluation = False, use_local_minimal=False):
        """
        Creates a new experiment for given HPC
        description: description of the experiment
        hpc: HPC where the experiment will be executed
        copy_id: if specified, experiment id to copy
        dummy: if true, creates a dummy experiment
        minimal_configuration: if true, creates a minimal configuration
        git_repo: git repository to clone
        git_branch: git branch to clone
        git_as_conf: path to as_conf file in git repository
        operational: if true, creates an operational experiment
        evaluation: if true, creates an evaluation experiment
        local: Gets local minimal instead of git minimal
        """
        if use_local_minimal:
            git_branch = ""
<<<<<<< HEAD
            
=======
            if AutosubmitGit.is_git_repo(git_repo): 
                git_repo = ""

>>>>>>> 32f127da
        exp_id = ""
        root_folder = os.path.join(BasicConfig.LOCAL_ROOT_DIR)
        if description is None:
            raise AutosubmitCritical(
                "Check that the parameters are defined (-d) ", 7011)
        if hpc is None and not minimal_configuration:
            raise AutosubmitCritical(
                "Check that the parameters are defined (-H) ", 7011)
        # Register the experiment in the database
        # Copy another experiment from the database
        if copy_id != '' and copy_id is not None:
            copy_id_folder = os.path.join(root_folder, copy_id)
            if not os.path.exists(copy_id_folder):
                raise AutosubmitCritical(f"Experiment {copy_id} doesn't exists", 7011)
            if minimal_configuration:
                conf_dir = Path(copy_id_folder) / "conf"
                if not list(conf_dir.glob('minimal.y*')):
                    raise AutosubmitCritical(
                            "Cannot copy experiment that does not have a minimal.yml file", 7011)
            exp_id = copy_experiment(copy_id, description, Autosubmit.autosubmit_version, testcase, operational,
                                     evaluation)

        else:
            # Create a new experiment from scratch
            exp_id = new_experiment(description, Autosubmit.autosubmit_version, testcase, operational, evaluation)

        if exp_id == '':
            raise AutosubmitCritical("No expid", 7011)

        # Create the experiment structure
        Log.info("Generating folder structure...")

        exp_folder = os.path.join(root_folder, exp_id)
        try:
            os.mkdir(exp_folder)
            os.mkdir(os.path.join(exp_folder, "conf"))
            os.mkdir(os.path.join(exp_folder, "pkl"))
            os.mkdir(os.path.join(exp_folder, "tmp"))
            os.mkdir(os.path.join(exp_folder, "tmp", "ASLOGS"))
            os.mkdir(os.path.join(exp_folder, "tmp", "LOG_"+exp_id))
            os.mkdir(os.path.join(exp_folder, "plot"))
            os.mkdir(os.path.join(exp_folder, "status"))
            # Setting permissions
            os.chmod(exp_folder, 0o755)
            os.chmod(os.path.join(exp_folder, "conf"), 0o755)
            os.chmod(os.path.join(exp_folder, "pkl"), 0o755)
            os.chmod(os.path.join(exp_folder, "tmp"), 0o755)
            os.chmod(os.path.join(exp_folder, "tmp", "ASLOGS"), 0o755)
            os.chmod(os.path.join(exp_folder, "tmp", "LOG_"+exp_id), 0o755)
            os.chmod(os.path.join(exp_folder, "plot"), 0o775)
            os.chmod(os.path.join(exp_folder, "status"), 0o775)
            Log.info(f"Experiment folder: {exp_folder}")
        except OSError as e:
            try:
                Autosubmit._delete_expid(exp_id, True)
            except Exception:
                pass
            raise AutosubmitCritical(f"Error while creating the experiment structure: {str(e)}", 7011)

        # Create the experiment configuration
        Log.info("Generating config files...")
        try:
            if copy_id != '' and copy_id is not None:
                # Copy the configuration from selected experiment
                Autosubmit.copy_as_config(exp_id, copy_id)
            else:
                # Create a new configuration
                Autosubmit.generate_as_config(exp_id,dummy, minimal_configuration,use_local_minimal)
        except Exception as e:
            try:
                Autosubmit._delete_expid(exp_id, True)
            except Exception:
                pass
            raise AutosubmitCritical(f"Error while creating the experiment configuration: {str(e)}", 7011)
        # Change template values by default values specified from the commandline
        try:
            Autosubmit.as_conf_default_values(exp_id,hpc,minimal_configuration,git_repo,git_branch,git_as_conf)
        except Exception as e:
            try:
                Autosubmit._delete_expid(exp_id, True)
            except Exception:
                pass
            raise AutosubmitCritical(f"Error while setting the default values: {str(e)}", 7011)
        
        # Try to update the experiment details
        try:
            ExperimentDetails(exp_id).save_update_details()
        except Exception:
            Log.warning(f"Could not update experiment details for {exp_id}. Omitting this step.")

        Log.result(f"Experiment {exp_id} created")
        return exp_id

    @staticmethod
    def delete(expid: str, force: bool) -> bool:
        """
        Deletes an experiment from the database, the experiment's folder database entry and all the related metadata files.

        :param expid: Identifier of the experiment to delete.
        :type expid: str
        :param force: If True, does not ask for confirmation.
        :type force: bool

        :returns: True if successful, False otherwise.
        :rtype: bool

        :raises AutosubmitCritical: If the experiment does not exist or if there are insufficient permissions.
        """
        experiment_path = Path(f"{BasicConfig.LOCAL_ROOT_DIR}/{expid}")

        if experiment_path.exists():
            if force or Autosubmit._user_yes_no_query(f"Do you want to delete {expid} ?"):
                Log.debug('Enter Autosubmit._delete_expid {0}', expid)
                
                # Try to delete the experiment details
                try:
                    ExperimentDetails(expid).delete_details()
                except Exception:
                    pass

                try:
                    return Autosubmit._delete_expid(expid, force)
                except AutosubmitCritical as e:
                    raise
                except BaseException as e:
                    raise AutosubmitCritical("Seems that something went wrong, please check the trace", 7012, str(e))
            else:
                raise AutosubmitCritical("Insufficient permissions", 7012)
        else:
            raise AutosubmitCritical("Experiment does not exist", 7012)

    @staticmethod
    def _load_parameters(as_conf, job_list, platforms):
        """
        Add parameters from configuration files into platform objects, and into the job_list object.

        :param as_conf: Basic configuration handler.\n
        :type as_conf: AutosubmitConfig object\n
        :param job_list: Handles the list as a unique entity.\n
        :type job_list: JobList() object\n
        :param platforms: List of platforms related to the experiment.\n
        :type platforms: List() of Platform Objects. e.g EcPlatform(), SgePlatform().
        :return: Nothing, modifies input.
        """

        Log.debug("Loading HPC parameters...")
        # Platform = from DEFAULT.HPCARCH, e.g. marenostrum4
        if as_conf.get_platform() not in platforms.keys():
            Log.warning("Main platform is not defined in platforms.yml")
        else:
            platform = platforms[as_conf.get_platform()]
            platform.add_parameters(as_conf)
        # Attach parameters to JobList
        as_conf.experiment_data['STARTDATES'] = []
        for date in job_list._date_list:
            as_conf.experiment_data['STARTDATES'].append(date2str(date, job_list.get_date_format()))

    @staticmethod
    def inspect(expid, lst, filter_chunks, filter_status, filter_section, notransitive=False, force=False,
                check_wrapper=False, quick=False):
        """
         Generates cmd files experiment.

         :param check_wrapper:
         :param force:
         :param notransitive:
         :param filter_section:
         :param filter_status:
         :param filter_chunks:
         :param lst:
         :type expid: str
         :param expid: identifier of experiment to be run
         :return: True if run to the end, False otherwise
         :rtype: bool
         """
        try:
            Log.info(f"Inspecting experiment {expid}")
            Autosubmit._check_ownership(expid, raise_error=True)
            exp_path = os.path.join(BasicConfig.LOCAL_ROOT_DIR, expid)
            tmp_path = os.path.join(exp_path, BasicConfig.LOCAL_TMP_DIR)
            if os.path.exists(os.path.join(tmp_path, 'autosubmit.lock')):
                locked = True
            else:
                locked = False
            Log.info("Starting inspect command")
            os.system('clear')
            signal.signal(signal.SIGINT, signal_handler)
            as_conf = AutosubmitConfig(expid, BasicConfig, YAMLParserFactory())
            as_conf.check_conf_files(True)

            project_type = as_conf.get_project_type()
            safetysleeptime = as_conf.get_safetysleeptime()
            Log.debug("The Experiment name is: {0}", expid)
            Log.debug("Sleep: {0}", safetysleeptime)
            packages_persistence = JobPackagePersistence(expid)
            os.chmod(os.path.join(BasicConfig.LOCAL_ROOT_DIR, expid,
                                  "pkl", "job_packages_" + expid + ".db"), 0o644)

            packages_persistence.reset_table(True)
            job_list = Autosubmit.load_job_list(
                expid, as_conf, notransitive=notransitive)
            job_list.packages_dict = {}

            Log.debug("Length of the jobs list: {0}", len(job_list))

            # variables to be updated on the fly
            safetysleeptime = as_conf.get_safetysleeptime()
            Log.debug("Sleep: {0}", safetysleeptime)
            # Generate
            Log.info("Starting to generate cmd scripts")
            jobs = []
            jobs_cw = []

            if not isinstance(job_list, type([])):
                if check_wrapper and (not locked or (force and locked)):
                    Log.info("Generating all cmd script adapted for wrappers")
                    jobs = job_list.get_uncompleted()
                    if force:
                        jobs_cw = job_list.get_completed()
                else:
                    if locked:
                        Log.warning("There is a .lock file and not -f, generating only all unsubmitted cmd scripts")
                        jobs = job_list.get_unsubmitted()
                    elif force:
                        Log.info("Overwriting all cmd scripts")
                        jobs = job_list.get_job_list()
                    else:
                        Log.info("Generating cmd scripts only for selected jobs")
                        if filter_chunks:
                            fc = filter_chunks
                            Log.debug(fc)
                            if fc == 'Any':
                                jobs = job_list.get_job_list()
                            else:
                                # noinspection PyTypeChecker
                                data = json.loads(Autosubmit._create_json(fc))
                                for date_json in data['sds']:
                                    date = date_json['sd']
                                    jobs_date = [j for j in job_list.get_job_list() if date2str(
                                        j.date) == date]

                                    for member_json in date_json['ms']:
                                        member = member_json['m']
                                        jobs_member = [j for j in jobs_date if j.member == member]

                                        for chunk_json in member_json['cs']:
                                            chunk = int(chunk_json)
                                            jobs = jobs +  [job for job in [j for j in jobs_member if j.chunk == chunk]]

                        elif filter_status:
                            Log.debug(
                                "Filtering jobs with status {0}", filter_status)
                            if filter_status == 'Any':
                                jobs = job_list.get_job_list()
                            else:
                                fs = Autosubmit._get_status(filter_status)
                                jobs = [job for job in [j for j in job_list.get_job_list() if j.status == fs]]

                        elif filter_section:
                            ft = filter_section
                            Log.debug(ft)

                            if ft == 'Any':
                                jobs = job_list.get_job_list()
                            else:
                                for job in job_list.get_job_list():
                                    if job.section == ft:
                                        jobs.append(job)
                        elif lst:
                            jobs_lst = lst.split()

                            if jobs == 'Any':
                                jobs = job_list.get_job_list()
                            else:
                                for job in job_list.get_job_list():
                                    if job.name in jobs_lst:
                                        jobs.append(job)
                        else:
                            jobs = job_list.get_job_list()
            if quick:
                wrapped_sections = list()
                if check_wrapper:
                    for wrapper_data in as_conf.experiment_data.get("WRAPPERS",{}).values():
                        jobs_in_wrapper = wrapper_data.get("JOBS_IN_WRAPPER","").upper()
                        if "," in jobs_in_wrapper:
                            jobs_in_wrapper = jobs_in_wrapper.split(",")
                        else:
                            jobs_in_wrapper = jobs_in_wrapper.split(" ")
                        wrapped_sections.extend(jobs_in_wrapper)
                    wrapped_sections = list(set(wrapped_sections))
                jobs_aux = list()
                sections_added = set()
                for job in jobs:
                    if job.section not in sections_added or job.section in wrapped_sections:
                        sections_added.add(job.section)
                        jobs_aux.append(job)
                jobs = jobs_aux
                del jobs_aux
                sections_added = set()
                jobs_aux = list()
                for job in jobs_cw:
                    if job.section not in sections_added or job.section in wrapped_sections:
                        sections_added.add(job.section)
                        jobs_aux.append(job)
                    jobs_cw = jobs_aux
                del jobs_aux
            file_paths = ""

            if isinstance(jobs, type([])):
                for job in jobs:
                    file_paths += f"{BasicConfig.LOCAL_ROOT_DIR}/{expid}/tmp/{job.name}.cmd\n"
                    job.status = Status.WAITING
                Autosubmit.generate_scripts_andor_wrappers(
                    as_conf, job_list, jobs, packages_persistence, False)
            if len(jobs_cw) > 0:
                for job in jobs_cw:
                    file_paths += f"{BasicConfig.LOCAL_ROOT_DIR}/{expid}/tmp/{job.name}.cmd\n"
                    job.status = Status.WAITING
                Autosubmit.generate_scripts_andor_wrappers(
                    as_conf, job_list, jobs_cw, packages_persistence, False)

            Log.info("No more scripts to generate, you can proceed to check them manually")
            Log.result(file_paths)

        except AutosubmitCritical as e:
            raise
        except AutosubmitError as e:
            raise
        except BaseException as e:
            raise
        return True

    @staticmethod
    def generate_scripts_andor_wrappers(as_conf, job_list, jobs_filtered, packages_persistence, only_wrappers=False):
        """
        :param as_conf: Class that handles basic configuration parameters of Autosubmit. \n
        :type as_conf: AutosubmitConfig() Object \n
        :param job_list: Representation of the jobs of the experiment, keeps the list of jobs inside. \n
        :type job_list: JobList() Object \n
        :param jobs_filtered: list of jobs that are relevant to the process. \n
        :type jobs_filtered: List() of Job Objects \n
        :param packages_persistence: Object that handles local db persistence.  \n
        :type packages_persistence: JobPackagePersistence() Object \n
        :param only_wrappers: True when coming from Autosubmit.create(). False when coming from Autosubmit.inspect(), \n
        :type only_wrappers: Boolean \n
        :return: Nothing\n
        :rtype: \n
        """
        Log.warning("Generating the auxiliary job_list used for the -CW flag.")
        job_list._job_list = jobs_filtered
        job_list._persistence_file = job_list._persistence_file + "_cw_flag"
        parameters = as_conf.load_parameters()
        date_list = as_conf.get_date_list()
        if len(date_list) != len(set(date_list)):
            raise AutosubmitCritical(
                'There are repeated start dates!', 7014)
        num_chunks = as_conf.get_num_chunks()
        chunk_ini = as_conf.get_chunk_ini()
        member_list = as_conf.get_member_list()
        run_only_members = as_conf.get_member_list(run_only=True)
        date_format = ''
        if as_conf.get_chunk_size_unit() == 'hour':
            date_format = 'H'
        for date in date_list:
            if date.hour > 1:
                date_format = 'H'
            if date.minute > 1:
                date_format = 'M'
        wrapper_jobs = dict()
        for wrapper_section, wrapper_data in as_conf.experiment_data.get("WRAPPERS", {}).items():
            if type(wrapper_data) is not dict:
                continue
            wrapper_jobs[wrapper_section] = as_conf.get_wrapper_jobs(wrapper_data)
        Log.warning("Aux Job_list was generated successfully")
        submitter = Autosubmit._get_submitter(as_conf)
        submitter.load_platforms(as_conf)
        hpcarch = as_conf.get_platform()
        Autosubmit._load_parameters(as_conf, job_list, submitter.platforms)
        platforms_to_test = set()
        for job in job_list.get_job_list():
            if job.platform_name == "" or job.platform_name is None:
                job.platform_name = hpcarch
            job.platform = submitter.platforms[job.platform_name]
            if job.platform is not None and job.platform != "":
                platforms_to_test.add(job.platform)
        job_list.update_list(as_conf, False)
        # Loading parameters again
        Autosubmit._load_parameters(as_conf, job_list, submitter.platforms)
        # Related to TWO_STEP_START new variable defined in expdef
        unparsed_two_step_start = as_conf.get_parse_two_step_start()
        if unparsed_two_step_start != "":
            job_list.parse_jobs_by_filter(unparsed_two_step_start)
        job_list.create_dictionary(date_list, member_list, num_chunks, chunk_ini, date_format, as_conf.get_retrials(),
                                   wrapper_jobs, as_conf)
        for job in job_list.get_active():
            if job.status != Status.WAITING:
                job.status = Status.READY
        while job_list.get_active():
            Autosubmit.submit_ready_jobs(as_conf, job_list, platforms_to_test, packages_persistence, True,
                                         only_wrappers, hold=False)
            job_list.update_list(as_conf, False)
        for job in job_list.get_job_list():
            job.status = Status.WAITING

    @staticmethod
    def manage_wrapper_job(as_conf, job_list, platform, wrapper_id, save=False):
        check_wrapper_jobs_sleeptime = as_conf.get_wrapper_check_time()
        Log.debug(f'WRAPPER CHECK TIME = {check_wrapper_jobs_sleeptime}')
        # Setting prev_status as an easy way to check status change for inner jobs
        wrapper_job = job_list.job_package_map[wrapper_id]
        if as_conf.get_notifications() == "true":
            for inner_job in wrapper_job.job_list:
                inner_job.prev_status = inner_job.status
        check_wrapper = True
        if wrapper_job.status == Status.RUNNING:
            check_wrapper = True if datetime.timedelta.total_seconds(datetime.datetime.now(
            ) - wrapper_job.checked_time) >= check_wrapper_jobs_sleeptime else False
        if check_wrapper:
            Log.debug(f'Checking Wrapper {str(wrapper_id)}')
            wrapper_job.checked_time = datetime.datetime.now()
            platform.check_job(wrapper_job)
            try:
                if wrapper_job.status != wrapper_job.new_status:
                    Log.info('Wrapper job ' + wrapper_job.name + ' changed from ' + str(
                        Status.VALUE_TO_KEY[wrapper_job.status]) + ' to status ' + str(
                        Status.VALUE_TO_KEY[wrapper_job.new_status]))
                    save = True
            except Exception as e:
                raise AutosubmitCritical(
                    "Wrapper is in Unknown Status couldn't get wrapper parameters", 7050)

            # New status will be saved and inner_jobs will be checked.
            wrapper_job.check_status(
                wrapper_job.new_status)
            # Erase from packages if the wrapper failed to be queued ( Hold Admin bug )
            if wrapper_job.status == Status.WAITING:
                job_list.job_package_map.pop(
                    wrapper_id, None)
                job_list.packages_dict.pop(
                    wrapper_id, None)
            save = True
        return wrapper_job, save

    @staticmethod
    def wrapper_notify(as_conf, expid, wrapper_job):
        if as_conf.get_notifications() == "true":
            for inner_job in wrapper_job.job_list:
                Autosubmit.job_notify(as_conf, expid, inner_job, inner_job.prev_status,{})
    @staticmethod
    def job_notify(as_conf,expid,job,job_prev_status,job_changes_tracker):
        job_changes_tracker[job.name] = (job_prev_status, job.status)
        if as_conf.get_notifications() == "true":
            if Status.VALUE_TO_KEY[job.status] in job.notify_on:
                Notifier.notify_status_change(MailNotifier(BasicConfig), expid, job.name,
                                              Status.VALUE_TO_KEY[job_prev_status],
                                              Status.VALUE_TO_KEY[job.status],
                                              as_conf.experiment_data["MAIL"]["TO"])
        return job_changes_tracker
    @staticmethod
    def check_wrappers(as_conf, job_list, platforms_to_test, expid):
        """
        Check wrappers and inner jobs status also order the non-wrapped jobs to be submitted by active platforms
        :param as_conf: a AutosubmitConfig object
        :param job_list: a JobList object
        :param platforms_to_test: a list of Platform
        :param expid: a string with the experiment id
        :return: non-wrapped jobs to check and a dictionary with the changes in the jobs status
        """
        jobs_to_check = dict()
        job_changes_tracker = dict()
        for platform in platforms_to_test:
            queuing_jobs = job_list.get_in_queue_grouped_id(platform)
            Log.debug(f'Checking jobs for platform={platform.name}')
            for job_id, job in queuing_jobs.items():
                # Check Wrappers one-by-one
                if job_list.job_package_map and job_id in job_list.job_package_map:
                    wrapper_job, save = Autosubmit.manage_wrapper_job(as_conf, job_list, platform,
                                                                      job_id)
                    # Notifications e-mail
                    Autosubmit.wrapper_notify(as_conf, expid, wrapper_job)
                    # Detect and store changes for the GUI
                    job_changes_tracker = {job.name: (
                        job.prev_status, job.status) for job in wrapper_job.job_list if
                        job.prev_status != job.status}
                else:  # Adds to a list all running jobs to be checked.
                    if job.status == Status.FAILED:
                        continue
                    job_prev_status = job.status
                    # If exist key has been pressed and previous status was running, do not check
                    if not (Autosubmit.exit is True and job_prev_status == Status.RUNNING):
                        if platform.name in jobs_to_check:
                            jobs_to_check[platform.name].append([job, job_prev_status])
                        else:
                            jobs_to_check[platform.name] = [[job, job_prev_status]]
        return jobs_to_check,job_changes_tracker

    @staticmethod
    def check_wrapper_stored_status(as_conf: Any, job_list: Any, wrapper_wallclock: str) -> Any:
        """
        Check if the wrapper job has been submitted and the inner jobs are in the queue after a load.

        :param as_conf: A BasicConfig object.
        :type as_conf: BasicConfig
        :param job_list: A JobList object.
        :type job_list: JobList
        :param wrapper_wallclock: The wallclock of the wrapper.
        :type wrapper_wallclock: str
        :return: Updated JobList object.
        :rtype: JobList
        """
        # if packages_dict attr is in job_list
        if hasattr(job_list, "packages_dict"):
            wrapper_status = Status.SUBMITTED
            for package_name, jobs in job_list.packages_dict.items():
                from .job.job import WrapperJob
                # Ordered by higher priority status
                if all(job.status == Status.COMPLETED for job in jobs):
                    wrapper_status = Status.COMPLETED
                elif any(job.status == Status.RUNNING for job in jobs):
                    wrapper_status = Status.RUNNING
                elif any(job.status == Status.FAILED for job in jobs): # No more inner jobs running but inner job in failed
                    wrapper_status = Status.FAILED
                elif any(job.status == Status.QUEUING for job in jobs):
                    wrapper_status = Status.QUEUING
                elif any(job.status == Status.HELD for job in jobs):
                    wrapper_status = Status.HELD
                elif any(job.status == Status.SUBMITTED for job in jobs):
                    wrapper_status = Status.SUBMITTED

                wrapper_job = WrapperJob(package_name, jobs[0].id, wrapper_status, 0, jobs,
                                         wrapper_wallclock,
                                         None, jobs[0].platform, as_conf, jobs[0].hold)
                job_list.job_package_map[jobs[0].id] = wrapper_job
        return job_list
    @staticmethod
    def get_historical_database(expid, job_list, as_conf):
        """
        Get the historical database for the experiment
        :param expid: a string with the experiment id
        :param job_list: a JobList object
        :param as_conf: a AutosubmitConfig object
        :return: an experiment history object
        """
        exp_history = None
        try:
            # Historical Database: Can create a new run if there is a difference in the number of jobs or if the current run does not exist.
            exp_history = ExperimentHistory(expid, jobdata_dir_path=BasicConfig.JOBDATA_DIR,
                                            historiclog_dir_path=BasicConfig.HISTORICAL_LOG_DIR)
            exp_history.initialize_database()
            exp_history.process_status_changes(job_list.get_job_list(), as_conf.get_chunk_size_unit(),
                                               as_conf.get_chunk_size(),
                                               current_config=as_conf.get_full_config_as_json())
            Autosubmit.database_backup(expid)
        except Exception as e:
            try:
                Autosubmit.database_fix(expid)
                # This error is important
            except Exception as e:
                pass
        try:
            ExperimentStatus(expid).set_as_running()
        except Exception as e:
            # Connection to status database ec_earth.db can fail.
            # API worker will fix the status.
            Log.debug(f"Autosubmit couldn't set your experiment as running on the autosubmit times database: "
                      f"{os.path.join(BasicConfig.DB_DIR, BasicConfig.AS_TIMES_DB)}. Exception: {str(e)}", 7003)
        return exp_history
    @staticmethod
    def process_historical_data_iteration(job_list,job_changes_tracker, expid):
        """
        Process the historical data for the current iteration.
        :param job_list: a JobList object.
        :param job_changes_tracker: a dictionary with the changes in the job status.
        :param expid: a string with the experiment id.
        :return: an ExperimentHistory object.
        """

        exp_history = ExperimentHistory(expid, jobdata_dir_path=BasicConfig.JOBDATA_DIR,
                                        historiclog_dir_path=BasicConfig.HISTORICAL_LOG_DIR)
        if len(job_changes_tracker) > 0:
            exp_history.process_job_list_changes_to_experiment_totals(job_list.get_job_list())
            Autosubmit.database_backup(expid)
        return exp_history
    @staticmethod
    def prepare_run(expid, notransitive=False, start_time=None, start_after=None,
                       run_only_members=None, recover = False, check_scripts= False, submitter=None):
        """
        Prepare the run of the experiment.
        :param expid: a string with the experiment id.
        :param notransitive: a boolean to indicate for the experiment to not use transitive dependencies.
        :param start_time: a string with the starting time of the experiment.
        :param start_after: a string with the experiment id to start after.
        :param run_only_members: a string with the members to run.
        :param recover: a boolean to indicate if the experiment is recovering from a failure.
        :param submitter: the actual loaded platforms if any
        :return: a tuple
        """
        host = platform.node()
        # Init the autosubmitconfigparser and check that every file exists and it is a valid configuration.
        as_conf = AutosubmitConfig(expid, BasicConfig, YAMLParserFactory())
        as_conf.check_conf_files(running_time=True, force_load=True)
        if not recover:
            # Database stuff, to check if the experiment is active or not.
            try:
                # Handling starting time
                AutosubmitHelper.handle_start_time(start_time)
                # Start after completion trigger block
                AutosubmitHelper.handle_start_after(start_after, expid, BasicConfig())
                # Handling run_only_members
            except AutosubmitCritical as e:
                raise
            except BaseException as e:
                raise AutosubmitCritical("Failure during setting the start time check trace for details", 7014, str(e))
            os.system('clear')
            signal.signal(signal.SIGINT, signal_handler)
            # The time between running iterations, default to 10 seconds. Can be changed by the user
            safetysleeptime = as_conf.get_safetysleeptime()
            retrials = as_conf.get_retrials()
            Log.debug("The Experiment name is: {0}", expid)
            Log.debug("Sleep: {0}", safetysleeptime)
            Log.debug("Default retrials: {0}", retrials)
            # Is where Autosubmit stores the job_list and wrapper packages to the disc.
            pkl_dir = os.path.join(
                BasicConfig.LOCAL_ROOT_DIR, expid, 'pkl')
            Log.debug(
                "Starting from job list restored from {0} files", pkl_dir)

        # Loads the communication lib, always paramiko.
        # Paramiko is the only way to communicate with the remote machines. Previously we had also Saga.
        if not submitter:
            submitter = Autosubmit._get_submitter(as_conf)
            submitter.load_platforms(as_conf)
        # Tries to load the job_list from disk, discarding any changes in running time ( if recovery ).
        # Could also load a backup from previous iteration.
        # The submit ready functions will cancel all job submitted if one submitted in that iteration had issues, so it should be safe to recover from a backup without losing job ids
        if recover:
            Log.info("Recovering job_list")
        try:
            job_list = Autosubmit.load_job_list(
                expid, as_conf, notransitive=notransitive, new=False)
        except IOError as e:
            raise AutosubmitError(
                "Job_list not found", 6016, str(e))
        except AutosubmitCritical as e:
            raise AutosubmitCritical(
                "Corrupted job_list, backup couldn't be restored", 7040, e.message)
        except BaseException as e:
            Log.debug(f"Error while loading job_list: {str(e)}")
            raise AutosubmitCritical(
                "Corrupted job_list, backup couldn't be restored", 7040, str(e))
        Log.debug("Length of the jobs list: {0}", len(job_list))
        if recover:
            Log.info("Recovering parameters info")
        # This function name is not clear after the transformation it received across years.
        # What it does, is to load and transform all as_conf.experiment_data into a 1D dict stored in job_list object.
        Autosubmit._load_parameters(
            as_conf, job_list, submitter.platforms)
        Log.debug("Checking experiment templates...")
        platforms_to_test = set()
        hpcarch = as_conf.get_platform()
        # Load only platforms used by the experiment, by looking at JOBS.$JOB.PLATFORM. So Autosubmit only establishes connections to the machines that are used.
        # Also, it ignores platforms used by "COMPLETED/FAILED" jobs as they are no need any more. ( in case of recovery or run a workflow that were already running )
        for job in job_list.get_job_list():
            if job.platform_name is None or job.platform_name == "":
                job.platform_name = hpcarch
            # noinspection PyTypeChecker
            try:
                 job.platform = submitter.platforms[job.platform_name.upper()]
            except Exception as e:
                raise AutosubmitCritical(f"hpcarch={job.platform_name} not found in the platforms configuration file",
                    7014)
            # noinspection PyTypeChecker
            if job.status not in (Status.COMPLETED, Status.SUSPENDED):
                platforms_to_test.add(job.platform)
        # This function, looks at %JOBS.$JOB.FILE% ( mandatory ) and %JOBS.$JOB.CHECK% ( default True ).
        # Checks the contents of the .sh/.py/r files and looks for AS placeholders.
        try:
            if check_scripts:
                job_list.check_scripts(as_conf)
        except Exception as e:
            raise AutosubmitCritical(
                "Error while checking job templates", 7014, str(e))
        Log.debug("Loading job packages")
        # Packages == wrappers and jobs inside wrappers. Name is also misleading.
        try:
            packages_persistence = JobPackagePersistence(expid)
        except IOError as e:
            raise AutosubmitError(
                "job_packages not found", 6016, str(e))
        # Check if the user wants to continue using wrappers and loads the appropriate info.
        if as_conf.experiment_data.get("WRAPPERS",None) is not None:
            os.chmod(os.path.join(BasicConfig.LOCAL_ROOT_DIR,
                                  expid, "pkl", "job_packages_" + expid + ".db"), 0o644)
            try:
                packages = packages_persistence.load()
            except IOError as e:
                raise AutosubmitError(
                    "job_packages not found", 6016, str(e))
            Log.debug("Processing job packages")
            try:
                # fallback value, only affects to is_overclock
                wrapper_wallclock = as_conf.experiment_data.get("CONFIG", {}).get("WRAPPERS_WALLCLOCK", "48:00")
                for (exp_id, package_name, job_name, wrapper_wallclock) in packages:
                    if package_name not in job_list.packages_dict:
                        job_list.packages_dict[package_name] = []
                    job_list.packages_dict[package_name].append(job_list.get_job_by_name(job_name))
                # This function, checks the stored STATUS of jobs inside wrappers. Since "wrapper status" is a memory variable.
                job_list = Autosubmit.check_wrapper_stored_status(as_conf, job_list, wrapper_wallclock)
            except Exception as e:
                raise AutosubmitCritical(
                    "Autosubmit failed while processing job packages. This might be due to a change in your experiment configuration files after 'autosubmit create' was performed.",
                    7014, str(e))
        if recover:
            Log.info("Recovering wrappers... Done")

        Log.debug("Checking job_list current status")
        job_list.update_list(as_conf, first_time=True)
        job_list.clear_generate()
        job_list.save()
        as_conf.save()
        if not recover:
            Log.info("Autosubmit is running with v{0}", Autosubmit.autosubmit_version)
            # Before starting main loop, setup historical database tables and main information
        # Check if the user has launch autosubmit run with -rom option ( previously named -rm )
        allowed_members = AutosubmitHelper.get_allowed_members(run_only_members, as_conf)
        if allowed_members:
            # Set allowed members after checks have been performed. This triggers the setter and main logic of the -rm feature.
            job_list.run_members = allowed_members
            Log.result(f"Only jobs with member value in {str(allowed_members)} or no member will be allowed in this "
                       f"run. Also, those jobs already SUBMITTED, QUEUING, or RUNNING will be allowed to complete and"
                       f" will be tracked.")
        if not recover:
            # This function, looks at the "TWO_STEP_START" variable in the experiment configuration file.
            # This may not be necessary anymore as the same can be achieved by using the new DEPENDENCIES dict.
            # I replicated the same functionality in the new DEPENDENCIES dict using crossdate wrappers of auto-monarch da ( documented in rst .)
            # We can look at it when auto-monarch starts to use AS 4.0, now it is maintained for compatibility.
            unparsed_two_step_start = as_conf.get_parse_two_step_start()
            if unparsed_two_step_start != "":
                job_list.parse_jobs_by_filter(unparsed_two_step_start)
            Log.debug("Running job data structure")
            exp_history = Autosubmit.get_historical_database(expid, job_list,as_conf)
            # establish the connection to all platforms
            # Restore is a misleading, it is actually a "connect" function when the recover flag is not set.
            Autosubmit.restore_platforms(platforms_to_test,as_conf=as_conf)
            return job_list, submitter , exp_history, host , as_conf, platforms_to_test, packages_persistence, False
        else:
            return job_list, submitter, None, None, as_conf, platforms_to_test, packages_persistence, True
    @staticmethod
    def get_iteration_info(as_conf,job_list):
        """
        Prints the current iteration information
        :param as_conf: autosubmit configuration object
        :param job_list: job list object
        :return: common parameters for the iteration
        """
        total_jobs = len(job_list.get_job_list())
        Log.info(f"\n\n{(total_jobs - len(job_list.get_completed()))} of {total_jobs} jobs remaining "
                 f"({time.strftime('%H:%M')})")
        if len(job_list.get_failed()) > 0:
            Log.info(f"{len(job_list.get_failed())} jobs has been  failed ({time.strftime('%H:%M')})")
        safetysleeptime = as_conf.get_safetysleeptime()
        default_retrials = as_conf.get_retrials()
        check_wrapper_jobs_sleeptime = as_conf.get_wrapper_check_time()
        Log.debug("Sleep: {0}", safetysleeptime)
        Log.debug("Number of retrials: {0}", default_retrials)
        return total_jobs, safetysleeptime, default_retrials, check_wrapper_jobs_sleeptime

    @staticmethod
    def check_logs_status(job_list, as_conf, new_run):
        for job in job_list.get_completed_failed_without_logs():
            if new_run:
                job.platform.spawn_log_retrieval_process(as_conf)

            job_list.update_log_status(job, as_conf, new_run)

    @staticmethod
    def refresh_log_recovery_process(platforms: List[Platform], as_conf: AutosubmitConfig) -> None:
        """Relaunch the log recovery processes for each platform if necessary."""
        for p in platforms:  # Send keep_alive signal
            if not p.log_recovery_process or not p.log_recovery_process.is_alive():
                p.clean_log_recovery_process()
                p.spawn_log_retrieval_process(as_conf)
            p.work_event.set()

    @staticmethod
    def run_experiment(expid, notransitive=False, start_time=None, start_after=None, run_only_members=None, profile=False) -> int:
        """
        Runs and experiment (submitting all the jobs properly and repeating its execution in case of failure).
        :param expid: the experiment id
        :param notransitive: if True, the transitive closure of the graph is not computed
        :param start_time: the time at which the experiment should start
        :param start_after: the expid after which the experiment should start
        :param run_only_members: the members to run
        :param profile: if True, the function will be profiled
        :return: exit status

        """
        # Start profiling if the flag has been used
        if profile:
            from .profiler.profiler import Profiler
            profiler = Profiler(expid)
            profiler.start()

        # Initialize common folders'
        try:
            exp_path = os.path.join(BasicConfig.LOCAL_ROOT_DIR, expid)
            tmp_path = os.path.join(exp_path, BasicConfig.LOCAL_TMP_DIR)
        except BaseException as e:
            raise AutosubmitCritical("Failure during the loading of the experiment configuration, check file paths",
                                     7014, str(e))

        try:
            with Lock(os.path.join(tmp_path, 'autosubmit.lock'), timeout=1):
                try:
                    Log.debug("Preparing run")
                    # This function is called only once, when the experiment is started. It is used to initialize the experiment and to check the correctness of the configuration files.
                    # If there are issues while running, this function will be called again to reinitialize the experiment.
                    job_list, submitter , exp_history, host , as_conf, platforms_to_test, packages_persistence, _ = Autosubmit.prepare_run(expid, notransitive, start_time, start_after, run_only_members)
                except AutosubmitCritical as e:
                    #e.message += " HINT: check the CUSTOM_DIRECTIVE syntax in your jobs configuration files."
                    raise
                except Exception as e:
                    raise AutosubmitCritical("Error in run initialization", 7014, str(e))  # Changing default to 7014
                Log.debug("Running main running loop")
                did_run = False
                #########################
                # AUTOSUBMIT - MAIN LOOP
                #########################
                # Main loop
                # Recovery retrials, when platforms have issues. Hard limit is set just in case is an Autosubmit bug or bad config and the minium duration is the weekend (72 h).
                # Run experiment steps:
                # 0. Prepare the experiment to start running it.
                # 1. Check if there are jobs in the workflow that has to run (get_active)
                # For each platform:
                #  2. Check the status of all jobs in the current workflow that are queuing or running. Also updates all workflow jobs status by checking the status in the platform machines and job parent status.
                #  3. Submit jobs that are on ready status.
                # 4. When there are no more active jobs, wait until all log recovery threads finishes and exit Autosubmit.
                # In case of issues, the experiment is reinitialized and the process starts with the last non-corrupted workflow status.
                # User can always stop the run, and unless force killed, Autosubmit will exit in a clean way.
                # Experiment run will always start from the last known workflow status.

                max_recovery_retrials = as_conf.experiment_data.get("CONFIG",{}).get("RECOVERY_RETRIALS",3650)  # (72h - 122h )
                recovery_retrials = 0
                Autosubmit.check_logs_status(job_list, as_conf, new_run=True)
                while job_list.get_active():
                    try:
                        if Autosubmit.exit:
                            Autosubmit.check_logs_status(job_list, as_conf, new_run=False)
                            if job_list.get_failed():
                                return 1
                            return 0
                        Autosubmit.refresh_log_recovery_process(platforms_to_test, as_conf)
                        for job in job_list.get_ready():
                            job.update_parameters(as_conf, set_attributes=True)
                        did_run = True
                        # reload parameters changes
                        Log.debug("Reloading parameters...")
                        try:
                            # This function name is not clear after the transformation it received across years.
                            # What it does, is to load and transform all as_conf.experiment_data into a 1D dict stored in job_list object.
                            Autosubmit._load_parameters(as_conf, job_list, submitter.platforms)
                        except BaseException as e:
                            raise AutosubmitError("Config files seems to not be accessible", 6040, str(e))
                        total_jobs, safetysleeptime, default_retrials, check_wrapper_jobs_sleeptime = Autosubmit.get_iteration_info(as_conf,job_list)

                        save = False
                        # End Check Current jobs
                        if save:  # previous iteration
                            job_list.backup_save()
                        # This function name is totally misleading, yes it check the status of the wrappers, but also orders jobs the jobs that  are not wrapped by platform.
                        jobs_to_check,job_changes_tracker = Autosubmit.check_wrappers(as_conf, job_list, platforms_to_test, expid)
                        # Jobs to check are grouped by platform.
                        # platforms_to_test could be renamed to active_platforms or something like that.
                        for platform in platforms_to_test:
                            platform_jobs = jobs_to_check.get(platform.name, [])
                            if len(platform_jobs) == 0:
                                Log.info(f"No jobs to check for platform {platform.name}")
                                continue

                            Log.info(f"Checking {len(platform_jobs)} jobs for platform {platform.name}")
                            # Check all non-wrapped jobs status for the current platform
                            platform.check_Alljobs(platform_jobs, as_conf)
                            # mail notification ( in case of changes )
                            for job, job_prev_status in jobs_to_check[platform.name]:
                                if job_prev_status != job.update_status(as_conf):
                                    Autosubmit.job_notify(as_conf,expid,job,job_prev_status,job_changes_tracker)
                        # Updates all workflow status with the new information.
                        job_list.update_list(as_conf, submitter=submitter)
                        job_list.save()
                        # Submit jobs that are ready to run
                        #Log.debug(f"FD submit: {fd_show.fd_table_status_str()}")
                        if len(job_list.get_ready()) > 0:
                            Autosubmit.submit_ready_jobs(as_conf, job_list, platforms_to_test, packages_persistence, hold=False)
                            job_list.update_list(as_conf, submitter=submitter)
                            job_list.save()
                            as_conf.save()

                        # Submit jobs that are prepared to hold (if remote dependencies parameter are enabled)
                        # This currently is not used as SLURM no longer allows to jobs to acquire priority while in hold state.
                        # This only works for SLURM. ( Prepare status can not be achieved in other platforms )
                        if as_conf.get_remote_dependencies() == "true" and len(job_list.get_prepared()) > 0:
                            Autosubmit.submit_ready_jobs(
                                as_conf, job_list, platforms_to_test, packages_persistence, hold=True)
                            job_list.update_list(as_conf, submitter=submitter)
                            job_list.save()
                            as_conf.save()
                        # Safe spot to store changes
                        try:
                            exp_history = Autosubmit.process_historical_data_iteration(job_list, job_changes_tracker, expid)
                        except BaseException as e:
                            Log.printlog("Historic database seems corrupted, AS will repair it and resume the run",
                                         Log.INFO)
                            try:
                                Autosubmit.database_fix(expid)
                                exp_history = Autosubmit.process_historical_data_iteration(job_list,
                                                                                           job_changes_tracker, expid)
                            except Exception as e:
                                Log.warning(
                                    "Couldn't recover the Historical database, AS will continue without it, GUI may be affected")
                        job_changes_tracker = {}
                        if Autosubmit.exit:
                            Autosubmit.check_logs_status(job_list, as_conf, new_run=False)
                            job_list.save()
                            as_conf.save()
                        time.sleep(safetysleeptime)
                        #Log.debug(f"FD endsubmit: {fd_show.fd_table_status_str()}")


                    except AutosubmitError as e:  # If an error is detected, restore all connections and job_list
                        Log.error("Trace: {0}", e.trace)
                        Log.error("{1} [eCode={0}]", e.code, e.message)
                        # Log.debug("FD recovery: {0}".format(log.fd_show.fd_table_status_str()))
                        # No need to wait until the remote platform reconnection
                        recovery = False
                        as_conf = AutosubmitConfig(expid, BasicConfig, YAMLParserFactory())
                        consecutive_retrials = 1
                        failed_names = {}
                        Log.info("Storing failed job count...")
                        try:
                            for job in job_list.get_job_list():
                                if job.fail_count > 0:
                                    failed_names[job.name] = job.fail_count
                        except BaseException as e:
                            Log.printlog("Error trying to store failed job count", Log.WARNING)
                        Log.result("Storing failed job count...done")
                        while not recovery and (recovery_retrials < max_recovery_retrials or max_recovery_retrials <= 0 ):
                            delay = min(15 * consecutive_retrials, 120)
                            recovery_retrials += 1
                            sleep(delay)
                            consecutive_retrials = consecutive_retrials + 1
                            Log.info(f"Waiting {delay} seconds before continue")
                            try:
                                job_list, submitter, _, _, as_conf, platforms_to_test, packages_persistence, recovery  = Autosubmit.prepare_run(expid,
                                                                                                notransitive,
                                                                                                start_time,
                                                                                                start_after,
                                                                                                run_only_members,
                                                                                                recover=True, submitter = submitter)
                            except AutosubmitError as e:
                                recovery = False
                                Log.result(f"Recover of job_list has fail {e.message}")
                            except IOError as e:
                                recovery = False
                                Log.result(f"Recover of job_list has fail {str(e)}")
                            except BaseException as e:
                                recovery = False
                                Log.result(f"Recover of job_list has fail {str(e)}")
                        # Restore platforms and try again, to avoid endless loop with failed configuration, a hard limit is set.
                        reconnected = False
                        times = 0
                        max_times = 10
                        Log.info("Restoring the connection to all experiment platforms")
                        consecutive_retrials = 1
                        delay = min(15 * consecutive_retrials, 120)
                        while not reconnected and (recovery_retrials < max_recovery_retrials or max_recovery_retrials <= 0 ) :
                            recovery_retrials += 1
                            Log.info("Recovering the remote platform connection")
                            Log.info(f"Waiting {delay} seconds before continue")
                            sleep(delay)
                            consecutive_retrials = consecutive_retrials + 1
                            try:
                                if times % max_times == 0:
                                    mail_notify = True
                                    max_times = max_times + max_times
                                    times = 0
                                else:
                                    mail_notify = False
                                times = times + 1
                                Autosubmit.restore_platforms(platforms_to_test, mail_notify=mail_notify,
                                                             as_conf=as_conf, expid=expid)
                                reconnected = True
                            except AutosubmitCritical as e:
                                # Message prompt by restore_platforms.
                                Log.info(f"{e.message}\nCouldn't recover the platforms, retrying in 15seconds...")
                                reconnected = False
                            except IOError:
                                reconnected = False
                            except BaseException:
                                reconnected = False
                        if recovery_retrials == max_recovery_retrials and max_recovery_retrials > 0:
                            raise AutosubmitCritical(f"Autosubmit Encounter too much errors during running time, limit of {max_recovery_retrials*120} reached",
                                7051, e.message)
                    except AutosubmitCritical as e:  # Critical errors can't be recovered. Failed configuration or autosubmit error
                        raise AutosubmitCritical(e.message, e.code, e.trace)
                    except BaseException:
                        raise # If this happens, there is a bug in the code or an exception not-well caught
                Log.result("No more jobs to run.")
                # search hint - finished run
                job_list.save()
                if not did_run and len(job_list.get_completed_failed_without_logs()) > 0: # Revise if there is any log unrecovered from previous run
                    Log.info(f"Connecting to the platforms, to recover missing logs")
                    submitter = Autosubmit._get_submitter(as_conf)
                    submitter.load_platforms(as_conf)
                    if submitter.platforms is None:
                        raise AutosubmitCritical("No platforms configured!!!", 7014)
                    platforms_to_test = [value for value in submitter.platforms.values()]
                    Autosubmit.restore_platforms(platforms_to_test, as_conf=as_conf, expid=expid)
                Log.info("Waiting for all logs to be updated")
                for p in platforms_to_test:
                    if p.log_recovery_process:
                        p.cleanup_event.set()  # Send cleanup event
                        p.log_recovery_process.join()
                Autosubmit.check_logs_status(job_list, as_conf, new_run=False)
                job_list.save()
                if len(job_list.get_completed_failed_without_logs()) == 0:
                    Log.result(f"Autosubmit recovered all job logs.")
                else:
                    Log.warning(f"Autosubmit couldn't recover the following job logs: {[job.name for job in job_list.get_completed_failed_without_logs()]}")
                try:
                    exp_history = ExperimentHistory(expid, jobdata_dir_path=BasicConfig.JOBDATA_DIR,
                                                    historiclog_dir_path=BasicConfig.HISTORICAL_LOG_DIR)
                    exp_history.process_job_list_changes_to_experiment_totals(job_list.get_job_list())
                    Autosubmit.database_backup(expid)
                except Exception as e:
                    try:
                        Autosubmit.database_fix(expid)
                    except Exception as e:
                        pass
                for p in platforms_to_test:
                    p.closeConnection()
                if len(job_list.get_failed()) > 0:
                    Log.info("Some jobs have failed and reached maximum retrials")
                else:
                    Log.result("Run successful")
                    # Updating finish time for job data header
                    # Database is locked, may be related to my local db todo 4.1.1
                    try:
                        exp_history.finish_current_experiment_run()
                    except Exception:
                        Log.warning("Database is locked")
                rocrate_data = as_conf.experiment_data.get("ROCRATE", None)
                if rocrate_data:
                    Autosubmit.provenance(expid, rocrate=True)
                else:
                    Log.info("ROCRATE not present in experiment YAML configuration. No RO-Crate archive created.")
        except BaseLockException:
            raise
        except AutosubmitCritical:
            raise
        except BaseException:
            raise
        finally:
            if profile:
                profiler.stop()

        # Suppress in case ``job_list`` was not defined yet...
        with suppress(NameError):
            if job_list.get_failed():
                return 1
            return 0

    @staticmethod
    def restore_platforms(platform_to_test, mail_notify=False, as_conf=None, expid=None): # TODO move to utils
        Log.info("Checking the connection to all platforms in use")
        issues = ""
        platform_issues = ""
        ssh_config_issues = ""
        private_key_error = "Please, add your private key to the ssh-agent ( ssh-add <path_to_key> ) or use a non-encrypted key\nIf ssh agent is not initialized, prompt first eval `ssh-agent -s`"

        for platform in platform_to_test:
            platform_issues = ""
            try:
                message = platform.test_connection(as_conf)
                if message is None:
                    message = "OK"
                if message != "OK":
                    if message.find("doesn't accept remote connections") != -1:
                        ssh_config_issues += message
                    elif message.find("Authentication failed") != -1:
                        ssh_config_issues += message + ". Please, check the user and project of this platform\nIf it is correct, try another host"
                    elif message.find("private key file is encrypted") != -1:
                        if private_key_error not in ssh_config_issues:
                            ssh_config_issues += private_key_error
                    elif message.find("Invalid certificate") != -1:
                        ssh_config_issues += message + ".Please, the eccert expiration date"
                    else:
                        ssh_config_issues += message + (f" this is an PARAMIKO SSHEXCEPTION: indicates that there is "
                                                        f"something incompatible in the ssh_config for host:{platform.host}\n maybe"
                                                        f" you need to contact your sysadmin")
            except BaseException as e:
                try:
                    if mail_notify:
                        email = as_conf.get_mails_to()
                        if "@" in email[0]:
                            Notifier.notify_experiment_status(MailNotifier(BasicConfig), expid, email, platform)
                except Exception as e:
                    pass
                platform_issues += f"\n[{platform.name}] Connection Unsuccessful to host {platform.host} "
                issues += platform_issues
                continue
            if platform.check_remote_permissions():
                Log.result("[{1}] Correct user privileges for host {0}", platform.host, platform.name)
            else:
                platform_issues += (f"\n[{platform.name}] has configuration issues.\n Check that the connection is"
                                    f" passwd-less.(ssh {platform.user}@{platform.host})\n Check the parameters that"
                                    f" build the root_path are correct:{{scratch_dir/project/user}} ="
                                    f" {{{platform.scratch}/{platform.project}/{platform.user}}}")
                issues += platform_issues
            if platform_issues == "":

                Log.printlog(f"[{platform.name}] Connection successful to host {platform.host}", Log.RESULT)
            else:
                if platform.connected:
                    platform.connected = False
                    Log.printlog(f"[{platform.name}] Connection successful to host {platform.host}, "
                                 f"however there are issues with %HPCROOT%", Log.WARNING)
                else:
                    Log.printlog(f"[{platform.name}] Connection failed to host {platform.host}", Log.WARNING)
        if issues != "":
            if ssh_config_issues.find(private_key_error[:-2]) != -1:
                raise AutosubmitCritical("Private key is encrypted, Autosubmit does not run in interactive mode.\nPlease, add the key to the ssh agent(ssh-add <path_to_key>).\nIt will remain open as long as session is active, for force clean you can prompt ssh-add -D",7073, issues + "\n" + ssh_config_issues)
            else:
                raise AutosubmitCritical("Issues while checking the connectivity of platforms.", 7010, issues + "\n" + ssh_config_issues)

    @staticmethod
    def submit_ready_jobs(as_conf, job_list, platforms_to_test, packages_persistence, inspect=False,
                          only_wrappers=False, hold=False):

        # type: (AutosubmitConfig, JobList, Set[Platform], JobPackagePersistence, bool, bool, bool) -> bool
        """
        Gets READY jobs and send them to the platforms if there is available space on the queues

        :param hold:
        :param as_conf: autosubmit config object \n
        :type as_conf: AutosubmitConfig object  \n
        :param job_list: job list to check  \n
        :type job_list: JobList object  \n
        :param platforms_to_test: platforms used  \n
        :type platforms_to_test: set of Platform Objects, e.g. SgePlatform(), SlurmPlatform().  \n
        :param packages_persistence: Handles database per experiment. \n
        :type packages_persistence: JobPackagePersistence object \n
        :param inspect: True if coming from generate_scripts_andor_wrappers(). \n
        :type inspect: Boolean \n
        :param only_wrappers: True if it comes from create -cw, False if it comes from inspect -cw. \n
        :type only_wrappers: Boolean \n
        :return: True if at least one job was submitted, False otherwise \n
        :rtype: Boolean
        """
        save_1 = False
        save_2 = False
        wrapper_errors = {}
        any_job_submitted = False
        # Check section jobs
        if not only_wrappers and not inspect :
            jobs_section = set([job.section for job in job_list.get_ready()])
            for section in jobs_section:
                if check_jobs_file_exists(as_conf, section):
                    raise AutosubmitCritical(f"Job {section} does not have a correct template// template not found", 7014)
        try:
            for platform in platforms_to_test:
                packager = JobPackager(as_conf, platform, job_list, hold=hold)
                packages_to_submit = packager.build_packages()
                save_1, failed_packages, error_message, valid_packages_to_submit, any_job_submitted = platform.submit_ready_jobs(as_conf,
                                                                                                              job_list,
                                                                                                              platforms_to_test,
                                                                                                              packages_persistence,
                                                                                                              packages_to_submit,
                                                                                                              inspect=inspect,
                                                                                                              only_wrappers=only_wrappers,
                                                                                                              hold=hold)
                wrapper_errors.update(packager.wrappers_with_error)
                # Jobs that are being retrieved in batch. Right now, only available for slurm platforms.

                if not inspect and len(valid_packages_to_submit) > 0:
                    job_list.save()
                save_2 = False
                if platform.type.lower() in [ "slurm" , "pjm" ] and not inspect and not only_wrappers:
                    # Process the script generated in submit_ready_jobs
                    save_2, valid_packages_to_submit = platform.process_batch_ready_jobs(valid_packages_to_submit,
                                                                                         failed_packages,
                                                                                         error_message="", hold=hold)
                    if not inspect and len(valid_packages_to_submit) > 0:
                        job_list.save()
                # Save wrappers(jobs that has the same id) to be visualized and checked in other parts of the code
                job_list.save_wrappers(valid_packages_to_submit, failed_packages, as_conf, packages_persistence,
                                       hold=hold, inspect=inspect)
                if error_message != "":
                    raise AutosubmitCritical(f"Submission Failed due wrong configuration:{error_message}",7014)

            if wrapper_errors and not any_job_submitted and len(job_list.get_in_queue()) == 0:
                # Deadlock situation
                err_msg = ""
                for wrapper in wrapper_errors:
                    err_msg += f"wrapped_jobs:{wrapper} in {wrapper_errors[wrapper]}\n"
                raise AutosubmitCritical(err_msg, 7014)
            if save_1 or save_2:
                return True
            else:
                return False

        except AutosubmitError as e:
            raise
        except AutosubmitCritical as e:
            raise
        except BaseException as e:
            raise

    @staticmethod
    def monitor(expid, file_format, lst, filter_chunks, filter_status, filter_section, hide, txt_only=False,
                group_by=None, expand="", expand_status=list(), hide_groups=False, notransitive=False,
                check_wrapper=False, txt_logfiles=False, profile=False, detail=False):
        """
        Plots workflow graph for a given experiment with status of each job coded by node color.
        Plot is created in experiment's plot folder with name <expid>_<date>_<time>.<file_format>

        :param txt_logfiles:
        :type file_format: str
        :type expid: str
        :param expid: identifier of the experiment to plot
        :param file_format: plot's file format. It can be pdf, png, ps or svg
        :param lst: list of jobs to change status
        :type lst: str
        :param filter_chunks: chunks to change status
        :type filter_chunks: str
        :param filter_status: current status of the jobs to change status
        :type filter_status: str
        :param filter_section: sections to change status
        :type filter_section: str
        :param hide: hides plot window
        :type hide: bool
        :param txt_only: workflow will only be written as text
        :type txt_only: bool
        :param group_by: workflow will only be written as text
        :type group_by: bool
        :param expand: Filtering of jobs for its visualization
        :type expand: str
        :param expand_status: Filtering of jobs for its visualization
        :type expand_status: str
        :param hide_groups: Simplified workflow illustration by encapsulating the jobs.
        :type hide_groups: bool
        :param notransitive: workflow will only be written as text
        :type notransitive: bool
        :param check_wrapper: Shows a preview of how the wrappers will look
        :type check_wrapper: bool
        :param notransitive: Some dependencies will be omitted
        :type notransitive: bool
        :param detail: better text format representation but more expensive
        :type detail: bool

        """
        from .monitor.monitor import Monitor

        # Start profiling if the flag has been used
        if profile:
            from .profiler.profiler import Profiler
            profiler = Profiler(expid)
            profiler.start()

        try:
            exp_path = os.path.join(BasicConfig.LOCAL_ROOT_DIR, expid)
            Log.info("Getting job list...")
            as_conf = AutosubmitConfig(expid, BasicConfig, YAMLParserFactory())
            as_conf.check_conf_files(False)
            # Getting output type from configuration
            output_type = as_conf.get_output_type()
            pkl_dir = os.path.join(BasicConfig.LOCAL_ROOT_DIR, expid, 'pkl')
            job_list = Autosubmit.load_job_list(
                expid, as_conf, notransitive=notransitive, monitor=True, new=False)
            Log.debug("Job list restored from {0} files", pkl_dir)
        except AutosubmitError as e:
            if profile:
                profiler.stop()
            raise AutosubmitCritical(e.message, e.code, e.trace)
        except AutosubmitCritical as e:
            if profile:
                profiler.stop()
            raise
        except BaseException as e:
            if profile:
                profiler.stop()
            raise

        try:
            jobs = []
            if not isinstance(job_list, type([])):
                if filter_chunks:
                    fc = filter_chunks
                    Log.debug(fc)

                    if fc == 'Any':
                        jobs = job_list.get_job_list()
                    else:
                        # noinspection PyTypeChecker
                        data = json.loads(Autosubmit._create_json(fc))
                        for date_json in data['sds']:
                            date = date_json['sd']
                            jobs_date = [j for j in job_list.get_job_list() if date2str(
                                j.date) == date]

                            for member_json in date_json['ms']:
                                member = member_json['m']
                                jobs_member = [j for j in jobs_date if j.member == member]

                                for chunk_json in member_json['cs']:
                                    chunk = int(chunk_json)
                                    jobs = jobs + \
                                           [job for job in [j for j in jobs_member if j.chunk == chunk]]

                elif filter_status:
                    Log.debug("Filtering jobs with status {0}", filter_status)
                    if filter_status == 'Any':
                        jobs = job_list.get_job_list()
                    else:
                        fs = Autosubmit._get_status(filter_status)
                        jobs = [job for job in [j for j in job_list.get_job_list() if j.status == fs]]

                elif filter_section:
                    ft = filter_section
                    Log.debug(ft)

                    if ft == 'Any':
                        jobs = job_list.get_job_list()
                    else:
                        for job in job_list.get_job_list():
                            if job.section == ft:
                                jobs.append(job)

                elif lst:
                    jobs_lst = lst.split()

                    if jobs == 'Any':
                        jobs = job_list.get_job_list()
                    else:
                        for job in job_list.get_job_list():
                            if job.name in jobs_lst:
                                jobs.append(job)
                else:
                    jobs = job_list.get_job_list()
        except BaseException as e:
            if profile:
                profiler.stop()
            raise AutosubmitCritical("Issues during the job_list generation. Maybe due I/O error", 7040, str(e))

        # WRAPPERS
        try:
            if len(as_conf.experiment_data.get("WRAPPERS", {})) > 0 and check_wrapper:
                # Class constructor creates table if it does not exist
                packages_persistence = JobPackagePersistence(expid)
                # Permissions
                os.chmod(os.path.join(BasicConfig.LOCAL_ROOT_DIR, expid, "pkl", "job_packages_" + expid + ".db"), 0o644)
                # Database modification
                packages_persistence.reset_table(True)
                # Load another job_list to go through that goes through the jobs, but we want to monitor the other one
                job_list_wr = Autosubmit.load_job_list(
                    expid, as_conf, notransitive=notransitive, monitor=True, new=False)
                Autosubmit.generate_scripts_andor_wrappers(as_conf, job_list_wr, job_list_wr.get_job_list(),
                                                           packages_persistence, True)

                packages = packages_persistence.load(True)
                packages += JobPackagePersistence(expid).load()
            else:
                packages = JobPackagePersistence(expid).load()
        except BaseException as e:
            if profile:
                profiler.stop()
            raise AutosubmitCritical("Issues during the wrapper loading, may be related to IO issues", 7040, str(e))

        groups_dict = dict()
        try:
            if group_by:
                status = list()
                if expand_status:
                    for s in expand_status.split():
                        status.append(Autosubmit._get_status(s.upper()))

                job_grouping = JobGrouping(group_by, copy.deepcopy(
                    jobs), job_list, expand_list=expand, expanded_status=status)
                groups_dict = job_grouping.group_jobs()
        except BaseException as e:
            if profile:
                profiler.stop()
            raise AutosubmitCritical(
                "Jobs can't be grouped, perhaps you're using an invalid format. Take a look into readthedocs", 7011,
                str(e))

        monitor_exp = Monitor()
        try:
            if txt_only or txt_logfiles or file_format == "txt":
                monitor_exp.generate_output_txt(expid, jobs, os.path.join(
                    exp_path, "/tmp/LOG_" + expid), txt_logfiles, job_list_object=job_list)
                if txt_only:
                    current_length = len(job_list.get_job_list())
                    if current_length > 1000:
                        Log.info(
                            "Experiment has too many jobs to be printed in the terminal. Maximum job quantity is 1000, your experiment has " + str(
                                current_length) + " jobs.")
                    else:
                        Log.info(job_list.print_with_status())
            else:
                # if file_format is set, use file_format, otherwise use conf value
                monitor_exp.generate_output(expid,
                                            jobs,
                                            os.path.join(
                                                exp_path, "/tmp/LOG_", expid),
                                            output_format=file_format if file_format is not None and len(
                                                str(file_format)) > 0 else output_type,
                                            packages=packages,
                                            show=not hide,
                                            groups=groups_dict,
                                            hide_groups=hide_groups,
                                            job_list_object=job_list)
        except BaseException as e:
            raise AutosubmitCritical(
                "An error has occurred while printing the workflow status. Check if you have X11 redirection and an img viewer correctly set",
                7014, str(e))
        finally:
            if profile:
                profiler.stop()

        return True

    @staticmethod
    def statistics(expid, filter_type, filter_period, file_format, section_summary, jobs_summary, hide, notransitive=False):
        """
        Plots statistics graph for a given experiment.
        Plot is created in experiment's plot folder with name <expid>_<date>_<time>.<file_format>

        :type file_format: str
        :type expid: str
        :param expid: identifier of the experiment to plot
        :param filter_type: type of the jobs to plot
        :param filter_period: period to plot
        :param file_format: plot's file format. It can be pdf, png, ps or svg
        :param section_summary: shows summary statistics
        :type section_summary: bool
        :param jobs_summary: shows jobs statistics
        :type jobs_summary: bool
        :param hide: hides plot window
        :type hide: bool
        :param notransitive: Reduces workflow linkage complexity
        :type hide: bool
        """
        from .monitor.monitor import Monitor

        try:
            Log.info("Loading jobs...")
            as_conf = AutosubmitConfig(expid, BasicConfig, YAMLParserFactory())
            as_conf.check_conf_files(False)

            pkl_dir = os.path.join(BasicConfig.LOCAL_ROOT_DIR, expid, 'pkl')
            job_list = Autosubmit.load_job_list(expid, as_conf, notransitive=notransitive, new=False)
            for job in job_list.get_job_list():
                job._init_runtime_parameters()
                job.update_dict_parameters(as_conf)
            Log.debug("Job list restored from {0} files", pkl_dir)
            jobs = StatisticsUtils.filter_by_section(job_list.get_job_list(), filter_type)
            jobs, period_ini, period_fi = StatisticsUtils.filter_by_time_period(jobs, filter_period)
            # Package information
            job_to_package, package_to_jobs, _, _ = JobList.retrieve_packages(BasicConfig, expid, [job.name for job in
                                                                                                   job_list.get_job_list()])
            queue_time_fixes = {}
            if job_to_package:
                current_table_structure = get_structure(expid, BasicConfig.STRUCTURES_DIR)
                subjobs = []
                for job in job_list.get_job_list():
                    job_info = JobList.retrieve_times(job.status, job.name, job._tmp_path, make_exception=True,
                                                      job_times=None, seconds=True, job_data_collection=None)
                    time_total = (job_info.queue_time + job_info.run_time) if job_info else 0
                    subjobs.append(
                        SubJob(job.name,
                               job_to_package.get(job.name, None),
                               job_info.queue_time if job_info else 0,
                               job_info.run_time if job_info else 0,
                               time_total,
                               job_info.status if job_info else Status.UNKNOWN)
                    )
                queue_time_fixes = SubJobManager(subjobs, job_to_package, package_to_jobs,
                                                 current_table_structure).get_collection_of_fixes_applied()

            if len(jobs) > 0:
                try:
                    Log.info("Plotting stats...")
                    monitor_exp = Monitor()
                    # noinspection PyTypeChecker
                    monitor_exp.generate_output_stats(expid, jobs, file_format, section_summary, jobs_summary, not hide, period_ini, period_fi, not hide,
                                                      queue_time_fixes)
                    Log.result("Stats plot ready")
                except Exception as e:
                    raise AutosubmitCritical(
                        "Stats couldn't be shown", 7061, str(e))
            else:
                Log.info(f"There are no {filter_type} jobs in the period from {period_ini} to {period_fi}...")
        except BaseException as e:
            raise AutosubmitCritical("Stats couldn't be generated. Check trace for more details", 7061, str(e))
        return True

    @staticmethod
    def clean(expid, project, plot, stats):
        """
        Clean experiment's directory to save storage space.
        It removes project directory and outdated plots or stats.

        :type plot: bool
        :type project: bool
        :type expid: str
        :type stats: bool
        :param expid: identifier of experiment to clean
        :param project: set True to delete project directory
        :param plot: set True to delete outdated plots
        :param stats: set True to delete outdated stats
        """
        from .monitor.monitor import Monitor

        try:
            exp_path = os.path.join(BasicConfig.LOCAL_ROOT_DIR, expid)

            if project:
                autosubmit_config = AutosubmitConfig(
                    expid, BasicConfig, YAMLParserFactory())
                autosubmit_config.check_conf_files(False)

                project_type = autosubmit_config.get_project_type()
                if project_type == "git":
                    Log.info("Registering commit SHA...")
                    autosubmit_config.set_git_project_commit(autosubmit_config)
                    autosubmit_git = AutosubmitGit(expid[0])
                    Log.info("Cleaning GIT directory...")
                    if not autosubmit_git.clean_git(autosubmit_config):
                        return False
                else:
                    Log.info("No project to clean...\n")
            if plot:
                Log.info("Cleaning plots...")
                monitor_autosubmit = Monitor()
                monitor_autosubmit.clean_plot(expid)
            if stats:
                Log.info("Cleaning stats directory...")
                monitor_autosubmit = Monitor()
                monitor_autosubmit.clean_stats(expid)
        except BaseException as e:
            raise AutosubmitCritical("Couldn't clean this experiment, check if you have the correct permissions", 7012,
                                     str(e))
        return True

    @staticmethod
    def recovery(expid, noplot, save, all_jobs, hide, group_by=None, expand=list(), expand_status=list(),
                 notransitive=False, no_recover_logs=False, detail=False, force=False):
        """
        Method to check all active jobs. If COMPLETED file is found, job status will be changed to COMPLETED,
        otherwise it will be set to WAITING. It will also update the jobs list.

        :param detail:
        :param no_recover_logs:
        :param notransitive:
        :param expand_status:
        :param expand:
        :param group_by:
        :param noplot:
        :param expid: identifier of the experiment to recover
        :type expid: str
        :param save: If true, recovery saves changes to the jobs list
        :type save: bool
        :param all_jobs: if True, it tries to get completed files for all jobs, not only active.
        :type all_jobs: bool
        :param hide: hides plot window
        :type hide: bool
        :param force: Allows to restore the workflow even if there are running jobs
        :type force: bool
        """
        try:
            Autosubmit._check_ownership(expid, raise_error=True)

            exp_path = os.path.join(BasicConfig.LOCAL_ROOT_DIR, expid)

            as_conf = AutosubmitConfig(expid, BasicConfig, YAMLParserFactory())
            as_conf.check_conf_files(True)

            Log.info(f'Recovering experiment {expid}')
            pkl_dir = os.path.join(BasicConfig.LOCAL_ROOT_DIR, expid, 'pkl')
            job_list = Autosubmit.load_job_list(
                expid, as_conf, notransitive=notransitive, new=False, monitor=True)

            current_active_jobs = job_list.get_in_queue()

            as_conf.check_conf_files(False)

            # Getting output type provided by the user in config, 'pdf' as default
            output_type = as_conf.get_output_type()
            hpcarch = as_conf.get_platform()

            submitter = Autosubmit._get_submitter(as_conf)
            submitter.load_platforms(as_conf)
            if submitter.platforms is None:
                return False
            platforms = submitter.platforms

            platforms_to_test = set()
            if len(current_active_jobs) > 0:
                if force and save:
                    for job in current_active_jobs:
                        job.platform_name = as_conf.jobs_data.get(job.section, {}).get("PLATFORM", "").upper()
                        if not job.platform_name:
                            job.platform_name = hpcarch
                        job.platform = submitter.platforms[job.platform_name]
                        platforms_to_test.add(job.platform)
                    for platform in platforms_to_test:
                        platform.test_connection(as_conf)
                    for job in current_active_jobs:
                        job.platform.send_command(job.platform.cancel_cmd + " " + str(job.id), ignore_log=True)

                if not force:
                    raise AutosubmitCritical(f"Experiment can't be recovered due being {len(current_active_jobs)} "
                                             f"active jobs in your experiment, If you want to recover the experiment,"
                                             f" please use the flag -f and all active jobs will be cancelled",7000)
            Log.debug("Job list restored from {0} files", pkl_dir)
        except Exception:
            raise
        Log.info(f'Recovering experiment {expid}')
        try:
            for job in job_list.get_job_list():
                job.platform_name = as_conf.jobs_data.get(job.section, {}).get("PLATFORM", "").upper()
                job.submitter = submitter
                if not job.platform_name:
                    job.platform_name = hpcarch
                # noinspection PyTypeChecker
                job.platform = platforms[job.platform_name]
                # noinspection PyTypeChecker
                platforms_to_test.add(platforms[job.platform_name])
            # establish the connection to all platforms
            Autosubmit.restore_platforms(platforms_to_test, as_conf=as_conf)

            if all_jobs:
                jobs_to_recover = job_list.get_job_list()
            else:
                jobs_to_recover = job_list.get_active()
        except BaseException as e:
            raise AutosubmitCritical(
                "Couldn't restore the experiment platform, check if the filesystem is having issues", 7040, str(e))

        Log.info("Looking for COMPLETED files")
        try:
            start = datetime.datetime.now()
            for job in jobs_to_recover:
                if job.platform_name is None:
                    job.platform_name = hpcarch
                # noinspection PyTypeChecker
                job.platform = platforms[job.platform_name]
                if job.platform.get_completed_files(job.name, 0, recovery=True):
                    job.status = Status.COMPLETED
                    Log.info(f"CHANGED job '{job.name}' status to COMPLETED")
                    job.recover_last_ready_date()
                    job.recover_last_log_name()
                elif job.status != Status.SUSPENDED:
                    job.status = Status.WAITING
                    job._fail_count = 0
                    Log.info(f"CHANGED job '{job.name}' status to WAITING")
                # Update parameters with attributes is called in: build_packages, submit wrappers, and for every ready job. It shouldn't be necessary here.
            end = datetime.datetime.now()
            Log.info(f"Time spent: '{(end - start)}'")
            Log.info("Updating the jobs list")
            job_list.update_list(as_conf)

            if save:
                job_list.save()
            else:
                Log.warning(
                    'Changes NOT saved to the jobList. Use -s option to save')

            Log.result("Recovery finalized")
        except BaseException as e:
            raise AutosubmitCritical("Couldn't restore the experiment workflow", 7040, str(e))

        try:
            packages = JobPackagePersistence(expid).load()

            groups_dict = dict()
            if group_by:
                status = list()
                if expand_status:
                    for s in expand_status.split():
                        status.append(Autosubmit._get_status(s.upper()))

                job_grouping = JobGrouping(group_by, copy.deepcopy(job_list.get_job_list()), job_list,
                                           expand_list=expand,
                                           expanded_status=status)
                groups_dict = job_grouping.group_jobs()

            if not noplot:
                from .monitor.monitor import Monitor
                Log.info("\nPlotting the jobs list...")
                monitor_exp = Monitor()
                monitor_exp.generate_output(expid,
                                            job_list.get_job_list(),
                                            os.path.join(
                                                exp_path, "/tmp/LOG_", expid),
                                            output_format=output_type,
                                            packages=packages,
                                            show=not hide,
                                            groups=groups_dict,
                                            job_list_object=job_list)

            if detail:
                Autosubmit.detail(job_list)
            # Warnings about precedence completion
            # time_0 = time.time()
            notcompleted_parents_completed_jobs = [job for job in job_list.get_job_list(
            ) if job.status == Status.COMPLETED and len(
                [jobp for jobp in job.parents if jobp.status != Status.COMPLETED]) > 0]

            if notcompleted_parents_completed_jobs and len(notcompleted_parents_completed_jobs) > 0:
                Log.error(f"The following COMPLETED jobs depend on jobs that have not been COMPLETED (this can result "
                          f"in unexpected behavior): {str([job.name for job in notcompleted_parents_completed_jobs])}")
            # print("Warning calc took {0} seconds".format(time.time() - time_0))
        except BaseException as e:
            raise AutosubmitCritical(
                "An error has occurred while printing the workflow status. Check if you have X11 redirection and an img viewer correctly set",
                7000, str(e))

        return True

    @staticmethod
    def migrate(experiment_id, offer, pickup, only_remote):
        """
        Migrates experiment files from current to other user.
        It takes mapping information for new user from config files.

        :param experiment_id: experiment identifier:
        :param pickup:
        :param offer:
        :param only_remote:
        """
        migrate = Migrate(experiment_id, only_remote)
        if offer:
            Autosubmit._check_ownership(experiment_id, raise_error=True)
            migrate.migrate_offer_remote()
            if not only_remote: # Local migrate
                try:
                    if not Autosubmit.archive(experiment_id, True, True):
                        raise AutosubmitCritical(f"Error archiving the experiment", 7014)
                    Log.result("The experiment has been successfully offered.")
                except Exception as e:
                    # todo put the IO error code
                    raise AutosubmitCritical(f"[LOCAL] Error offering the experiment: {str(e)}\n"
                                             f"Please, try again", 7000)
            migrate.migrate_offer_jobdata()
        elif pickup:
            Log.info(f'Pickup experiment {experiment_id}')
            if not only_remote: # Local pickup
                if not os.path.exists(os.path.join(BasicConfig.LOCAL_ROOT_DIR, experiment_id)):
                    Log.info("Moving local files/dirs")
                    if not Autosubmit.unarchive(experiment_id, True, False):
                        if not Path(os.path.join(BasicConfig.LOCAL_ROOT_DIR, experiment_id)).exists():
                            raise AutosubmitCritical(
                                "The experiment cannot be picked up", 7012)
                    Log.info("Local files/dirs have been successfully picked up")
            migrate.migrate_pickup()
            migrate.migrate_pickup_jobdata()

    @staticmethod
    def check(experiment_id, notransitive=False):
        """
        Checks experiment configuration and warns about any detected error or inconsistency.

        :param notransitive:
        :param experiment_id: experiment identifier:
        :type experiment_id: str
        """
        try:
            exp_path = os.path.join(BasicConfig.LOCAL_ROOT_DIR, experiment_id)

            as_conf = AutosubmitConfig(
                experiment_id, BasicConfig, YAMLParserFactory())
            as_conf.check_conf_files(False)

            project_type = as_conf.get_project_type()

            submitter = Autosubmit._get_submitter(as_conf)
            submitter.load_platforms(as_conf)
            if len(submitter.platforms) == 0:
                return False

            pkl_dir = os.path.join(
                BasicConfig.LOCAL_ROOT_DIR, experiment_id, 'pkl')
            job_list = Autosubmit.load_job_list(
                experiment_id, as_conf, notransitive=notransitive)
            Log.debug("Job list restored from {0} files", pkl_dir)

            Autosubmit._load_parameters(as_conf, job_list, submitter.platforms)

            hpc_architecture = as_conf.get_platform()
            for job in job_list.get_job_list():
                if job.platform_name is None:
                    job.platform_name = hpc_architecture
                job.platform = submitter.platforms[job.platform_name]

        except AutosubmitError:
            raise
        except BaseException as e:
            raise AutosubmitCritical("Checking incomplete due an unknown error. Please check the trace", 7070, str(e))

        return job_list.check_scripts(as_conf)

    @staticmethod
    def report(expid, template_file_path="", show_all_parameters=False, folder_path="", placeholders=False):
        """
        Show report for specified experiment
        :param expid: experiment identifier
        :type expid: str
        :param template_file_path: path to template file
        :type template_file_path: str
        :param show_all_parameters: show all parameters
        :type show_all_parameters: bool
        :param folder_path: path to folder
        :type folder_path: str
        :param placeholders: show placeholders
        :type placeholders: bool
        """
        # todo

        try:
            ignore_performance_keys = ["error_message",
                                       "warnings_job_data", "considered"]
            exp_path = os.path.join(BasicConfig.LOCAL_ROOT_DIR, expid)
            tmp_path = os.path.join(exp_path, BasicConfig.LOCAL_TMP_DIR)
            if folder_path is not None and len(str(folder_path)) > 0:
                tmp_path = folder_path
            import platform
            # Gather experiment info
            as_conf = AutosubmitConfig(expid, BasicConfig, YAMLParserFactory())
            try:
                as_conf.reload(True)
                parameters = as_conf.load_parameters()
            except Exception as e:
                raise AutosubmitCritical(
                    "Unable to gather the parameters from config files, check permissions.", 7012)
            # Performance Metrics call
            try:
                import requests
                BasicConfig.read()
                request = requests.get(f"{BasicConfig.AUTOSUBMIT_API_URL}/performance/{expid}")
                performance_metrics = json.loads(request.text)
                # If error, then None
                performance_metrics = None if performance_metrics and performance_metrics[
                    "error"] is True else performance_metrics
                if performance_metrics:
                    for key in ignore_performance_keys:
                        performance_metrics.pop(key, None)
            except Exception as e:
                Log.printlog("Autosubmit couldn't retrieve performance metrics.")
                performance_metrics = None
            # Preparation for section parameters
            try:
                submitter = Autosubmit._get_submitter(as_conf)
                submitter.load_platforms(as_conf)
                hpcarch = submitter.platforms[as_conf.get_platform()]

            except Exception as e:
                submitter = Autosubmit._get_submitter(as_conf)
                submitter.load_local_platform(as_conf)
                hpcarch = submitter.platforms[as_conf.get_platform()]

            job_list = Autosubmit.load_job_list(expid, as_conf, notransitive=False)
            for job in job_list.get_job_list():
                if job.platform_name is None or job.platform_name == "":
                    job.platform_name = hpcarch.name
                job.platform = submitter.platforms[job.platform_name]


            if show_all_parameters:
                Log.info("Gathering all parameters (all keys are on upper_case)")
                parameter_output = f'{expid}_parameter_list_{datetime.datetime.today().strftime("%Y%m%d-%H%M%S")}.txt'
                parameter_file = open(os.path.join(
                    tmp_path, parameter_output), 'w')
                # Common parameters
                jobs_parameters = {}
                try:
                    for job in job_list.get_job_list():
                        job_parameters = job.update_parameters(as_conf, set_attributes=True)
                        for key, value in job_parameters.items():
                            jobs_parameters["JOBS"+"."+job.section+"."+key] = value
                except Exception:
                    pass
                if len(jobs_parameters) > 0:
                    del as_conf.experiment_data["JOBS"]
                parameters = as_conf.load_parameters()
                parameters.update(jobs_parameters)
                for key, value in parameters.items():
                    if value is not None and len(str(value)) > 0:
                        full_value = key + "=" + str(value) + "\n"
                        parameter_file.write(full_value)
                    else:
                        if placeholders:
                            parameter_file.write(
                                key + "=" + "%" + key + "%" + "\n")
                        else:
                            parameter_file.write(key + "=" + "-" + "\n")

                if performance_metrics is not None and len(str(performance_metrics)) > 0:
                    for key in performance_metrics:
                        parameter_file.write(f"{key} = {performance_metrics.get(key, '-')}\n")
                parameter_file.close()

                os.chmod(os.path.join(tmp_path, parameter_output), 0o755)
                Log.result(f"A list of all parameters has been written on {os.path.join(tmp_path, parameter_output)}")

            if template_file_path is not None:
                if os.path.exists(template_file_path):
                    Log.info(
                        "Gathering the selected parameters (all keys are on upper_case)")
                    template_file = open(template_file_path, 'r')
                    template_content = template_file.read()
                    for key, value in parameters.items():
                        template_content = re.sub(
                            '%(?<!%%)' + key + '%(?!%%)', str(parameters[key]), template_content, flags=re.I)
                    # Performance metrics
                    if performance_metrics is not None and len(str(performance_metrics)) > 0:
                        for key in performance_metrics:
                            template_content = re.sub(
                                '%(?<!%%)' + key + '%(?!%%)', str(performance_metrics[key]), template_content,
                                flags=re.I)
                    template_content = template_content.replace("%%", "%")
                    if not placeholders:
                        template_content = re.sub(
                            r"%[^% \n\t]+%", "-", template_content, flags=re.I)
                    report = f'{expid}_report_{datetime.datetime.today().strftime("%Y%m%d-%H%M%S")}.txt'
                    open(os.path.join(tmp_path, report),
                         'w').write(template_content)
                    os.chmod(os.path.join(tmp_path, report), 0o755)
                    template_file.close()
                    Log.result(f"Report {report} has been created on {os.path.join(tmp_path, report)}")
                else:
                    raise AutosubmitCritical(
                        f"Template {template_file_path} doesn't exists ", 7014)
        except AutosubmitError as e:
            raise
        except AutosubmitCritical as e:
            raise
        except BaseException as e:
            raise AutosubmitCritical("Unknown error while reporting the parameters list, likely it is due IO issues",
                                     7040, str(e))

    @staticmethod
    def describe(input_experiment_list="*",get_from_user=""):
        """
        Show details for specified experiment

        :param experiments_id: experiments identifier:
        :type experiments_id: str
        :param get_from_user: user to get the experiments from
        :type get_from_user: str
        :return: str,str,str,str
        """
        experiments_ids = input_experiment_list
        not_described_experiments = []
        if get_from_user == "*" or get_from_user == "":
            get_from_user = pwd.getpwuid(os.getuid())[0]
        user =""
        created=""
        model=""
        branch=""
        hpc=""
        if ',' in experiments_ids:
            experiments_ids = experiments_ids.split(',')
        elif '*' in experiments_ids:
            experiments_ids = []
            basic_conf = BasicConfig()
            for f in Path(basic_conf.LOCAL_ROOT_DIR).glob("????"):
                try:
                    if f.is_dir() and f.owner() == get_from_user:
                        experiments_ids.append(f.name)
                except Exception:
                    pass # if it reaches there it means that f.owner() doesn't exist anymore( owner is an id) so we just skip it and continue
        else:
            experiments_ids = experiments_ids.split(' ')
        for experiment_id in experiments_ids:
            try:
                experiment_id = experiment_id.strip(" ")
                exp_path = os.path.join(BasicConfig.LOCAL_ROOT_DIR, experiment_id)

                as_conf = AutosubmitConfig(
                    experiment_id, BasicConfig, YAMLParserFactory())
                as_conf.check_conf_files(False,no_log=True)
                user = os.stat(as_conf.conf_folder_yaml).st_uid
                try:
                    user = pwd.getpwuid(user).pw_name
                except Exception as e:
                    Log.warning(
                        "The user does not exist anymore in the system, using id instead")
                    continue

                created = datetime.datetime.fromtimestamp(
                    os.path.getmtime(as_conf.conf_folder_yaml))

                project_type = as_conf.get_project_type()
                if as_conf.get_svn_project_url():
                    model = as_conf.get_svn_project_url()
                    branch = as_conf.get_svn_project_url()
                else:
                    model = as_conf.get_git_project_origin()
                    branch = as_conf.get_git_project_branch()
                if model == "":
                    model = "Not Found"
                if branch == "":
                    branch = "Not Found"

                submitter = Autosubmit._get_submitter(as_conf)
                submitter.load_platforms(as_conf)
                if len(submitter.platforms) == 0:
                    return False
                hpc = as_conf.get_platform()
                description = get_experiment_descrip(experiment_id)
                Log.result("Describing {0}", experiment_id)

                Log.result("Owner: {0}", user)
                Log.result("Location: {0}", exp_path)
                Log.result("Created: {0}", created)
                Log.result("Model: {0}", model)
                Log.result("Branch: {0}", branch)
                Log.result("HPC: {0}", hpc)
                Log.result("Description: {0}", description[0][0])
            except BaseException as e:
                not_described_experiments.append(experiment_id)
        if len(not_described_experiments) > 0:
            Log.printlog(f"Could not describe the following experiments:\n{not_described_experiments}",Log.WARNING)
        if len(experiments_ids) == 1:
            # for backward compatibility or GUI
            return user, created, model, branch, hpc
        elif len(experiments_ids) == 0:
            Log.result(f"No experiments found for expid={input_experiment_list} and user {get_from_user}")

    @staticmethod
    def configure(advanced, database_path, database_filename, local_root_path, platforms_conf_path, jobs_conf_path,
                  smtp_hostname, mail_from, machine: bool, local: bool):
        """
        Configure several paths for autosubmit: database, local root and others. Can be configured at system,
        user or local levels. Local level configuration precedes user level and user level precedes system
        configuration.

        :param advanced:
        :param database_path: path to autosubmit database
        :type database_path: str
        :param database_filename: database filename
        :type database_filename: str
        :param local_root_path: path to autosubmit's experiments' directory
        :type local_root_path: str
        :param platforms_conf_path: path to platforms conf file to be used as model for new experiments
        :type platforms_conf_path: str
        :param jobs_conf_path: path to jobs conf file to be used as model for new experiments
        :type jobs_conf_path: str
        :param machine: True if this configuration has to be stored for all the machine users
        :type machine: bool
        :param local: True if this configuration has to be stored in the local path
        :type local: bool
        :param mail_from:
        :type mail_from: str
        :param smtp_hostname:
        :type smtp_hostname: str
        """
        try:
            home_path = Path.home()
            autosubmitapi_url = "http://192.168.11.91:8081" + " # Replace me?"
            # Setting default values
            if not advanced and database_path is None and local_root_path is None:
                database_path = home_path / 'autosubmit'
                local_root_path = home_path / 'autosubmit'
                global_logs_path = home_path / 'autosubmit/logs'
                structures_path = home_path / 'autosubmit/metadata/structures'
                historicdb_path = home_path / 'autosubmit/metadata/data'
                historiclog_path = home_path / 'autosubmit/metadata/logs'
                database_filename = "autosubmit.db"

            while database_path is None:
                database_path = input("Introduce Database path: ")
                if database_path.find("~/") < 0:
                    database_path = None
                    Log.error("Not a valid path. You must include '~/' at the beginning.")
            database_path = Path(database_path).expanduser().resolve()
            # if not os.path.exists(database_path):
            HUtils.create_path_if_not_exists(database_path)
            # Log.error("Database path does not exist.")
            # return False
            while database_filename is None:
                database_filename = input("Introduce Database name: ")

            while local_root_path is None:
                local_root_path = input("Introduce path to experiments: ")
                if local_root_path.find("~/") < 0:
                    local_root_path = None
                    Log.error("Not a valid path. You must include '~/' at the beginning.")
            local_root_path = Path(local_root_path).expanduser().resolve()

            # if not os.path.exists(local_root_path):
            HUtils.create_path_if_not_exists(local_root_path)
            # Log.error("Local Root path does not exist.")
            # return False
            # else:
            global_logs_path = local_root_path / 'logs'
            structures_path = local_root_path / 'metadata/structures'
            historicdb_path = local_root_path / 'metadata/data'
            historiclog_path = local_root_path / 'metadata/logs'

            if platforms_conf_path is not None and len(str(platforms_conf_path)) > 0:
                platforms_conf_path = Path(platforms_conf_path).expanduser().resolve()
                if not platforms_conf_path.exists():
                    Log.error("platforms.yml path does not exist.")
                    return False
            if jobs_conf_path is not None and len(str(jobs_conf_path)) > 0:
                jobs_conf_path = Path(jobs_conf_path).expanduser().resolve()
                if not os.path.exists(jobs_conf_path):
                    Log.error("jobs.yml path does not exist.")
                    return False

            rc_path: Path = get_rc_path(machine, local)

            with open(rc_path, 'w') as config_file:
                Log.info("Writing configuration file...")
                try:
                    parser = ConfigParser()
                    parser.add_section('database')
                    parser.set('database', 'path', str(database_path))
                    if database_filename is not None and len(str(database_filename)) > 0:
                        parser.set('database', 'filename', str(database_filename))
                    parser.add_section('local')
                    parser.set('local', 'path', str(local_root_path))
                    if (jobs_conf_path is not None and len(str(jobs_conf_path)) > 0) or (
                            platforms_conf_path is not None and len(str(platforms_conf_path)) > 0):
                        parser.add_section('conf')
                        if jobs_conf_path is not None:
                            parser.set('conf', 'jobs', str(jobs_conf_path))
                        if platforms_conf_path is not None:
                            parser.set('conf', 'platforms', str(platforms_conf_path))
                    if smtp_hostname is not None or mail_from is not None:
                        parser.add_section('mail')
                        parser.set('mail', 'smtp_server', smtp_hostname)
                        parser.set('mail', 'mail_from', mail_from)
                    parser.add_section("globallogs")
                    parser.set("globallogs", "path", str(global_logs_path))
                    parser.add_section("structures")
                    parser.set("structures", "path", str(structures_path))
                    parser.add_section("historicdb")
                    parser.set("historicdb", "path", str(historicdb_path))
                    parser.add_section("historiclog")
                    parser.set("historiclog", "path", str(historiclog_path))
                    parser.add_section("autosubmitapi")
                    parser.set("autosubmitapi", "url", autosubmitapi_url)
                    # parser.add_section("hosts")
                    # parser.set("hosts", "whitelist", " localhost # Add your machine names")
                    parser.write(config_file)
                    Log.result(f"Configuration file written successfully: \n\t{rc_path}")
                    HUtils.create_path_if_not_exists(local_root_path)
                    HUtils.create_path_if_not_exists(global_logs_path)
                    HUtils.create_path_if_not_exists(structures_path)
                    HUtils.create_path_if_not_exists(historicdb_path)
                    HUtils.create_path_if_not_exists(historiclog_path)
                    Log.result(f"Directories configured successfully: \n\t{str(database_path)} \n\t{str(local_root_path)}"
                               f" \n\t{str(global_logs_path)} \n\t{str(structures_path)} \n\t{str(historicdb_path)}"
                               f" \n\t{str(historiclog_path)}")
                except (IOError, OSError) as e:
                    raise AutosubmitCritical(
                        "Can not write config file: {0}", 7012, e.message)
        except (AutosubmitCritical, AutosubmitError) as e:
            raise
        except BaseException as e:
            raise AutosubmitCritical(str(e), 7014)
        return True

    @staticmethod
    def configure_dialog():
        """
        Configure several paths for autosubmit interactively: database, local root and others.
        Can be configured at system, user or local levels. Local level configuration precedes user level and user level
        precedes system configuration.
        """
        home_path = Path("~").expanduser().resolve()

        try:
            d = dialog.Dialog(
                dialog="dialog", autowidgetsize=True, screen_color='GREEN')
        except dialog.DialogError:
            raise AutosubmitCritical(
                "Graphical visualization failed, not enough screen size", 7060)
        except Exception:
            raise AutosubmitCritical(
                "Dialog libs aren't found in your Operational system", 7060)

        d.set_background_title("Autosubmit configure utility")
        if os.geteuid() == 0:
            text = ''
            choice = [
                ("All", "All users on this machine (may require root privileges)")]
        else:
            text = "If you want to configure Autosubmit for all users, you will need to provide root privileges"
            choice = []

        choice.append(("User", "Current user"))
        choice.append(
            ("Local", "Only when launching Autosubmit from this path"))

        try:
            code, level = d.menu(text, choices=choice, width=60,
                                 title="Choose when to apply the configuration")
            if code != dialog.Dialog.OK:
                os.system('clear')
                return False
        except dialog.DialogError:
            raise AutosubmitCritical(
                "Graphical visualization failed, not enough screen size", 7060)

        filename = '.autosubmitrc'
        if level == 'All':
            path = '/etc'
            filename = 'autosubmitrc'
        elif level == 'User':
            path = home_path
        else:
            path = '.'
        path = os.path.join(path, filename)

        # Setting default values
        database_path = home_path
        local_root_path = home_path
        database_filename = 'autosubmit.db'
        jobs_conf_path = ''
        platforms_conf_path = ''

        d.infobox("Reading configuration file...", width=50, height=5)
        try:
            if os.path.isfile(path):
                parser = ConfigParser()
                parser.optionxform = str
                parser.load(path)
                if parser.has_option('database', 'path'):
                    database_path = parser.get('database', 'path')
                if parser.has_option('database', 'filename'):
                    database_filename = parser.get('database', 'filename')
                if parser.has_option('local', 'path'):
                    local_root_path = parser.get('local', 'path')
                if parser.has_option('conf', 'platforms'):
                    platforms_conf_path = parser.get('conf', 'platforms')
                if parser.has_option('conf', 'jobs'):
                    jobs_conf_path = parser.get('conf', 'jobs')

        except (IOError, OSError) as e:
            raise AutosubmitCritical(
                "Can not read config file", 7014, e.message)

        while True:
            try:
                code, database_path = d.dselect(database_path, width=80, height=20,
                                                title='\Zb\Z1Select path to database\Zn', colors='enable')
            except dialog.DialogError:
                raise AutosubmitCritical(
                    "Graphical visualization failed, not enough screen size", 7060)
            if Autosubmit._requested_exit(code, d):
                raise AutosubmitCritical(
                    "Graphical visualization failed, requested exit", 7060)
            elif code == dialog.Dialog.OK:
                database_path = database_path.replace('~', home_path)
                if not os.path.exists(database_path):
                    d.msgbox(
                        "Database path does not exist.\nPlease, insert the right path", width=50, height=6)
                else:
                    break

        while True:
            try:
                code, local_root_path = d.dselect(local_root_path, width=80, height=20,
                                                  title='\Zb\Z1Select path to experiments repository\Zn',
                                                  colors='enable')
            except dialog.DialogError:
                raise AutosubmitCritical(
                    "Graphical visualization failed, not enough screen size", 7060)

            if Autosubmit._requested_exit(code, d):
                raise AutosubmitCritical(
                    "Graphical visualization failed,requested exit", 7060)
            elif code == dialog.Dialog.OK:
                database_path = database_path.replace('~', home_path)
                if not os.path.exists(database_path):
                    d.msgbox(
                        "Local root path does not exist.\nPlease, insert the right path", width=50, height=6)
                else:
                    break
        while True:
            try:
                (code, tag) = d.form(text="",
                                     elements=[("Database filename", 1, 1, database_filename, 1, 40, 20, 20),
                                               (
                                                   "Default platform.yml path", 2, 1, platforms_conf_path, 2, 40, 40,
                                                   200),
                                               ("Default jobs.yml path", 3, 1, jobs_conf_path, 3, 40, 40, 200)],
                                     height=20,
                                     width=80,
                                     form_height=10,
                                     title='\Zb\Z1Just a few more options:\Zn', colors='enable')
            except dialog.DialogError:
                raise AutosubmitCritical(
                    "Graphical visualization failed, not enough screen size", 7060)

            if Autosubmit._requested_exit(code, d):
                raise AutosubmitCritical(
                    "Graphical visualization failed, _requested_exit", 7060)
            elif code == dialog.Dialog.OK:
                database_filename = tag[0]
                platforms_conf_path = tag[1]
                jobs_conf_path = tag[2]

                platforms_conf_path = platforms_conf_path.replace(
                    '~', home_path).strip()
                jobs_conf_path = jobs_conf_path.replace('~', home_path).strip()

                if platforms_conf_path and not os.path.exists(platforms_conf_path):
                    d.msgbox(
                        "Platforms conf path does not exist.\nPlease, insert the right path", width=50, height=6)
                elif jobs_conf_path and not os.path.exists(jobs_conf_path):
                    d.msgbox(
                        "Jobs conf path does not exist.\nPlease, insert the right path", width=50, height=6)
                else:
                    break

        smtp_hostname = "mail.bsc.es"
        mail_from = "automail@bsc.es"
        while True:
            try:
                (code, tag) = d.form(text="",
                                     elements=[("SMTP server hostname", 1, 1, smtp_hostname, 1, 40, 20, 20),
                                               ("Notifications sender address", 2, 1, mail_from, 2, 40, 40, 200)],
                                     height=20,
                                     width=80,
                                     form_height=10,
                                     title='\Zb\Z1Mail notifications configuration:\Zn', colors='enable')
            except dialog.DialogError:
                raise AutosubmitCritical(
                    "Graphical visualization failed, not enough screen size", 7060)

            if Autosubmit._requested_exit(code, d):
                raise AutosubmitCritical(
                    "Graphical visualization failed, requested exit", 7060)
            elif code == dialog.Dialog.OK:
                smtp_hostname = tag[0]
                mail_from = tag[1]
                break
                # TODO: Check that is a valid config?

        config_file = open(path, 'w')
        d.infobox("Writing configuration file...", width=50, height=5)
        try:
            parser = ConfigParser()
            parser.add_section('database')
            parser.set('database', 'path', database_path)
            if database_filename:
                parser.set('database', 'filename', database_filename)
            parser.add_section('local')
            parser.set('local', 'path', local_root_path)
            if jobs_conf_path or platforms_conf_path:
                parser.add_section('conf')
                if jobs_conf_path:
                    parser.set('conf', 'jobs', jobs_conf_path)
                if platforms_conf_path:
                    parser.set('conf', 'platforms', platforms_conf_path)
            parser.add_section('mail')
            parser.set('mail', 'smtp_server', smtp_hostname)
            parser.set('mail', 'mail_from', mail_from)
            parser.write(config_file)
            config_file.close()
            d.msgbox("Configuration file written successfully",
                     width=50, height=5)
            os.system('clear')
        except (IOError, OSError) as e:
            raise AutosubmitCritical(
                "Can not write config file", 7012, e.message)
        return True

    @staticmethod
    def _requested_exit(code, d):
        if code != dialog.Dialog.OK:
            code = d.yesno(
                'Exit configure utility without saving?', width=50, height=5)
            if code == dialog.Dialog.OK:
                os.system('clear')
                return True
        return False

    @staticmethod
    def install():
        """
        Creates a new database instance for autosubmit at the configured path

        """
        if not os.path.exists(BasicConfig.DB_PATH):
            Log.info("Creating autosubmit database...")
            qry = read_files('autosubmit.database').joinpath('data/autosubmit.sql').read_text(locale.getlocale()[1])
            if not create_db(qry):
                raise AutosubmitCritical("Can not write database file", 7004)
            Log.result("Autosubmit database created successfully")
        else:
            raise AutosubmitCritical("Database already exists.", 7004)
        return True

    @staticmethod
    def refresh(expid, model_conf, jobs_conf):
        """
        Refresh project folder for given experiment

        :param model_conf:
        :type model_conf: bool
        :param jobs_conf:
        :type jobs_conf: bool
        :param expid: experiment identifier
        :type expid: str
        """
        try:
            Autosubmit._check_ownership(expid, raise_error=True)
            as_conf = AutosubmitConfig(expid, BasicConfig, YAMLParserFactory())
            as_conf.reload(force_load=True)
            #as_conf.check_conf_files(False)
        except (AutosubmitError, AutosubmitCritical):
            raise
        except BaseException as e:
            raise AutosubmitCritical("Error while reading the configuration files", 7064, str(e))
        try:
            if "Expdef" in as_conf.wrong_config:
                as_conf.show_messages()
            project_type = as_conf.get_project_type()
            if Autosubmit._copy_code(as_conf, expid, project_type, True):
                Log.result("Project folder updated")
            Autosubmit._create_project_associated_conf(
                as_conf, model_conf, jobs_conf)
        except (AutosubmitError, AutosubmitCritical):
            raise
        except BaseException as e:
            raise AutosubmitCritical("  Download failed", 7064, str(e))
        return True

    @staticmethod
    def update_version(expid):
        """
        Refresh experiment version with the current autosubmit version
        :param expid: experiment identifier
        :type expid: str
        """
        Autosubmit._check_ownership(expid, raise_error=True)

        as_conf = AutosubmitConfig(expid, BasicConfig, YAMLParserFactory())
        as_conf.reload(force_load=True)
        as_conf.check_expdef_conf()

        Log.info("Changing {0} experiment version from {1} to  {2}",
                 expid, as_conf.get_version(), Autosubmit.autosubmit_version)
        as_conf.set_version(Autosubmit.autosubmit_version)
        update_experiment_descrip_version(expid, version=Autosubmit.autosubmit_version)

        return True

    @staticmethod
    def update_description(expid, new_description):
        Log.info("Checking if experiment exists...")
        check_experiment_exists(expid)
        Log.info("Experiment found.")
        Log.info(f"Setting {expid} description to '{new_description}'")
        result = update_experiment_descrip_version(
            expid, description=new_description)
        if result:
            Log.info("Update completed successfully.")
        else:
            Log.critical("Update failed.")
        return True

    # fastlook
    @staticmethod
    def update_old_script(root_dir, template_path, as_conf):
        # Do a backup and tries to update
        warn = ""
        substituted = ""
        Log.info(f"Checking {template_path}")
        if template_path.exists():
            backup_path = root_dir / Path(template_path.name + "_AS_v3_backup_placeholders")
            if not backup_path.exists():
                Log.info(f"Backup stored at {backup_path}")
                shutil.copyfile(template_path, backup_path)
            template_content = open(template_path, 'r', encoding=locale.getlocale()[1]).read()
            # Look for %_%
            variables = re.findall('%(?<!%%)[a-zA-Z0-9_.-]+%(?!%%)', template_content,flags=re.IGNORECASE)
            variables = [variable[1:-1].upper() for variable in variables]
            results = {}
            # Change format
            for old_format_key in variables:
                for key in as_conf.load_parameters().keys():
                    key_affix = key.split(".")[-1]
                    if key_affix == old_format_key:
                        if old_format_key not in results:
                            results[old_format_key] = set()

                        results[old_format_key].add("%" + key.strip("'") + "%")
            for key, new_key in results.items():
                if len(new_key) > 1:
                    if list(new_key)[0].find("JOBS") > -1 or list(new_key)[0].find("PLATFORMS") > -1:
                        pass
                    else:
                        warn += (f"{key} couldn't translate to {new_key} since it is a duplicate variable. "
                                 f"Please chose one of the keys value.\n")
                else:
                    new_key = new_key.pop().upper()
                    substituted += f"{key.upper()} translated to {new_key}\n"
                    template_content = re.sub('%(?<!%%)' + key + '%(?!%%)', new_key, template_content, flags=re.I)
            # write_it
            # Deletes unused keys from confs
            if template_path.name.lower().find("autosubmit") > -1:
                template_content = re.sub('(?m)^( )*(EXPID:)( )*[a-zA-Z0-9._-]*(\n)*', "", template_content, flags=re.I)
            # Write final result
            open(template_path, "w").write(template_content)

        if warn == "" and substituted == "":
            Log.result(f"Completed check for {template_path}.\nNo %_% variables found.")
        else:
            Log.result(f"Completed check for {template_path}")

        return warn, substituted

    @staticmethod
    def upgrade_scripts(expid,files=""):
        def get_files(root_dir_, extensions,files=""):
            all_files = []
            if len(files) > 0:
                for ext in extensions:
                    all_files.extend(root_dir_.rglob(ext))
            else:
                if ',' in files:
                    files = files.split(',')
                elif ' ' in files:
                    files = files.split(' ')
                for file in files:
                    all_files.append(file)
            return all_files

        Log.info("Checking if experiment exists...")
        try:
            # Check that the user is the owner and the configuration is well configured
            Autosubmit._check_ownership(expid, raise_error=True)
            folder = Path(BasicConfig.LOCAL_ROOT_DIR) / expid / "conf"
            factory = YAMLParserFactory()
            # update scripts to yml format
            for f in folder.rglob("*.yml"):
                # Tries to convert an invalid yml to correct one
                try:
                    parser = factory.create_parser()
                    parser.load(Path(f))
                except BaseException as e:
                    try:
                        AutosubmitConfig.ini_to_yaml(f.parent, Path(f))
                    except BaseException:
                        Log.warning("Couldn't convert conf file to yml: {0}", f.parent)

            # Converts all ini into yaml
            Log.info("Converting all .conf files into .yml.")
            for f in folder.rglob("*.conf"):
                if not Path(f.stem + ".yml").exists():
                    try:
                        AutosubmitConfig.ini_to_yaml(Path(f).parent, Path(f))
                    except Exception as e:
                        Log.warning("Couldn't convert conf file to yml: {0}", Path(f).parent)
            as_conf = AutosubmitConfig(expid, BasicConfig, YAMLParserFactory())
            as_conf.reload(force_load=True)
            # Load current variables
            as_conf.check_conf_files()
            # Load current parameters ( this doesn't read job parameters)
            parameters = as_conf.load_parameters()

        except (AutosubmitError, AutosubmitCritical):
            raise
        # Update configuration files
        template_path = Path()
        warn = ""
        substituted = ""
        root_dir = Path(as_conf.basic_config.LOCAL_ROOT_DIR) / expid / "conf"
        Log.info("Looking for %_% variables inside conf files")
        for f in get_files(root_dir, ('*.yml', '*.yaml', '*.conf')):
            template_path = root_dir / Path(f).name
            try:
                w, s = Autosubmit.update_old_script(root_dir, template_path, as_conf)
                if w != "":
                    warn += f"Warnings for: {template_path.name}\n{w}\n"
                if s != "":
                    substituted += f"Variables changed for: {template_path.name}\n{s}\n"
            except BaseException as e:
                Log.printlog(f"Couldn't read {template_path} template.\ntrace:{str(e)}")
        if substituted == "" and warn == "":
            pass
        else:
            Log.result(substituted)
            Log.result(warn)
        # Update templates
        root_dir = Path(as_conf.get_project_dir())
        template_path = Path()
        warn = ""
        substituted = ""
        Log.info("Looking for %_% variables inside templates")
        for section, value in as_conf.jobs_data.items():
            try:
                template_path = root_dir / Path(value.get("FILE", ""))
                w, s = Autosubmit.update_old_script(template_path.parent, template_path, as_conf)
                if w != "":
                    warn += f"Warnings for: {template_path.name}\n{w}\n"
                if s != "":
                    substituted += f"Variables changed for: {template_path.name}\n{s}\n"
            except BaseException as e:
                Log.printlog(f"Couldn't read {template_path} template.\ntrace:{str(e)}")
        if substituted != "":
            Log.printlog(substituted, Log.RESULT)
        if warn != "":
            Log.printlog(warn, Log.ERROR)
        Log.info(f"Changing {expid} experiment version from {as_conf.get_version()} to "
                 f"{Autosubmit.autosubmit_version}")
        as_conf.set_version(Autosubmit.autosubmit_version)
        update_experiment_descrip_version(expid, version=Autosubmit.autosubmit_version)

    @staticmethod
    def pkl_fix(expid):
        """
        Tries to find a backup of the pkl file and restores it. Verifies that autosubmit is not running on this experiment.  

        :param expid: experiment identifier
        :type expid: str
        :return:
        :rtype: 
        """
        exp_path = os.path.join(BasicConfig.LOCAL_ROOT_DIR, expid)
        tmp_path = os.path.join(exp_path, BasicConfig.LOCAL_TMP_DIR)
        pkl_folder_path = os.path.join(exp_path, "pkl")
        current_pkl_path = os.path.join(
            pkl_folder_path, f"job_list_{expid}.pkl")
        backup_pkl_path = os.path.join(
            pkl_folder_path, f"job_list_{expid}_backup.pkl")
        try:
            with Lock(os.path.join(tmp_path, 'autosubmit.lock'), timeout=1):
                # Not locked
                Log.info(f"Looking for backup file {backup_pkl_path}")
                if os.path.exists(backup_pkl_path):
                    # Backup file exists
                    Log.info("Backup file found.")
                    # Make sure backup file is not empty
                    _stat_b = os.stat(backup_pkl_path)
                    if _stat_b.st_size <= 6:
                        # It is empty -> Return
                        Log.info(
                            f"The backup file {backup_pkl_path} is empty. Pkl restore operation stopped."
                            f" No changes have been made.")
                        return
                    if os.path.exists(current_pkl_path):
                        # Pkl file exists
                        Log.info(f"Current pkl file {current_pkl_path} found.")
                        _stat = os.stat(current_pkl_path)
                        if _stat.st_size > 6:
                            # Greater than 6 bytes -> Not empty
                            if not Autosubmit._user_yes_no_query(
                                    f"The current pkl file {current_pkl_path} is not empty. Do you want to continue?"):
                                # The user chooses not to continue. Operation stopped.
                                Log.info(
                                    "Pkl restore operation stopped. No changes have been made.")
                                return
                            # File not empty: Archive
                            archive_pkl_name = os.path.join(pkl_folder_path,
                                                            f"{datetime.datetime.today().strftime('%d%m%Y%H%M%S')}"
                                                            f"_job_list_{expid}.pkl")
                            # Waiting for completion
                            subprocess.call(
                                ["cp", current_pkl_path, archive_pkl_name])

                            if os.path.exists(archive_pkl_name):
                                Log.result(f"File {current_pkl_path} archived as {archive_pkl_name}.")
                        else:
                            # File empty: Delete
                            result = os.popen(f"rm {current_pkl_path}")
                            if result is not None:
                                Log.info(f"File {current_pkl_path} deleted.")
                    # Restore backup file
                    Log.info(f"Restoring {backup_pkl_path} into {current_pkl_path}")
                    subprocess.call(["mv", backup_pkl_path, current_pkl_path])

                    if os.path.exists(current_pkl_path):
                        Log.result("Pkl restored.")
                else:
                    Log.info(
                        "Backup file not found. Pkl restore operation stopped. No changes have been made.")
        except AutosubmitCritical as e:
            raise AutosubmitCritical(e.message, e.code, e.trace)

    @staticmethod
    def database_backup(expid):
        try:
            database_path= os.path.join(BasicConfig.JOBDATA_DIR, f"job_data_{expid}.db")
            backup_path = os.path.join(BasicConfig.JOBDATA_DIR, f"job_data_{expid}.sql")
            command = f"sqlite3 {database_path} .dump > {backup_path} "
            Log.debug("Backing up jobs_data...")
            out = subprocess.call(command, shell=True)
            Log.debug("Jobs_data database backup completed.")
        except BaseException as e:
            Log.debug("Jobs_data database backup failed.")
    @staticmethod
    def database_fix(expid):
        """
        Database methods. Performs a sql dump of the database and restores it.

        :param expid: experiment identifier
        :type expid: str
        :return:
        :rtype:        
        """
        os.umask(0) # Overrides user permissions
        current_time = int(time.time())
        corrupted_db_path = os.path.join(BasicConfig.JOBDATA_DIR, f"job_data_{expid}_corrupted.db")

        database_path = os.path.join(BasicConfig.JOBDATA_DIR, f"job_data_{expid}.db")
        dump_file_name = f'job_data_{expid}.sql'
        dump_file_path = os.path.join(BasicConfig.JOBDATA_DIR, dump_file_name)
        bash_command = f'cat {dump_file_path} | sqlite3 {database_path}'
        try:
            if  os.path.exists(database_path):
                os.popen(f"mv {database_path} {corrupted_db_path}").read()
                time.sleep(1)
                Log.info("Original database moved.")
            try:
                exp_history = ExperimentHistory(expid, jobdata_dir_path=BasicConfig.JOBDATA_DIR,
                                                historiclog_dir_path=BasicConfig.HISTORICAL_LOG_DIR)
                Log.info("Restoring from sql")
                os.popen(bash_command).read()
                exp_history.initialize_database()

            except Exception:
                Log.warning("It was not possible to restore the jobs_data.db file... , a new blank db will be created")
                result = os.popen(f"rm {database_path}").read()

                exp_history = ExperimentHistory(expid, jobdata_dir_path=BasicConfig.JOBDATA_DIR,
                                                historiclog_dir_path=BasicConfig.HISTORICAL_LOG_DIR)
                exp_history.initialize_database()
        except Exception as exp:
            Log.critical(str(exp))

    @staticmethod
    def rocrate(expid, path: Path):
        """
        Produces an RO-Crate archive for an Autosubmit experiment.

        :param expid: experiment ID
        :type expid: str
        :param path: path to save the RO-Crate in
        :type path: Path
        :return: ``True`` if successful, ``False`` otherwise
        :rtype: bool
        """
        from autosubmit.statistics.statistics import Statistics
        from textwrap import dedent

        as_conf = AutosubmitConfig(expid)
        # ``.reload`` will call the function to unify the YAML configuration.
        as_conf.reload(True)

        workflow_configuration = as_conf.experiment_data

        # Load the rocrate prepopulated file, or raise an error and write the template.
        # Similar to what COMPSs does.
        # See: https://github.com/bsc-wdc/compss/blob/9e79542eef60afa9e288e7246e697bd7ac42db08/compss/runtime/scripts/system/provenance/generate_COMPSs_RO-Crate.py
        rocrate_json = workflow_configuration.get('ROCRATE', None)
        if not rocrate_json:
            Log.error(dedent('''\
                No ROCRATE configuration value provided! Use it to create your
                JSON-LD schema, using @id, @type, and other schema.org attributes,
                and it will be merged with the values retrieved from the workflow
                configuration. Some values are not present in Autosubmit, such as
                license, so you must provide it if you want to include in your
                RO-Crate data, e.g. create a file $expid/conf/rocrate.yml (or use
                an existing one) with a top level ROCRATE key, containing your
                JSON-LD data:

                ROCRATE:
                  INPUTS:
                    # Add the extra keys to be exported.
                    - "MHM"
                  OUTPUTS:
                    # Relative to the Autosubmit project folder.
                    - "*/*.gif"
                  PATCH: |
                    {
                      "@graph": [
                        {
                          "@id": "./",
                          "license": "Apache-2.0",
                          "creator": {
                            "@id": "https://orcid.org/0000-0001-8250-4074"
                          }
                        },
                        {
                          "@id": "https://orcid.org/0000-0001-8250-4074",
                          "@type": "Person",
                          "affiliation": {
                              "@id": "https://ror.org/05sd8tv96"
                          }
                        },
                        ...
                      ]
                    }
                ''').replace('{', '{{').replace('}', '}}'))
            raise AutosubmitCritical("You must provide an ROCRATE configuration key when using RO-Crate...", 7014)

        # Read job list (from pickles) to retrieve start and end time.
        # Code adapted from ``autosubmit stats``.
        job_list = Autosubmit.load_job_list(expid, as_conf, notransitive=False)
        jobs = job_list.get_job_list()
        exp_stats = Statistics(jobs=jobs, start=None, end=None, queue_time_fix={})
        exp_stats.calculate_statistics()
        start_time = None
        end_time = None
        # N.B.: ``exp_stats.jobs_stat`` is sorted in reverse order.
        number_of_jobs = len(exp_stats.jobs_stat)
        if number_of_jobs > 0:
            start_time = exp_stats.jobs_stat[-1].start_time.replace(microsecond=0).isoformat()
        if number_of_jobs > 1:
            end_time = exp_stats.jobs_stat[0].finish_time.replace(microsecond=0).isoformat()

        from autosubmit.provenance.rocrate import create_rocrate_archive
        return create_rocrate_archive(as_conf, rocrate_json, jobs, start_time, end_time, path)

    @staticmethod
    def provenance(expid: str, rocrate: bool = False) -> None:
        """
        Create the experiment provenance archive.

        :param expid: experiment identifier
        :type expid: str
        :param rocrate: flag to enable RO-Crate
        :type rocrate: bool
        """

        if not rocrate:
            msg = "Can not create RO-Crate ZIP file. Argument '--rocrate' required"
            raise AutosubmitCritical(msg, 7012)

        aslogs_folder = Path(
            BasicConfig.LOCAL_ROOT_DIR,
            expid,
            BasicConfig.LOCAL_TMP_DIR,
            BasicConfig.LOCAL_ASLOG_DIR
        )

        try:
            Autosubmit.rocrate(expid, Path(aslogs_folder))
            Log.info('RO-Crate ZIP file created!')
        except Exception as e:
            raise AutosubmitCritical(f"Error creating RO-Crate ZIP file: {str(e)}", 7012)

    @staticmethod
    def archive(expid, noclean=True, uncompress=True, rocrate=False):
        """
        Archives an experiment: call clean (if experiment is of version 3 or later), compress folder
        to tar.gz and moves to year's folder

        :param expid: experiment identifier
        :type expid: str
        :param noclean: flag telling it whether to clean the experiment or not.
        :type noclean: bool
        :param uncompress: flag telling it whether to decompress or not.
        :type uncompress: bool
        :param rocrate: flag to enable RO-Crate
        :type rocrate: bool
        :return: ``True`` if the experiment has been successfully archived. ``False`` otherwise.
        :rtype: bool
        """

        exp_path = os.path.join(BasicConfig.LOCAL_ROOT_DIR, expid)

        exp_folder = os.path.join(BasicConfig.LOCAL_ROOT_DIR, expid)

        if not noclean:
            # Cleaning to reduce file size.
            version = get_autosubmit_version(expid)
            if version is not None and version.startswith('3') and not Autosubmit.clean(expid, True, True, True):
                raise AutosubmitCritical(
                    "Can not archive project. Clean not successful", 7012)

        # Getting year of last completed. If not, year of expid folder
        year = None
        tmp_folder = os.path.join(exp_folder, BasicConfig.LOCAL_TMP_DIR)
        if os.path.isdir(tmp_folder):
            for filename in os.listdir(tmp_folder):
                if filename.endswith("COMPLETED"):
                    file_year = time.localtime(os.path.getmtime(
                        os.path.join(tmp_folder, filename))).tm_year
                    if year is None or year < file_year:
                        year = file_year

        if year is None:
            year = time.localtime(os.path.getmtime(exp_folder)).tm_year
        try:
            year_path = os.path.join(BasicConfig.LOCAL_ROOT_DIR, str(year))
            if not os.path.exists(year_path):
                os.mkdir(year_path)
                os.chmod(year_path, 0o775)
        except Exception as e:
            raise AutosubmitCritical(f"Failed to create year-directory {str(year)} for experiment {expid}", 7012, str(e))
        Log.info(f"Archiving in year {str(year)}")

        if rocrate:
            Autosubmit.rocrate(expid, Path(year_path))
            Log.info('RO-Crate ZIP file created!')
        else:
            # Creating tar file
            Log.info("Creating tar file ... ")
            try:
                if not uncompress:
                    compress_type = "w:gz"
                    output_filepath = f'{expid}.tar.gz'
                else:
                    compress_type = "w"
                    output_filepath = f'{expid}.tar'
                with tarfile.open(os.path.join(year_path, output_filepath), compress_type) as tar:
                    tar.add(exp_folder, arcname='')
                    tar.close()
                    os.chmod(os.path.join(year_path, output_filepath), 0o775)
            except Exception as e:
                raise AutosubmitCritical("Can not write tar file", 7012, str(e))

            Log.info("Tar file created!")

        try:
            shutil.rmtree(exp_folder)
        except Exception as e:
            Log.warning(f"Can not fully remove experiments folder: {str(e)}")
            if os.stat(exp_folder):
                try:
                    tmp_folder = os.path.join(
                        BasicConfig.LOCAL_ROOT_DIR, "tmp")
                    tmp_expid = os.path.join(tmp_folder, expid + "_to_delete")
                    os.rename(exp_folder, tmp_expid)
                    Log.warning(f"Experiment folder renamed to: {exp_folder}_to_delete")
                except Exception as e:
                    Autosubmit.unarchive(expid, uncompressed=False, rocrate=rocrate)
                    raise AutosubmitCritical(
                        "Can not remove or rename experiments folder", 7012, str(e))

        Log.result("Experiment archived successfully")
        return True

    @staticmethod
    def unarchive(experiment_id, uncompressed=True, rocrate=False):
        """
        Unarchives an experiment: uncompress folder from tar.gz and moves to experiment root folder

        :param experiment_id: experiment identifier
        :type experiment_id: str
        :param uncompressed: if True, the tar file is uncompressed
        :type uncompressed: bool
        :param rocrate: flag to enable RO-Crate
        :type rocrate: bool
        """
        exp_folder = os.path.join(BasicConfig.LOCAL_ROOT_DIR, experiment_id)

        # Searching by year. We will store it on database
        year = datetime.datetime.today().year
        archive_path = None
        if rocrate:
            compress_type = None
            output_pathfile = f'{experiment_id}.zip'
        elif not uncompressed:
            compress_type = "r:gz"
            output_pathfile = f'{experiment_id}.tar.gz'
        else:
            compress_type = "r:"
            output_pathfile = f'{experiment_id}.tar'
        while year > 2000:
            archive_path = os.path.join(
                BasicConfig.LOCAL_ROOT_DIR, str(year), output_pathfile)
            if os.path.exists(archive_path):
                break
            year -= 1

        if year == 2000:
            Log.error("Experiment {0} is not archived", experiment_id)
            return False
        Log.info("Experiment located in {0} archive", year)

        # Creating tar file
        Log.info("Unpacking tar file ... ")
        if not os.path.isdir(exp_folder):
            os.mkdir(exp_folder)
        try:
            if rocrate:
                import zipfile
                with zipfile.ZipFile(archive_path, 'r') as zip:
                    zip.extractall(exp_folder)
            else:
                with tarfile.open(os.path.join(archive_path), compress_type) as tar:
                    tar.extractall(exp_folder)
                    tar.close()
        except Exception as e:
            shutil.rmtree(exp_folder, ignore_errors=True)
            Log.printlog(f"Can not extract file: {str(e)}", 6012)
            return False

        Log.info("Unpacking finished")

        try:
            os.remove(archive_path)
        except Exception as e:
            Log.printlog(f"Can not remove archived file folder: {str(e)}", 7012)
            Log.result(f"Experiment {experiment_id} unarchived successfully")
            return True

        Log.result(f"Experiment {experiment_id} unarchived successfully")
        return True

    @staticmethod
    def _create_project_associated_conf(as_conf, force_model_conf, force_jobs_conf):
        project_destiny = as_conf.get_file_project_conf()
        jobs_destiny = as_conf.get_file_jobs_conf()

        if as_conf.get_project_type() != 'none':
            if as_conf.get_file_project_conf():
                copy = True
                if os.path.exists(os.path.join(as_conf.get_project_dir(), as_conf.get_file_project_conf())):
                    if os.path.exists(project_destiny):
                        if force_model_conf:
                            os.rename(project_destiny, str(project_destiny) + "_backup")
                        else:
                            copy = False
                    if copy:
                        shutil.copyfile(os.path.join(as_conf.get_project_dir(), as_conf.get_file_project_conf()),
                                        project_destiny)

            if as_conf.get_file_jobs_conf():
                copy = True
                if os.path.exists(os.path.join(as_conf.get_project_dir(), as_conf.get_file_jobs_conf())):
                    if os.path.exists(jobs_destiny):
                        if force_jobs_conf:
                            os.rename(jobs_destiny, str(jobs_destiny) + "_backup")
                        else:
                            copy = False
                    if copy:
                        shutil.copyfile(os.path.join(as_conf.get_project_dir(), as_conf.get_file_jobs_conf()),
                                        jobs_destiny)

    @staticmethod
    def create(expid, noplot, hide, output='pdf', group_by=None, expand=list(), expand_status=list(),
               notransitive=False, check_wrappers=False, detail=False, profile=False, force=False):
        """
        Creates job list for given experiment. Configuration files must be valid before executing this process.

        :param detail: Show Job List view in terminal
        :param check_wrappers: Generate possible wrapper in the current workflow
        :param notransitive: Disable transitive reduction
        :param expand_status: Select the statuses to be expanded
        :param expand: Supply the list of dates/members/chunks to filter the list of jobs.
        :param group_by: Groups the jobs automatically by date, member, chunk or split
        :param expid: Experiment identifier
        :type expid: str
        :param noplot: if True, method omits final plotting of the jobs list. Only needed on large experiments when
            plotting time can be much larger than creation time.
        :type noplot: bool
        :return: True if successful, False if not
        :rtype: bool
        :param hide: hides plot window
        :type hide: bool
        :param hide: hides plot window
        :type hide: bool
        :param output: plot's file format. It can be pdf, png, ps or svg
        :type output: str

        """
        # Start profiling if the flag has been used
        if profile:
            from .profiler.profiler import Profiler
            profiler = Profiler(expid)
            profiler.start()

        # checking if there is a lock file to avoid multiple running on the same expid
        try:
            Autosubmit._check_ownership(expid, raise_error=True)
            exp_path = os.path.join(BasicConfig.LOCAL_ROOT_DIR, expid)
            tmp_path = os.path.join(exp_path, BasicConfig.LOCAL_TMP_DIR)
            with Lock(os.path.join(tmp_path, 'autosubmit.lock'), timeout=1) as fh:
                try:
                    Log.info(
                        "Preparing .lock file to avoid multiple instances with same expid.")

                    as_conf = AutosubmitConfig(expid, BasicConfig, YAMLParserFactory())
                    # Get original configuration
                    as_conf.reload(force_load=True,only_experiment_data=True)
                    # Getting output type provided by the user in config, 'pdf' as default
                    try:
                        if not Autosubmit._copy_code(as_conf, expid, as_conf.experiment_data.get("PROJECT",{}).get("PROJECT_TYPE","none"), False):
                            return False
                    except AutosubmitCritical as e:
                        raise
                    except BaseException as e:
                        raise AutosubmitCritical("Error obtaining the project data, check the parameters related to PROJECT and GIT/SVN or LOCAL sections", code=7014,trace=str(e))
                    # Update configuration with the new config in the dist ( if any )
                    as_conf.check_conf_files(running_time=False,force_load=True, no_log=False)
                    if len(as_conf.experiment_data.get("JOBS",{})) == 0 and "CUSTOM_CONFIG" in as_conf.experiment_data.get("DEFAULT",{}):
                        raise AutosubmitCritical(f'Job list is empty\nCheck if there are YML files in {as_conf.experiment_data.get("DEFAULT","").get("CUSTOM_CONFIG","")}', code=7015)
                    output_type = as_conf.get_output_type()

                    if not os.path.exists(os.path.join(exp_path, "pkl")):
                        raise AutosubmitCritical(f"The pkl folder doesn't exists. Make sure that the 'pkl'"
                                                 f" folder exists in the following path: {exp_path}", code=6013)
                    if not os.path.exists(os.path.join(exp_path, "plot")):
                        raise AutosubmitCritical(f"The plot folder doesn't exists. Make sure that the 'plot'"
                                                 f" folder exists in the following path: {exp_path}", code=6013)

                    update_job = not os.path.exists(os.path.join(BasicConfig.LOCAL_ROOT_DIR, expid, "pkl",
                                                                 "job_list_" + expid + ".pkl"))
                    Autosubmit._create_project_associated_conf(
                        as_conf, False, update_job)

                    # Load parameters
                    Log.info("Loading parameters...")
                    parameters = as_conf.load_parameters()

                    date_list = as_conf.get_date_list()
                    if len(date_list) != len(set(date_list)):
                        raise AutosubmitCritical('There are repeated start dates!', 7014)
                    num_chunks = as_conf.get_num_chunks()
                    chunk_ini = as_conf.get_chunk_ini()
                    member_list = as_conf.get_member_list()
                    run_only_members = as_conf.get_member_list(run_only=True)
                    # print("Run only members {0}".format(run_only_members))
                    if len(member_list) != len(set(member_list)):
                        raise AutosubmitCritical(
                            "There are repeated member names!")
                    rerun = as_conf.get_rerun()

                    Log.info("\nCreating the jobs list...")
                    job_list = JobList(expid, as_conf, YAMLParserFactory(),Autosubmit._get_job_list_persistence(expid, as_conf))
                    date_format = ''
                    if as_conf.get_chunk_size_unit() == 'hour':
                        date_format = 'H'
                    for date in date_list:
                        if date.hour > 1:
                            date_format = 'H'
                        if date.minute > 1:
                            date_format = 'M'
                    wrapper_jobs = dict()

                    for wrapper_name, wrapper_parameters in as_conf.get_wrappers().items():
                        #continue if it is a global option (non-dict)
                        if type(wrapper_parameters) is not dict:
                            continue
                        wrapper_jobs[wrapper_name] = as_conf.get_wrapper_jobs(wrapper_parameters)

                    job_list.generate(as_conf,date_list, member_list, num_chunks, chunk_ini, parameters, date_format,
                                      as_conf.get_retrials(),
                                      as_conf.get_default_job_type(),
                                      wrapper_jobs, run_only_members=run_only_members, force=force, create=True)

                    if str(rerun).lower() == "true":
                        job_list.rerun(as_conf.get_rerun_jobs(),as_conf)
                    else:
                        job_list.remove_rerun_only_jobs(notransitive)
                    Log.info("\nSaving the jobs list...")
                    job_list.clear_generate()
                    job_list.save()
                    as_conf.save()
                    try:
                        packages_persistence = JobPackagePersistence(expid)
                        packages_persistence.reset_table()
                        packages_persistence.reset_table(True)
                    except Exception:
                        pass

                    groups_dict = dict()

                    # Setting up job historical database header. Must create a new run.
                    # Historical Database: Setup new run
                    try:
                        exp_history = ExperimentHistory(expid, jobdata_dir_path=BasicConfig.JOBDATA_DIR,
                                                        historiclog_dir_path=BasicConfig.HISTORICAL_LOG_DIR)
                        exp_history.initialize_database()

                        # exp_history.create_new_experiment_run(as_conf.get_chunk_size_unit(), as_conf.get_chunk_size(), as_conf.get_full_config_as_json(), job_list.get_job_list())
                        exp_history.process_status_changes(job_list.get_job_list(),
                                                           chunk_unit=as_conf.get_chunk_size_unit(),
                                                           chunk_size=as_conf.get_chunk_size(),
                                                           current_config=as_conf.get_full_config_as_json(),
                                                           create=True)
                        Autosubmit.database_backup(expid)
                    except BaseException as e:
                        Log.printlog("Historic database seems corrupted, AS will repair it and resume the run",
                                     Log.INFO)
                        try:
                            Autosubmit.database_fix(expid)
                        except Exception as e:
                            Log.warning(
                                "Couldn't recover the Historical database, AS will continue without it, GUI may be affected")
                    if not noplot:
                        from .monitor.monitor import Monitor
                        if group_by:
                            status = list()
                            if expand_status:
                                for s in expand_status.split():
                                    status.append(
                                        Autosubmit._get_status(s.upper()))

                            job_grouping = JobGrouping(group_by, copy.deepcopy(job_list.get_job_list()), job_list,
                                                       expand_list=expand, expanded_status=status)
                            groups_dict = job_grouping.group_jobs()
                        # WRAPPERS
                        if len(as_conf.experiment_data.get("WRAPPERS", {})) > 0 and check_wrappers:
                            job_list_wr = Autosubmit.load_job_list(
                                expid, as_conf, notransitive=notransitive, monitor=True, new=False)
                            Autosubmit.generate_scripts_andor_wrappers(
                                as_conf, job_list_wr, job_list_wr.get_job_list(), packages_persistence, True)
                            packages = packages_persistence.load(True)
                        else:
                            packages = None

                        Log.info("\nPlotting the jobs list...")
                        monitor_exp = Monitor()
                        # if output is set, use output
                        monitor_exp.generate_output(expid, job_list.get_job_list(),
                                                    os.path.join(
                                                        exp_path, "/tmp/LOG_", expid),
                                                    output if output is not None else output_type,
                                                    packages,
                                                    not hide,
                                                    groups=groups_dict,
                                                    job_list_object=job_list)
                    Log.result("\nJob list created successfully")
                    Log.warning(
                        "Remember to MODIFY the MODEL config files!")
                    fh.flush()
                    os.fsync(fh.fileno())
                    if detail:
                        Autosubmit.detail(job_list)
                    return 0
                # catching Exception
                except KeyboardInterrupt:
                    # Setting signal handler to handle subsequent CTRL-C
                    signal.signal(signal.SIGINT, signal_handler_create)
                    fh.flush()
                    os.fsync(fh.fileno())
                    raise AutosubmitCritical("Stopped by user input", 7010)
                except BaseException:
                    raise
        finally:
            if profile:
                profiler.stop()


    @staticmethod
    def detail(job_list):
        current_length = len(job_list.get_job_list())
        if current_length > 1000:
            Log.warning(
                "-d option: Experiment has too many jobs to be printed in the terminal. Maximum job quantity is 1000, your experiment has " + str(
                    current_length) + " jobs.")
        else:
            Log.info(job_list.print_with_status())
            Log.status(job_list.print_with_status(nocolor=True))


    @staticmethod
    def _copy_code(as_conf, expid, project_type, force):
        """
        Method to copy code from experiment repository to project directory.

        :param as_conf: experiment configuration class
        :type as_conf: AutosubmitConfig
        :param expid: experiment identifier
        :type expid: str
        :param project_type: project type (git, svn, local)
        :type project_type: str
        :param force: if True, overwrites current data
        :return: True if successful, False if not
        :rtype: bool
        """

        project_destination = as_conf.get_project_destination()
        if project_destination is None or len(project_destination) == 0:
            if project_type.lower() != "none":
                raise AutosubmitCritical("Autosubmit couldn't identify the project destination.", 7014)

        if project_type == "git":
            try:
                submitter = Autosubmit._get_submitter(as_conf)
                submitter.load_platforms(as_conf)
                hpcarch = submitter.platforms[as_conf.get_platform()]
            except AutosubmitCritical as e:
                Log.warning(f"{e.message}\nRemote git cloning is disabled")
                hpcarch = "local"
            except KeyError:
                Log.warning(f"Platform {as_conf.get_platform()} not found in configuration file")
                hpcarch = "local"
            return AutosubmitGit.clone_repository(as_conf, force, hpcarch)
        elif project_type == "svn":
            svn_project_url = as_conf.get_svn_project_url()
            svn_project_revision = as_conf.get_svn_project_revision()
            project_path = os.path.join(
                BasicConfig.LOCAL_ROOT_DIR, expid, BasicConfig.LOCAL_PROJ_DIR)
            if os.path.exists(project_path):
                Log.info("Using project folder: {0}", project_path)
                if not force:
                    Log.debug("The project folder exists. SKIPPING...")
                    return True
                else:
                    shutil.rmtree(project_path, ignore_errors=True)
            try:
                os.mkdir(project_path)
            except BaseException as e:
                raise AutosubmitCritical(f"Project path:{project_path} can't be created. Revise that the path"
                                         f" is the correct one.",7014, str(e))

            Log.debug("The project folder {0} has been created.", project_path)
            Log.info("Checking out revision {0} into {1}",
                     svn_project_revision + " " + svn_project_url, project_path)
            try:
                output = subprocess.check_output("cd " + project_path + "; svn --force-interactive checkout -r " +
                                                 svn_project_revision + " " + svn_project_url + " " +
                                                 project_destination, shell=True)
            except subprocess.CalledProcessError:
                try:
                    shutil.rmtree(project_path, ignore_errors=True)
                except Exception as e:
                    pass
                raise AutosubmitCritical(f"Can not check out revision {svn_project_revision} {svn_project_url} "
                                         f"into {project_path}", 7062)
            Log.debug("{0}", output)

        elif project_type == "local":
            local_project_path = as_conf.get_local_project_path()
            if local_project_path is None or len(local_project_path) == 0:
                raise AutosubmitCritical("Empty project path! please change this parameter to a valid one.", 7014)
            project_path = os.path.join(
                BasicConfig.LOCAL_ROOT_DIR, expid, BasicConfig.LOCAL_PROJ_DIR)
            local_destination = os.path.join(project_path, project_destination)

            if os.path.exists(project_path):
                Log.info("Using project folder: {0}", project_path)
                if os.path.exists(local_destination):
                    if force:
                        try:
                            cmd = ["rsync -ach --info=progress2 " +
                                   local_project_path + "/* " + local_destination]
                            subprocess.call(cmd, shell=True)
                        except (subprocess.CalledProcessError, IOError):
                            raise AutosubmitCritical(f"Can not rsync {local_project_path} into {project_path}."
                                                     f" Exiting...", 7063)
                else:
                    os.mkdir(local_destination)
                    try:
                        output = subprocess.check_output(
                            "cp -R " + local_project_path + "/* " + local_destination, shell=True)
                    except subprocess.CalledProcessError:
                        try:
                            shutil.rmtree(project_path)
                        except Exception as e:
                            pass
                        raise AutosubmitCritical(f"Can not copy {local_project_path} into {project_path}."
                                                 f" Exiting...", 7063)
            else:
                os.mkdir(project_path)
                os.mkdir(local_destination)
                Log.debug(
                    "The project folder {0} has been created.", project_path)
                Log.info("Copying {0} into {1}",
                         local_project_path, project_path)
                try:
                    output = subprocess.check_output(
                        "cp -R " + local_project_path + "/* " + local_destination, shell=True)
                except subprocess.CalledProcessError:
                    try:
                        shutil.rmtree(project_path)
                    except Exception as e:
                        pass
                    raise AutosubmitCritical(f"Can not copy {local_project_path} into {project_path}."
                                             f" Exiting...", 7063)
                Log.debug("{0}", output)
        return True

    @staticmethod
    def change_status(final, final_status, job, save):
        """
        Set job status to final

        :param save:
        :param final:
        :param final_status:
        :param job:
        """
        if save:
            if job.status in [Status.SUBMITTED, Status.QUEUING, Status.HELD] and final_status not in [Status.QUEUING,
                                                                                                      Status.HELD,
                                                                                                      Status.SUSPENDED]:
                job.hold = False
                if job.platform_name and job.platform_name.upper() != "LOCAL":
                    job.platform.send_command(job.platform.cancel_cmd + " " + str(job.id), ignore_log=True)
            elif job.status in [Status.QUEUING, Status.RUNNING, Status.SUBMITTED] and final_status == Status.SUSPENDED:
                if job.platform_name and job.platform_name.upper() != "LOCAL":
                    job.platform.send_command("scontrol hold " + f"{job.id}", ignore_log=True)
            elif final_status in [Status.QUEUING, Status.RUNNING] and (job.status == Status.SUSPENDED):
                if job.platform_name and job.platform_name.upper() != "LOCAL":
                    job.platform.send_command("scontrol release " + f"{job.id}", ignore_log=True)
        if job.status == Status.FAILED and job.status != final_status:
            job._fail_count = 0
        job.status = final_status
        Log.info("CHANGED: job: " + job.name + " status to: " + final)
        Log.status("CHANGED: job: " + job.name + " status to: " + final)

    @staticmethod
    def _validate_section(as_conf,filter_section):
        section_validation_error = False
        section_error = False
        section_not_foundList = list()
        section_validation_message = "\n## Section Validation Message ##"
        countStart = filter_section.count('[')
        countEnd = filter_section.count(']')
        if countStart > 1 or countEnd > 1:
            section_validation_error = True
            section_validation_message += "\n\tList of sections has a format error. Perhaps you were trying to use -fc instead."
        if section_validation_error is False:
            if len(str(filter_section).strip()) > 0:
                if len(filter_section.split()) > 0:
                    jobSections = as_conf.jobs_data
                    for section in filter_section.split():
                        # print(section)
                        # Provided section is not an existing section, or it is not the keyword 'Any'
                        if section not in jobSections and (section != "Any"):
                            section_error = True
                            section_not_foundList.append(section)
            else:
                section_validation_error = True
                section_validation_message += "\n\tEmpty input. No changes performed."
        if section_validation_error is True or section_error is True:
            if section_error is True:
                section_validation_message += "\n\tSpecified section(s) : [" + str(section_not_foundList) + " not found"\
                                              ".\n\tProcess stopped. Review the format of the provided input. Comparison is case sensitive." + \
                                              "\n\tRemember that this option expects section names separated by a blank space as input."

            raise AutosubmitCritical("Error in the supplied input for -ft.", 7011, section_validation_message)
    @staticmethod
    def _validate_list(as_conf,job_list,filter_list):
        job_validation_error = False
        job_error = False
        job_not_foundList = list()
        job_validation_message = "\n## Job Validation Message ##"
        jobs = list()
        countStart = filter_list.count('[')
        countEnd = filter_list.count(']')
        if countStart > 1 or countEnd > 1:
            job_validation_error = True
            job_validation_message += "\n\tList of jobs has a format error. Perhaps you were trying to use -fc instead."

        if job_validation_error is False:
            for job in job_list.get_job_list():
                jobs.append(job.name)
            if len(str(filter_list).strip()) > 0:
                if len(filter_list.split()) > 0:
                    for sentJob in filter_list.split():
                        # Provided job does not exist, or it is not the keyword 'Any'
                        if sentJob not in jobs and (sentJob != "Any"):
                            job_error = True
                            job_not_foundList.append(sentJob)
            else:
                job_validation_error = True
                job_validation_message += "\n\tEmpty input. No changes performed."

        if job_validation_error is True or job_error is True:
            if job_error is True:
                job_validation_message += "\n\tSpecified job(s) : [" + str(
                    job_not_foundList) + "] not found in the experiment " + \
                                          str(as_conf.expid) + ". \n\tProcess stopped. Review the format of the provided input. Comparison is case sensitive." + \
                                          "\n\tRemember that this option expects job names separated by a blank space as input."
            raise AutosubmitCritical(
                "Error in the supplied input for -ft.", 7011, job_validation_message)
    @staticmethod
    def _validate_chunks(as_conf,filter_chunks):
        fc_validation_message = "## -fc Validation Message ##"
        fc_filter_is_correct = True
        selected_sections = filter_chunks.split(",")[1:]
        selected_formula = filter_chunks.split(",")[0]
        current_sections = as_conf.jobs_data
        fc_deserialized_json = object()
        # Starting Validation
        if len(str(selected_sections).strip()) == 0:
            fc_filter_is_correct = False
            fc_validation_message += "\n\tMust include a section (job type)."
        else:
            for section in selected_sections:
                # section = section.strip()
                # Validating empty sections
                if len(str(section).strip()) == 0:
                    fc_filter_is_correct = False
                    fc_validation_message += "\n\tEmpty sections are not accepted."
                    break
                # Validating existing sections
                # Retrieve experiment data

                if section not in current_sections:
                    fc_filter_is_correct = False
                    fc_validation_message += "\n\tSection " + section + \
                                             " does not exist in experiment. Remember not to include blank spaces."

        # Validating chunk formula
        if len(selected_formula) == 0:
            fc_filter_is_correct = False
            fc_validation_message += "\n\tA formula for chunk filtering has not been provided."

        # If everything is fine until this point
        if fc_filter_is_correct is True:
            # Retrieve experiment data
            current_dates = str(as_conf.experiment_data["EXPERIMENT"]["DATELIST"]).split()
            current_members = as_conf.get_member_list()
            # Parse json
            try:
                fc_deserialized_json = json.loads(
                    Autosubmit._create_json(selected_formula))
            except Exception as e:
                fc_filter_is_correct = False
                fc_validation_message += "\n\tProvided chunk formula does not have the right format. Were you trying to use another option?"
            if fc_filter_is_correct is True:
                for startingDate in fc_deserialized_json['sds']:
                    if startingDate['sd'] not in current_dates:
                        fc_filter_is_correct = False
                        fc_validation_message += "\n\tStarting date " + \
                                                 startingDate['sd'] + \
                                                 " does not exist in experiment."
                    for member in startingDate['ms']:
                        if member['m'] not in current_members and member['m'].lower() != "any":
                            fc_filter_is_correct = False
                            fc_validation_message += "\n\tMember " + \
                                                     member['m'] + \
                                                     " does not exist in experiment."

        # Ending validation
        if fc_filter_is_correct is False:
            raise AutosubmitCritical(
                "Error in the supplied input for -fc.", 7011, fc_validation_message)
    @staticmethod
    def _validate_status(job_list,filter_status):
        status_validation_error = False
        status_validation_message = "\n## Status Validation Message ##"
        # Trying to identify chunk formula
        countStart = filter_status.count('[')
        countEnd = filter_status.count(']')
        if countStart > 1 or countEnd > 1:
            status_validation_error = True
            status_validation_message += "\n\tList of status provided has a format error. Perhaps you were trying to use -fc instead."
        # If everything is fine until this point
        if status_validation_error is False:
            status_filter = filter_status.split()
            status_reference = Status()
            status_list = list()
            for job in job_list.get_job_list():
                reference = status_reference.VALUE_TO_KEY[job.status]
                if reference not in status_list:
                    status_list.append(reference)
            for status in status_filter:
                if status not in status_list:
                    status_validation_error = True
                    status_validation_message += "\n\t There are no jobs with status " + \
                                                 status + " in this experiment."
        if status_validation_error is True:
            raise AutosubmitCritical("Error in the supplied input for -fs.", 7011, status_validation_message)

    @staticmethod
    def _validate_type_chunk(as_conf,filter_type_chunk):
        #Change status by section, member, and chunk; freely.
        # Including inner validation. Trying to make it independent.
        # 19601101 [ fc0 [1 2 3 4] Any [1] ] 19651101 [ fc0 [16-30] ] ],SIM,SIM2,SIM3
        validation_message = "## -ftc Validation Message ##"
        filter_is_correct = True
        selected_sections = filter_type_chunk.split(",")[1:]
        selected_formula = filter_type_chunk.split(",")[0]
        deserialized_json = object()
        # Starting Validation
        if len(str(selected_sections).strip()) == 0:
            filter_is_correct = False
            validation_message += "\n\tMust include a section (job type). If you want to apply the changes to all sections, include 'Any'."
        else:
            for section in selected_sections:
                # Validating empty sections
                if len(str(section).strip()) == 0:
                    filter_is_correct = False
                    validation_message += "\n\tEmpty sections are not accepted."
                    break
                # Validating existing sections
                # Retrieve experiment data
                current_sections = as_conf.jobs_data
                if section not in current_sections and section != "Any":
                    filter_is_correct = False
                    validation_message += "\n\tSection " + \
                                          section + " does not exist in experiment."

        # Validating chunk formula
        if len(selected_formula) == 0:
            filter_is_correct = False
            validation_message += "\n\tA formula for chunk filtering has not been provided. If you want to change all chunks, include 'Any'."

        if filter_is_correct is False:
            raise AutosubmitCritical(
                "Error in the supplied input for -ftc.", 7011, validation_message)

    @staticmethod
    def _validate_chunk_split(as_conf,filter_chunk_split):
        # new filter
        pass
    @staticmethod
    def _validate_set_status_filters(as_conf,job_list,filter_list,filter_chunks,filter_status,filter_section,filter_type_chunk, filter_chunk_split):
        if filter_section is not None:
            Autosubmit._validate_section(as_conf,filter_section)
        if filter_list is not None:
            Autosubmit._validate_list(as_conf,job_list,filter_list)
        if filter_chunks is not None:
            Autosubmit._validate_chunks(as_conf,filter_chunks)
        if filter_status is not None:
            Autosubmit._validate_status(job_list,filter_status)
        if filter_type_chunk is not None:
            Autosubmit._validate_type_chunk(as_conf,filter_type_chunk)
        if filter_chunk_split is not None:
            Autosubmit._validate_chunk_split(as_conf,filter_chunk_split)

    @staticmethod
    def _apply_ftc(job_list,filter_type_chunk_split):
        """
        Accepts a string with the formula: "[ 19601101 [ fc0 [1 [1] 2 [2 3] 3 4] Any [1] ] 19651101 [ fc0 [16 30] ] ],SIM [ Any ] ,SIM2 [ 1 2]"
        Where SIM, SIM2 are section (job types) names that also accept the keyword "Any" so the changes apply to all sections.
        Starting Date (19601101) does not accept the keyword "Any", so you must specify the starting dates to be changed.
        You can also specify date ranges to apply the change to a range on dates.
        Member names (fc0) accept the keyword "Any", so the chunks ([1 2 3 4]) given will be updated for all members.
        Chunks must be in the format "[1 2 3 4]" where "1 2 3 4" represent the numbers of the chunks in the member,
        Splits must be in the format "[ 1 2 3 4]" where "1 2 3 4" represent the numbers of the splits in the sections.
        no range format is allowed.
        :param filter_type_chunk_split: string with the formula
        :return: final_list
        """
        # Get selected sections and formula
        final_list = []
        selected_sections = filter_type_chunk_split.split(",")[1:]
        selected_formula = filter_type_chunk_split.split(",")[0]
        # Retrieve experiment data
        # Parse json
        deserialized_json = json.loads(Autosubmit._create_json(selected_formula))
        # Get current list
        working_list = job_list.get_job_list()
        for section in selected_sections:
            if str(section).upper() == "ANY":
                # Any section
                section_selection = working_list
                # Go through start dates
                for starting_date in deserialized_json['sds']:
                    date = starting_date['sd']
                    date_selection = [j for j in section_selection if date2str(
                        j.date) == date]
                    # Members for given start date
                    for member_group in starting_date['ms']:
                        member = member_group['m']
                        if str(member).upper() == "ANY":
                            # Any member
                            member_selection = date_selection
                            chunk_group = member_group['cs']
                            for chunk in chunk_group:
                                filtered_job = [j for j in member_selection if j.chunk == int(chunk)]
                                for job in filtered_job:
                                    final_list.append(job)
                                # From date filter and sync is not None
                                for job in [j for j in date_selection if
                                            j.chunk == int(chunk) and j.synchronize is not None]:
                                    final_list.append(job)
                        else:
                            # Selected members
                            member_selection = [j for j in date_selection if j.member == member]
                            chunk_group = member_group['cs']
                            for chunk in chunk_group:
                                filtered_job = [j for j in member_selection if j.chunk == int(chunk)]
                                for job in filtered_job:
                                    final_list.append(job)
                                # From date filter and sync is not None
                                for job in [j for j in date_selection if
                                            j.chunk == int(chunk) and j.synchronize is not None]:
                                    final_list.append(job)
            else:
                # Only given section
                section_splits = section.split("[")
                section = section_splits[0].strip(" [")
                if len(section_splits) > 1:
                    if "," in section_splits[1]:
                        splits = section_splits[1].strip(" ]").split(",")
                    else:
                        splits = section_splits[1].strip(" ]").split(" ")
                else:
                    splits = ["ANY"]
                final_splits = []
                for split in splits:
                    start = None
                    end = None
                    if split.find("-") != -1:
                        start = split.split("-")[0]
                        end = split.split("-")[1]
                    if split.find(":") != -1:
                        start = split.split(":")[0]
                        end = split.split(":")[1]
                    if start and end:
                        final_splits += [ str(i) for i in range(int(start),int(end)+1)]
                    else:
                        final_splits.append(str(split))
                splits = final_splits
                jobs_filtered = [j for j in working_list if j.section == section and ( j.split is None or splits[0] == "ANY" or str(j.split) in splits ) ]
                # Go through start dates
                for starting_date in deserialized_json['sds']:
                    date = starting_date['sd']
                    date_selection = [j for j in jobs_filtered if date2str(
                        j.date) == date]
                    # Members for given start date
                    for member_group in starting_date['ms']:
                        member = member_group['m']
                        if str(member).upper() == "ANY":
                            # Any member
                            member_selection = date_selection
                            chunk_group = member_group['cs']
                            for chunk in chunk_group:
                                filtered_job = [j for j in member_selection if
                                                j.chunk is None or j.chunk == int(chunk)]
                                for job in filtered_job:
                                    final_list.append(job)
                                # From date filter and sync is not None
                                for job in [j for j in date_selection if
                                            j.chunk == int(chunk) and j.synchronize is not None]:
                                    final_list.append(job)
                        else:
                            # Selected members
                            member_selection = [j for j in date_selection if j.member == member]
                            chunk_group = member_group['cs']
                            for chunk in chunk_group:
                                filtered_job = [j for j in member_selection if j.chunk == int(chunk)]
                                for job in filtered_job:
                                    final_list.append(job)
                                # From date filter and sync is not None
                                for job in [j for j in date_selection if
                                            j.chunk == int(chunk) and j.synchronize is not None]:
                                    final_list.append(job)
        return final_list

    @staticmethod
    def set_status(expid, noplot, save, final, filter_list, filter_chunks, filter_status, filter_section, filter_type_chunk, filter_type_chunk_split,
                   hide, group_by=None,
                   expand=list(), expand_status=list(), notransitive=False, check_wrapper=False, detail=False):
        """
        Set status of jobs
        :param expid: experiment id
        :param noplot: do not plot
        :param save: save
        :param final: final status
        :param filter_list: list of jobs
        :param filter_chunks: filter chunks
        :param filter_status: filter status
        :param filter_section: filter section
        :param filter_type_chunk: filter type chunk
        :param filter_chunk_split: filter chunk split
        :param hide: hide
        :param group_by: group by
        :param expand: expand
        :param expand_status: expand status
        :param notransitive: notransitive
        :param check_wrapper: check wrapper
        :param detail: detail
        :return:
        """
        Autosubmit._check_ownership(expid, raise_error=True)
        exp_path = os.path.join(BasicConfig.LOCAL_ROOT_DIR, expid)
        tmp_path = os.path.join(exp_path, BasicConfig.LOCAL_TMP_DIR)
        section_validation_message = " "
        job_validation_message = " "
        try:
            with Lock(os.path.join(tmp_path, 'autosubmit.lock'), timeout=1):
                Log.info(
                    "Preparing .lock file to avoid multiple instances with same expid.")

                Log.debug('Exp ID: {0}', expid)
                Log.debug('Save: {0}', save)
                Log.debug('Final status: {0}', final)
                Log.debug('List of jobs to change: {0}', filter_list)
                Log.debug('Chunks to change: {0}', filter_chunks)
                Log.debug('Status of jobs to change: {0}', filter_status)
                Log.debug('Sections to change: {0}', filter_section)

                wrongExpid = 0
                as_conf = AutosubmitConfig(
                    expid, BasicConfig, YAMLParserFactory())
                as_conf.check_conf_files(True)

                # Getting output type from configuration
                output_type = as_conf.get_output_type()
                # Getting db connections
                # To be added in a function that checks which platforms must be connected to
                job_list = Autosubmit.load_job_list(expid, as_conf, notransitive=notransitive, monitor=True, new=False)
                submitter = Autosubmit._get_submitter(as_conf)
                submitter.load_platforms(as_conf)
                hpcarch = as_conf.get_platform()
                for job in job_list.get_job_list():
                    job.platform_name = as_conf.jobs_data.get(job.section, {}).get("PLATFORM", "").upper()
                    if not job.platform_name:
                        job.platform_name = hpcarch
                    # noinspection PyTypeChecker
                    job.platform = submitter.platforms[job.platform_name]
                platforms_to_test = set()
                platforms = submitter.platforms
                for job in job_list.get_job_list():
                    job.submitter = submitter
                    if job.platform_name is None:
                        job.platform_name = hpcarch
                    # noinspection PyTypeChecker
                    job.platform = platforms[job.platform_name]
                    # noinspection PyTypeChecker
                    if job.status in [Status.QUEUING, Status.SUBMITTED, Status.RUNNING]:
                        platforms_to_test.add(platforms[job.platform_name])
                # establish the connection to all platforms
                definitive_platforms = list()
                for platform in platforms_to_test:
                    try:
                        Autosubmit.restore_platforms([platform],as_conf=as_conf)
                        definitive_platforms.append(platform.name)
                    except Exception as e:
                        pass
                ##### End of the ""function""
                # This will raise an autosubmit critical if any of the filters has issues in the format specified by the user
                Autosubmit._validate_set_status_filters(as_conf,job_list,filter_list,filter_chunks,filter_status,filter_section,filter_type_chunk, filter_type_chunk_split)
                #### Starts the filtering process ####
                final_list = []
                jobs_filtered = []
                final_status = Autosubmit._get_status(final)
                # I have the impression that whoever did this function thought about the possibility of having multiple filters at the same time
                # But, as it was, it is not possible to have multiple filters at the same time due to the way the code is written
                if filter_section:
                    ft = filter_section.split()
                    if str(ft).upper() == 'ANY':
                        for job in job_list.get_job_list():
                            final_list.append(job)
                    else:
                        for section in ft:
                            for job in job_list.get_job_list():
                                if job.section == section:
                                    final_list.append(job)
                if filter_chunks:
                    ft = filter_chunks.split(",")[1:]
                    # Any located in section part
                    if str(ft).upper() == "ANY":
                        for job in job_list.get_job_list():
                            final_list.append(job)
                        for job in job_list.get_job_list():
                            if job.section == section:
                                if filter_chunks:
                                    jobs_filtered.append(job)
                    if len(jobs_filtered) == 0:
                        jobs_filtered = job_list.get_job_list()
                    fc = filter_chunks
                    # Any located in chunks part
                    if str(fc).upper() == "ANY":
                        for job in jobs_filtered:
                            final_list.append(job)
                    else:
                        data = json.loads(Autosubmit._create_json(fc))
                        for date_json in data['sds']:
                            date = date_json['sd']
                            if len(str(date)) < 9:
                                format_ = "D"
                            elif len(str(date)) < 11:
                                format_ = "H"
                            elif len(str(date)) < 13:
                                format_ = "M"
                            elif len(str(date)) < 15:
                                format_ = "S"
                            else:
                                format_ = "D"
                            jobs_date = [j for j in jobs_filtered if date2str(
                                j.date, format_) == date]

                            for member_json in date_json['ms']:
                                member = member_json['m']
                                jobs_member = [j for j in jobs_date if j.member == member]

                                for chunk_json in member_json['cs']:
                                    chunk = int(chunk_json)
                                    for job in [j for j in jobs_date if j.chunk == chunk and j.synchronize is not None]:
                                        final_list.append(job)
                                    for job in [j for j in jobs_member if j.chunk == chunk]:
                                        final_list.append(job)
                if filter_status:
                    status_list = filter_status.split()
                    Log.debug("Filtering jobs with status {0}", filter_status)
                    if str(status_list).upper() == 'ANY':
                        for job in job_list.get_job_list():
                            final_list.append(job)
                    else:
                        for status in status_list:
                            fs = Autosubmit._get_status(status)
                            for job in [j for j in job_list.get_job_list() if j.status == fs]:
                                final_list.append(job)

                if filter_list:
                    jobs = filter_list.split()
                    expidJoblist = defaultdict(int)
                    for x in filter_list.split():
                        expidJoblist[str(x[0:4])] += 1
                    if str(expid) in expidJoblist:
                        wrongExpid = jobs.__len__() - expidJoblist[expid]
                    if wrongExpid > 0:
                        Log.warning(
                            "There are {0} job.name with an invalid Expid", wrongExpid)
                    if str(jobs).upper() == 'ANY':
                        for job in job_list.get_job_list():
                            final_list.append(job)
                    else:
                        for job in job_list.get_job_list():
                            if job.name in jobs:
                                final_list.append(job)
                # All filters should be in a function but no have time to do it
                # filter_Type_chunk_split == filter_type_chunk, but with the split essentially is the same but not sure about of changing the name to the filter itself
                if filter_type_chunk_split is not None:
                    final_list.extend(Autosubmit._apply_ftc(job_list,filter_type_chunk_split))
                if filter_type_chunk:
                    final_list.extend(Autosubmit._apply_ftc(job_list,filter_type_chunk))
                # Time to change status
                final_list = list(set(final_list))
                performed_changes = {}
                for job in final_list:
                    if final_status in [Status.WAITING, Status.PREPARED, Status.DELAYED, Status.READY]:
                        job.fail_count = 0
                    if job.status in [Status.QUEUING, Status.RUNNING,
                                      Status.SUBMITTED] and job.platform.name not in definitive_platforms:
                        Log.printlog(f"JOB: [{job.platform.name}] is ignored as the [{job.name}] platform is currently"
                                     f" offline",6000)
                        continue
                    if job.status != final_status:
                        # Only real changes
                        performed_changes[job.name] = str(
                            Status.VALUE_TO_KEY[job.status]) + " -> " + str(final)
                        Autosubmit.change_status(
                            final, final_status, job, save)
                # If changes have been performed
                if performed_changes:
                    if detail:
                        current_length = len(job_list.get_job_list())
                        if current_length > 1000:
                            Log.warning(
                                "-d option: Experiment has too many jobs to be printed in the terminal. Maximum job quantity is 1000, your experiment has " + str(
                                    current_length) + " jobs.")
                        else:
                            Log.info(job_list.print_with_status(
                                statusChange=performed_changes))
                else:
                    Log.warning("No changes were performed.")


                job_list.update_list(as_conf, False, True)

                if save and wrongExpid == 0:
                    for job in final_list:
                        job.update_parameters(as_conf, set_attributes=True, reset_logs=True)
                        if job.status in [Status.COMPLETED, Status.FAILED]:
                            job.recover_last_ready_date()
                            job.recover_last_log_name()

                    job_list.save()
                    exp_history = ExperimentHistory(expid, jobdata_dir_path=BasicConfig.JOBDATA_DIR,
                                                    historiclog_dir_path=BasicConfig.HISTORICAL_LOG_DIR)
                    exp_history.initialize_database()
                    exp_history.process_status_changes(job_list.get_job_list(),
                                                       chunk_unit=as_conf.get_chunk_size_unit(),
                                                       chunk_size=as_conf.get_chunk_size(),
                                                       current_config=as_conf.get_full_config_as_json())
                    Autosubmit.database_backup(expid)
                else:
                    Log.printlog(
                        "Changes NOT saved to the JobList!!!!:  use -s option to save", 3000)
                #Visualization stuff that should be in a function common to monitor , create, -cw flag, inspect and so on
                if not noplot:
                    from .monitor.monitor import Monitor
                    if as_conf.get_wrapper_type() != 'none' and check_wrapper:
                        packages_persistence = JobPackagePersistence(expid)
                        os.chmod(os.path.join(BasicConfig.LOCAL_ROOT_DIR,
                                              expid, "pkl", "job_packages_" + expid + ".db"), 0o775)
                        packages_persistence.reset_table(True)
                        job_list_wr = Autosubmit.load_job_list(
                            expid, as_conf, notransitive=notransitive, monitor=True, new=False)

                        Autosubmit.generate_scripts_andor_wrappers(as_conf, job_list_wr, job_list_wr.get_job_list(),
                                                                   packages_persistence, True)

                        packages = packages_persistence.load(True)
                    else:
                        packages = JobPackagePersistence(expid).load()
                    groups_dict = dict()
                    if group_by:
                        status = list()
                        if expand_status:
                            for s in expand_status.split():
                                status.append(
                                    Autosubmit._get_status(s.upper()))

                        job_grouping = JobGrouping(group_by, copy.deepcopy(job_list.get_job_list()), job_list,
                                                   expand_list=expand,
                                                   expanded_status=status)
                        groups_dict = job_grouping.group_jobs()
                    Log.info("\nPlotting joblist...")
                    monitor_exp = Monitor()
                    monitor_exp.generate_output(expid,
                                                job_list.get_job_list(),
                                                os.path.join(
                                                    exp_path, "/tmp/LOG_", expid),
                                                output_format=output_type,
                                                packages=packages,
                                                show=not hide,
                                                groups=groups_dict,
                                                job_list_object=job_list)
                return True
        except BaseException:
            raise

    @staticmethod
    def _user_yes_no_query(question):
        """
        Utility function to ask user a yes/no question

        :param question: question to ask
        :type question: str
        :return: True if answer is yes, False if it is no
        :rtype: bool
        """
        sys.stdout.write(f'{question} [y/n]\n')
        while True:
            try:
                if sys.version_info[0] == 3:
                    answer = input()
                else:
                    # noinspection PyCompatibility
                    answer = input()
                return strtobool(answer.lower())
            except EOFError as e:
                raise AutosubmitCritical("No input detected, the experiment won't be erased.", 7011, str(e))
            except ValueError:
                sys.stdout.write('Please respond with \'y\' or \'n\'.\n')

    @staticmethod
    def _get_status(s):
        """
        Convert job status from str to Status

        :param s: status string
        :type s: str
        :return: status instance
        :rtype: Status
        """
        s = s.upper()
        if s == 'READY':
            return Status.READY
        elif s == 'COMPLETED':
            return Status.COMPLETED
        elif s == 'WAITING':
            return Status.WAITING
        elif s == 'HELD':
            return Status.HELD
        elif s == 'SUSPENDED':
            return Status.SUSPENDED
        elif s == 'FAILED':
            return Status.FAILED
        elif s == 'RUNNING':
            return Status.RUNNING
        elif s == 'QUEUING':
            return Status.QUEUING
        elif s == 'UNKNOWN':
            return Status.UNKNOWN

    @staticmethod
    def _get_members(out):
        """
        Function to get a list of members from json

        :param out: json member definition
        :type out: str
        :return: list of members
        :rtype: list
        """
        count = 0
        data = []
        # noinspection PyUnusedLocal
        for element in out:
            if count % 2 == 0:
                ms = {'m': out[count],
                      'cs': Autosubmit._get_chunks(out[count + 1])}
                data.append(ms)
                count += 1
            else:
                count += 1

        return data

    @staticmethod
    def _get_chunks(out):
        """
        Function to get a list of chunks from json

        :param out: json member definition
        :type out: str
        :return: list of chunks
        :rtype: list
        """
        data = []
        for element in out:
            if element.find("-") != -1:
                numbers = element.split("-")
                for count in range(int(numbers[0]), int(numbers[1]) + 1):
                    data.append(str(count))
            else:
                data.append(element)

        return data

    @staticmethod
    def _get_submitter(as_conf):
        """
        Returns the submitter corresponding to the communication defined on autosubmit's config file

        :return: submitter
        :rtype: Submitter
        """
        try:
            communications_library = as_conf.get_communications_library()
        except Exception as e:
            communications_library = 'paramiko'
        if communications_library == 'paramiko':
            return ParamikoSubmitter()
        else:
            # only paramiko is available right now.
            return ParamikoSubmitter()

    @staticmethod
    def _get_job_list_persistence(expid, as_conf):
        """
        Returns the JobListPersistence corresponding to the storage type defined on autosubmit's config file

        :return: job_list_persistence
        :rtype: JobListPersistence
        """
        storage_type = as_conf.get_storage_type()
        if storage_type == 'pkl':
            return JobListPersistencePkl()
        elif storage_type == 'db':
            return JobListPersistenceDb(expid)
        raise AutosubmitCritical('Storage type not known', 7014)

    @staticmethod
    def _create_json(text):
        """
        Function to parse rerun specification from json format

        :param text: text to parse
        :type text: str
        :return: parsed output
        """
        count = 0
        data = []

        # text = "[ 19601101 [ fc0 [1 2 3 4] fc1 [1] ] 16651101 [ fc0 [1-30 31 32] ] ]"

        def parse_date(datestring):
            result = []
            startindex = datestring.find('(')
            endindex = datestring.find(')')
            if startindex > 0 and endindex > 0:
                try:
                    startstring = datestring[:startindex]
                    startrange = datestring[startindex + 1:].split('-')[0]
                    endrange = datestring[startindex:-1].split('-')[1]
                    startday = int(startrange[-2:])
                    endday = int(endrange[-2:])

                    frommonth = int(startrange[:2])
                    tomonth = int(endrange[:2])

                    for i in range(frommonth, tomonth + 1):
                        for j in range(startday, endday + 1):
                            result.append(startstring + f"{i:.2d}" + f"{j:.2d}")
                except Exception as exp:
                    raise AutosubmitCritical(f"Autosubmit couldn't parse your input format. Exception: {exp}")

            else:
                result = [datestring]
            return result

        out = nestedExpr('[', ']').parseString(text).asList()

        # noinspection PyUnusedLocal
        for element in out[0]:
            if count % 2 == 0:
                datelist = parse_date(out[0][count])
                for item in datelist:
                    sd = {'sd': item, 'ms': Autosubmit._get_members(
                        out[0][count + 1])}
                    data.append(sd)
                count += 1
            else:
                count += 1

        sds = {'sds': data}
        result = json.dumps(sds)
        return result

    @staticmethod
    def testcase(description, chunks=None, member=None, start_date=None, hpc=None, copy_id=None, minimal_configuration=False, git_repo=None, git_branch=None, git_as_conf=None, use_local_minimal=False):
        """
        Method to conduct a test for a given experiment. It creates a new experiment for a given experiment with a
        given number of chunks with a random start date and a random member to be run on a random HPC.
        :param description: description of the experiment
        :type description: str
        :param chunks: number of chunks to be run by the experiment
        :type chunks: int
        :param member: member to be used by the test. If None, a random member will be chosen
        :type member: str
        :param start_date: start date of the experiment. If None, a random start date will be chosen
        :type start_date: str
        :param hpc: HPC to be used by the test. If None, a random HPC will be chosen
        :type hpc: str
        :param copy_id: copy id to be used by the test. If None, a random copy id will be chosen
        :type copy_id: str
        :param minimal_configuration: if True, the experiment will be run with a minimal configuration
        :type minimal_configuration: bool
        :param git_repo: git repository to be used by the test. If None, a random git repository will be chosen
        :type git_repo: str
        :param git_branch: git branch to be used by the test. If None, a random git branch will be chosen
        :type git_branch: str
        :param git_as_conf: git autosubmit configuration to be used by the test. If None, a random git autosubmit configuration will be chosen
        :type git_as_conf: str
        :param use_local_minimal: if True, the experiment will be run with a local minimal configuration
        :type use_local_minimal: bool
        :return: experiment identifier
        :rtype: str
        """



        testcaseid = Autosubmit.expid(description, hpc, copy_id, False, minimal_configuration, git_repo, git_branch, git_as_conf, use_local_minimal=use_local_minimal, testcase=True)
        if testcaseid == '':
            return False
        # Disabled for now
        # Autosubmit._change_conf(
        #     testcaseid, hpc, start_date, member, chunks, None, False)

        return testcaseid

    @staticmethod
    def test(expid, chunks, member=None, start_date=None, hpc=None, branch=None):
        """
        Method to conduct a test for a given experiment. It creates a new experiment for a given experiment with a
        given number of chunks with a random start date and a random member to be run on a random HPC.


        :param expid: experiment identifier
        :type expid: str
        :param chunks: number of chunks to be run by the experiment
        :type chunks: int
        :param member: member to be used by the test. If None, it uses a random one from which are defined on
                       the experiment.
        :type member: str
        :param start_date: start date to be used by the test. If None, it uses a random one from which are defined on
                         the experiment.
        :type start_date: str
        :param hpc: HPC to be used by the test. If None, it uses a random one from which are defined on
                    the experiment.
        :type hpc: str
        :param branch: branch or revision to be used by the test. If None, it uses configured branch.
        :type branch: str
        :return: True if test was successful, False otherwise
        :rtype: bool
        """
        testid = Autosubmit.expid('test', f'test experiment for {expid}', expid, False, True)
        if testid == '':
            return False

        Autosubmit._change_conf(testid, hpc, start_date, member, chunks, branch, True)

        Autosubmit.create(testid, False, True)
        if not Autosubmit.run_experiment(testid):
            return False
        return True

    @staticmethod
    def _change_conf(testid, hpc, start_date, member, chunks, branch, random_select=False):
        #TODO
        as_conf = AutosubmitConfig(testid, BasicConfig, YAMLParserFactory())

        if as_conf.experiment_data.get("RERUN", False):
            if str(as_conf.experiment_data["RERUN"].get("RERUN", "False")).lower() != "true":
                raise AutosubmitCritical('Can not test a RERUN experiment', 7014)

        content = open(as_conf.experiment_file).read()
        if random_select:
            if hpc is None:
                platforms_parser = as_conf.get_parser(
                    YAMLParserFactory(), as_conf.platforms_file)
                test_platforms = list()
                for section in platforms_parser.sections():
                    if as_conf.experiment_data["PLATFORMS"][section].get('TEST_SUITE', 'false').lower() == 'true':
                        test_platforms.append(section)
                if len(test_platforms) == 0:
                    raise AutosubmitCritical(
                        "Missing hpcarch setting in expdef", 7014)

                hpc = random.choice(test_platforms)
            if member is None:
                member = random.choice(str(as_conf.experiment_data['EXPERIMENT'].get('MEMBERS')).split(' '))
            if start_date is None:
                start_date = random.choice(str(as_conf.experiment_data['EXPERIMENT'].get('DATELIST')).split(' '))
            if chunks is None:
                chunks = 1

        # Experiment
        content = content.replace(re.search('EXPID:.*', content, re.MULTILINE).group(0),
                                  "EXPID: " + testid)
        if start_date is not None:
            content = content.replace(re.search('DATELIST:.*', content, re.MULTILINE).group(0),
                                      "DATELIST: " + start_date)
        if member is not None:
            content = content.replace(re.search('MEMBERS:.*', content, re.MULTILINE).group(0),
                                      "MEMBERS: " + member)
        if chunks is not None:
            # noinspection PyTypeChecker
            content = content.replace(re.search('NUMCHUNKS:.*', content, re.MULTILINE).group(0),
                                      "NUMCHUNKS: " + chunks)
        if hpc is not None:
            content = content.replace(re.search('HPCARCH:.*', content, re.MULTILINE).group(0),
                                      "HPCARCH: " + hpc)
        if branch is not None:
            content = content.replace(re.search('PROJECT_BRANCH:.*', content, re.MULTILINE).group(0),
                                      "PROJECT_BRANCH: " + branch)
            content = content.replace(re.search('PROJECT_REVISION:.*', content, re.MULTILINE).group(0),
                                      "PROJECT_REVISION: " + branch)

        open(as_conf.experiment_file, 'wb').write(content)


    @staticmethod
    def load_job_list(expid, as_conf, notransitive=False, monitor=False, new = True): # To be moved to utils
        rerun = as_conf.get_rerun()
        job_list = JobList(expid, as_conf, YAMLParserFactory(),
                           Autosubmit._get_job_list_persistence(expid, as_conf))
        run_only_members = as_conf.get_member_list(run_only=True)
        date_list = as_conf.get_date_list()
        date_format = ''
        if as_conf.get_chunk_size_unit() == 'hour':
            date_format = 'H'
        for date in date_list:
            if date.hour > 1:
                date_format = 'H'
            if date.minute > 1:
                date_format = 'M'
        wrapper_jobs = dict()
        for wrapper_section, wrapper_data in as_conf.experiment_data.get("WRAPPERS", {}).items():
            if isinstance(wrapper_data, collections.abc.Mapping):
                wrapper_jobs[wrapper_section] = wrapper_data.get("JOBS_IN_WRAPPER", "")

        job_list.generate(as_conf, date_list, as_conf.get_member_list(), as_conf.get_num_chunks(), as_conf.get_chunk_ini(),
                          as_conf.experiment_data, date_format, as_conf.get_retrials(),
                          as_conf.get_default_job_type(), wrapper_jobs,
                          new=new, run_only_members=run_only_members,monitor=monitor)

        if str(rerun).lower() == "true":
            rerun_jobs = as_conf.get_rerun_jobs()
            job_list.rerun(rerun_jobs, as_conf, monitor=monitor)
        else:
            job_list.remove_rerun_only_jobs(notransitive)

        return job_list

    @staticmethod
    def cat_log(exp_or_job_id: str, file: Union[None, str], mode: Union[None, str], inspect:bool=False) -> bool:
        """The cat-log command allows users to view Autosubmit logs using the command-line.

        It is possible to use ``autosubmit cat-log`` for Workflow and for Job logs. It decides
        whether to show Workflow or Job logs based on the ``ID`` given. Shorter ID's, such as
        ``a000` are considered Workflow ID's, so it will display logs for that workflow. For
        longer ID's, such as ``a000_20220401_fc0_1_GSV``, the command will display logs for
        that specific job.

        Users can choose the log file using the ``FILE`` parameter, to display an error or
        output log file, for instance.

        Finally, the ``MODE`` parameter allows users to choose whether to display the complete
        file contents (similar to the ``cat`` command) or to start tailing its output (akin to
        ``tail -f``).

        :param exp_or_job_id: A workflow or job ID.
        :type exp_or_job_id: str
        :param file: the type of the file to be printed (not the file path!).
        :type file: Union[None, str]
        :param mode: the mode to print the file (e.g. cat, tail).
        :type mode: Union[None, str]
        :param inspect: when True it will use job files in tmp/ instead of tmp/LOG_a000/.
        :type inspect: bool
        :return:
        :rtype: bool
        """
        def view_file(log_file: Path, mode: str):
            if mode == 'c':
                cmd = ['cat', str(log_file)]
                subprocess.Popen(
                    cmd,
                    stdin=subprocess.DEVNULL,
                    stdout=None
                )
                return 0
            elif mode == 't':
                cmd = [
                    'tail',
                    '--lines=+1',
                    '--retry',
                    '--follow=name',
                    workflow_log_file
                ]
                proc = subprocess.Popen(cmd, stdin=subprocess.DEVNULL)
                with suppress(KeyboardInterrupt):
                    return proc.wait() == 0

        MODES = {
            'c': 'cat',
            't': 'tail'
        }
        FILES = {
            'o': 'output',
            'j': 'job',
            'e': 'error',
            's': 'status'
        }
        if file is None:
            file = 'o'
        if file not in FILES.keys():
            raise AutosubmitCritical(f'Invalid cat-log file {file}. Expected one of {[f for f in FILES.keys()]}', 7011)
        if mode is None:
            mode = 'c'
        if mode not in MODES.keys():
            raise AutosubmitCritical(f'Invalid cat-log mode {mode}. Expected one of {[m for m in MODES.keys()]}', 7011)

        is_workflow = '_' not in exp_or_job_id

        expid = exp_or_job_id if is_workflow else exp_or_job_id[:4]

        # Workflow folder.
        # e.g. ~/autosubmit/a000
        exp_path = Path(BasicConfig.LOCAL_ROOT_DIR, expid)
        # Directory with workflow temporary/volatile files. Contains the output of commands such as inspect,
        # and also STAT/COMPLETED files for each workflow task.
        # e.g. ~/autosubmit/a000/tmp
        tmp_path = exp_path / BasicConfig.LOCAL_TMP_DIR
        # Directory with logs for Autosubmit executed commands (create, run, etc.) and jobs statuses files.
        # e.g. ~/autosubmit/a000/tmp/ASLOGS
        aslogs_path = tmp_path / BasicConfig.LOCAL_ASLOG_DIR
        # Directory with the logs of the workflow run, for each workflow task. Includes the generated
        # .cmd files, and STAT/COMPLETED files for the run. The files with similar names in the parent
        # directory are generated with inspect, while these are with the run subcommand.
        # e.g. ~/autosubmit/a000/tmp/LOG_a000
        exp_logs_path = tmp_path / f'LOG_{expid}'

        if is_workflow:
            if file not in ['o', 'e', 's']:
                raise AutosubmitCritical(f'Invalid arguments for cat-log: workflow logs only support o(output), '
                                         f'e(error), and s(status). Requested: {mode}', 7011)

            if file in ['e', 'o']:
                search_pattern = '*_run_err.log' if file == 'e' else '*_run.log'
                workflow_log_files = sorted(aslogs_path.glob(search_pattern))
            else:
                search_pattern = f'{expid}_*.txt'
                status_files_path = exp_path / 'status'
                workflow_log_files = sorted(status_files_path.glob(search_pattern))

            if not workflow_log_files:
                Log.info('No logs found.')
                return True

            workflow_log_file = workflow_log_files[-1]
            if not workflow_log_file.is_file():
                raise AutosubmitCritical(f'The workflow log file found is not a file: {workflow_log_file}', 7011)

            return view_file(workflow_log_file, mode) == 0
        else:
            job_logs_path = tmp_path if inspect else exp_logs_path
            if file == 'j':
                workflow_log_file = job_logs_path / f'{exp_or_job_id}.cmd'
            elif file == 's':
                workflow_log_file = job_logs_path / f'{exp_or_job_id}_TOTAL_STATS'
            else:
                search_pattern = f'{exp_or_job_id}.*.{"err" if file == "e" else "out"}'
                workflow_log_files = sorted(job_logs_path.glob(search_pattern))
                if not workflow_log_files:
                    Log.info('No logs found.')
                    return True
                workflow_log_file = workflow_log_files[-1]

            if not workflow_log_file.exists():
                Log.info('No logs found.')
                return True

            if not workflow_log_file.is_file():
                raise AutosubmitCritical(f'The job log file {file} found is not a file: {workflow_log_file}', 7011)

            return view_file(workflow_log_file, mode) == 0

    @staticmethod
    def stop(expids: str, force=False, all_expids=False, force_all=False, cancel=False,
             current_status="", status="FAILED") -> None:
        """The stop command allows users to stop the desired experiments.

        :param expids: expids to stop
        :type expids: str
        :param force: force the stop of the experiment
        :type force: bool
        :param all_expids: stop all experiments
        :type all_expids: bool
        :param force_all: force the stop of all experiments
        :type force_all: bool
        :param cancel: cancel the jobs of the experiment
        :type cancel: bool
        :param current_status: what status to change # defaults to all active jobs.
        :type current_status: str
        :param status: status to change the active jobs to
        :type status: str
        """
        from autosubmit.helpers.processes import process_id, retrieve_expids
        from autosubmit.job.job_utils import cancel_jobs

        if status not in Status.VALUE_TO_KEY.values():
            raise AutosubmitCritical(f"Invalid status. Expected one of {Status.VALUE_TO_KEY.keys()}", 7011)

        try:
            current_status = current_status.replace(',', ' ').split(' ')
            current_status = [status.upper() for status in filter(lambda x: x, current_status)]
            current_status = [Status.KEY_TO_VALUE[x.strip()] for x in current_status]
        except KeyError:
            raise AutosubmitCritical(f"Invalid status -fs. All values must match one "
                                     f"of {Status.VALUE_TO_KEY.keys()}", 7011)

        if all_expids:
            expids = retrieve_expids()
        else:
            expids = expids.replace(',', ' ').split(' ')
            expids = [expid.lower() for expid in filter(lambda x: x, expids)]

        truthy_values = ["true", "yes", "y", "1", ""]
        if not force_all:
            expids = [
                expid
                for expid in expids
                if input(f"Confirm stopping the experiment: {expid} (y/n)[enter=y]? ").lower() in truthy_values
            ]

        sig_to_process = signal.SIGKILL if force else signal.SIGINT
        killed_expids = []
        for expid in expids:
            pid: int = process_id(expid)
            if not pid or pid <= 1:
                Log.info(f"Expid {expid} was not running")
                continue
            try:
                os.kill(pid, sig_to_process)
                killed_expids.append(expid)
            except Exception as e:
                Log.warning(f"An error occurred while stopping the autosubmit process for expid '{expid}': {str(e)}")

        for expid in killed_expids:
            if not force:
                Log.info(f"Checking the status of the expid: {expid}")
                while True:
                    if not process_id(expid):
                        Log.info(f"Expid {expid} is stopped")
                        break
                    Log.info(f"Waiting for the autosubmit run to safety stop: {expid}")
                    sleep(5)
            if cancel:
                job_list, _, _, _, _, _, _, _ = Autosubmit.prepare_run(expid, check_scripts=False)
                cancel_jobs(job_list, active_jobs_filter=current_status, target_status=status)<|MERGE_RESOLUTION|>--- conflicted
+++ resolved
@@ -1365,13 +1365,9 @@
         """
         if use_local_minimal:
             git_branch = ""
-<<<<<<< HEAD
-            
-=======
             if AutosubmitGit.is_git_repo(git_repo): 
                 git_repo = ""
 
->>>>>>> 32f127da
         exp_id = ""
         root_folder = os.path.join(BasicConfig.LOCAL_ROOT_DIR)
         if description is None:
