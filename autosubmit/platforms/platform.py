--- conflicted
+++ resolved
@@ -19,8 +19,7 @@
         self.expid = expid
         self.name = name
         self.config = config
-        self.tmp_path = os.path.join(
-            self.config.LOCAL_ROOT_DIR, self.expid, self.config.LOCAL_TMP_DIR)
+        self.tmp_path = os.path.join(self.config.LOCAL_ROOT_DIR, self.expid, self.config.LOCAL_TMP_DIR)
         self._serial_platform = None
         self._serial_queue = None
         self._default_queue = None
@@ -193,22 +192,21 @@
         :rtype: bool
         """
         raise NotImplementedError
-
+    
     # Executed when calling from Job
     def get_logs_files(self, exp_id, remote_logs):
         """
         Get the given LOGS files
-
+        
         :param exp_id: experiment id
         :type exp_id: str
         :param remote_logs: names of the log files
         :type remote_logs: (str, str)
         """
         (job_out_filename, job_err_filename) = remote_logs
-        self.get_files([job_out_filename, job_err_filename],
-                       False, 'LOG_{0}'.format(exp_id))
-
-    def get_completed_files(self, job_name, retries=0, recovery=False):
+        self.get_files([job_out_filename, job_err_filename], False, 'LOG_{0}'.format(exp_id))
+
+    def get_completed_files(self, job_name, retries=0,recovery=False):
         """
         Get the COMPLETED file of the given job
 
@@ -233,6 +231,7 @@
         else:
             return False
 
+
     def remove_stat_file(self, job_name):
         """
         Removes *STAT* files from remote
@@ -262,7 +261,6 @@
             Log.debug('{0} been removed', filename)
             return True
         return False
-
     def check_file_exists(self, src):
         return True
 
@@ -278,8 +276,7 @@
         :rtype: bool
         """
         filename = job_name + '_STAT'
-        stat_local_path = os.path.join(
-            self.config.LOCAL_ROOT_DIR, self.expid, self.config.LOCAL_TMP_DIR, filename)
+        stat_local_path = os.path.join(self.config.LOCAL_ROOT_DIR, self.expid, self.config.LOCAL_TMP_DIR, filename)
         if os.path.exists(stat_local_path):
             os.remove(stat_local_path)
         if self.check_file_exists(filename):
@@ -297,8 +294,7 @@
         :rtype: str
         """
         if self.type == "local":
-            path = os.path.join(
-                self.root_dir, self.config.LOCAL_TMP_DIR, 'LOG_{0}'.format(self.expid))
+            path = os.path.join(self.root_dir, self.config.LOCAL_TMP_DIR, 'LOG_{0}'.format(self.expid))
         else:
             path = os.path.join(self.root_dir, 'LOG_{0}'.format(self.expid))
         return path
@@ -329,19 +325,8 @@
         :rtype: autosubmit.job.job_common.Status
         """
         raise NotImplementedError
-
     def closeConnection(self):
         return
-
-    def retrieve_energy_data(self, jobid):
-        """
-        Retrieves energy data from job
-
-        :return: 4-tuple (submit, start, finish, energy)
-        :rtype: 4-tuple(int, int, int, int)
-        """
-        raise NotImplementedError
-
     def write_jobid(self, jobid, complete_path):
         """
         Writes Job id in an out file.
@@ -354,15 +339,8 @@
         :rtype: Boolean
         """
         try:
-<<<<<<< HEAD
-
-            title_job = "[INFO] JOBID=" + str(jobid)
-
-            if os.path.exists(complete_path):
-=======
             title_job = "[INFO] JOBID=" + str(jobid)
             if os.path.exists(complete_path):                
->>>>>>> d7edb893
                 file_type = complete_path[-3:]
                 if file_type == "out" or file_type == "err":
                     with open(complete_path, "r+") as f:
@@ -370,20 +348,16 @@
                         first_line = f.readline()
                         # Not rewrite
                         if not first_line.startswith("[INFO] JOBID="):
-                            content = f.read()
+                            content = f.read()                        
                             # Write again (Potentially slow)
                             #start = time()
-                            #Log.info("Attempting job identification of " + str(jobid))
-                            f.seek(0, 0)
-                            f.write(title_job + "\n\n" + first_line + content)
-                        f.close()
-                        #finish = time()
-                        #Log.info("Job correctly identified in " + str(finish - start) + " seconds")
+                            #Log.info("Attempting job identification of " + str(jobid))                            
+                            f.seek(0,0)
+                            f.write(title_job + "\n\n" + first_line + content)                                        
+                        f.close()      
+                            #finish = time()    
+                            #Log.info("Job correctly identified in " + str(finish - start) + " seconds")              
 
         except Exception as ex:
-<<<<<<< HEAD
-            Log.info("Writing Job Id Failed : " + str(ex))
-=======
            Log.error("Writing Job Id Failed : " + str(ex))
-        
->>>>>>> d7edb893
+        