--- conflicted
+++ resolved
@@ -194,11 +194,7 @@
       current_experiment_run_dc = self.manager.get_experiment_run_dc_with_max_id()      
       update_these_changes = self._get_built_list_of_changes(job_list)
       should_create_new_run = self.should_we_create_a_new_run(job_list, len(update_these_changes), current_experiment_run_dc, chunk_unit, chunk_size,create)
-<<<<<<< HEAD
-      if len(update_these_changes) > 0 and should_create_new_run == False:
-=======
       if len(update_these_changes) > 0 and should_create_new_run is False:
->>>>>>> bf288eaa
         self.manager.update_many_job_data_change_status(update_these_changes)
       if should_create_new_run:
         return self.create_new_experiment_run(chunk_unit, chunk_size, current_config, job_list)
