#!/usr/bin/env python3

# Copyright 2017-2020 Earth Sciences Department, BSC-CNS

# This file is part of Autosubmit.

# Autosubmit is free software: you can redistribute it and/or modify
# it under the terms of the GNU General Public License as published by
# the Free Software Foundation, either version 3 of the License, or
# (at your option) any later version.

# Autosubmit is distributed in the hope that it will be useful,
# but WITHOUT ANY WARRANTY; without even the implied warranty of
# MERCHANTABILITY or FITNESS FOR A PARTICULAR PURPOSE.  See the
# GNU General Public License for more details.

# You should have received a copy of the GNU General Public License
# along with Autosubmit.  If not, see <http://www.gnu.org/licenses/>.
"""
Slurm Platform File

This Files is responsible to generate the interactions between Autosubmit and a Slurm Platform creating commands
being responsible for executing them as needed but the Jobs.
"""
from contextlib import suppress
import locale
import os
from time import sleep
from typing import List, Union, Any
from xml.dom.minidom import parseString
from autosubmitconfigparser.config.configcommon import AutosubmitConfig

from autosubmit.job.job_common import Status
from autosubmit.platforms.headers.slurm_header import SlurmHeader
from autosubmit.platforms.paramiko_platform import ParamikoPlatform
from autosubmit.platforms.wrappers.wrapper_factory import SlurmWrapperFactory
from log.log import AutosubmitCritical, AutosubmitError, Log

class SlurmPlatform(ParamikoPlatform):
    """
    Class to manage jobs to host using SLURM scheduler.
    """

    def __init__(self, expid: str, name: str, config: dict, auth_password: str=None) -> None:
        """
        Initialization of the Class SlurmPlatform.

        :param expid: ID of the experiment which will instantiate the SlurmPlatform.
        :type expid: str
        :param name: Name of the platform to be instantiated.
        :type name: str
        :param config: Configuration of the platform, PATHS to Files and DB.
        :type config: dict
        :param auth_password: Authenticator's password.
        :type auth_password: str

        :rtype: None
        """
        ParamikoPlatform.__init__(self, expid, name, config, auth_password = auth_password)
        self.mkdir_cmd = None
        self.get_cmd = None
        self.put_cmd = None
        self._submit_hold_cmd = None
        self._submit_command_name = None
        self._submit_cmd = None
        self.x11_options = None
        self._submit_cmd_x11 = f'{self.remote_log_dir}'
        self.cancel_cmd = None
        self._header = SlurmHeader()
        self._wrapper = SlurmWrapperFactory(self)
        self.job_status = dict()
        self.job_status['COMPLETED'] = ['COMPLETED']
        self.job_status['RUNNING'] = ['RUNNING']
        self.job_status['QUEUING'] = ['PENDING', 'CONFIGURING', 'RESIZING']
        self.job_status['FAILED'] = ['FAILED', 'CANCELLED', 'CANCELLED+', 'NODE_FAIL',
                                     'PREEMPTED', 'SUSPENDED', 'TIMEOUT', 'OUT_OF_MEMORY', 'OUT_OF_ME+', 'OUT_OF_ME']
        self._pathdir = "\$HOME/LOG_" + self.expid
        self._allow_arrays = False
        self._allow_wrappers = True
        self.update_cmds()
        self.config = config
        exp_id_path = os.path.join(self.config.get("LOCAL_ROOT_DIR"), self.expid)
        tmp_path = os.path.join(exp_id_path, "tmp")
        self._submit_script_path = os.path.join(
            tmp_path, self.config.get("LOCAL_ASLOG_DIR"), "submit_" + self.name + ".sh") # noqa
        self._submit_script_base_name = os.path.join(
            tmp_path, self.config.get("LOCAL_ASLOG_DIR"), "submit_") # noqa

    def create_a_new_copy(self):
        """
        Return a copy of a SlurmPlatform object with the same
        expid, name and config as the original.

        :return: A new platform type slurm
        :rtype: SlurmPlatform
        """
        return SlurmPlatform(self.expid, self.name, self.config)

    def get_submit_cmd_x11(self, args: str, script_name: str) -> str:
        """
        Returns the submit command for the platform.

        :param args: Arguments to be used in the construction of the submit command.
        :type args: str
        :param script_name: Name of the file to be referenced.
        :type script_name: str

        :return: Command slurm to allocate jobs
        :rtype: str
        """

        cmd = f'salloc {args} {self._submit_cmd_x11}/{script_name}'
        Log.debug(f"Salloc command: {cmd}")
        return cmd

    def generate_new_name_submit_script_file(self) -> None:
        """
        Delete the current file and generates a new one with a new name.

        :rtype: None
        """
        if os.path.exists(self._submit_script_path):
            os.remove(self._submit_script_path)
        self._submit_script_path = self._submit_script_base_name + os.urandom(16).hex() + ".sh"

    def process_batch_ready_jobs(self, valid_packages_to_submit, failed_packages: list[str],
                                 error_message: str="", hold: bool=False) -> tuple[bool, list]:
        """
        Retrieve multiple jobs identifiers.

<<<<<<< HEAD
        :param valid_packages_to_submit:
        :param failed_packages:
        :param error_message:
        :param hold:
        :return:
=======
        :param valid_packages_to_submit: List of valid Job Packages to be processes
        :type valid_packages_to_submit: List[JobPackageBase]
        :param failed_packages: List of packages that have failed to be submitted
        :type failed_packages: list[str]
        :param error_message: concatenated error message
        :type error_message: str
        :param hold: if True, the job will be held for 5 retries
        :type hold: bool

        :return: retrieve the ID of the Jobs
        :rtype: tuple[bool, list[JobPackageBase]]
>>>>>>> b806d599
        """
        try:
            valid_packages_to_submit = [ package for package in valid_packages_to_submit if package.x11 is not True]
            if len(valid_packages_to_submit) > 0:
                duplicated_jobs_already_checked = False
                platform = valid_packages_to_submit[0].jobs[0].platform
                try:
                    jobs_id = self.submit_Script(hold=hold)
                except AutosubmitError as e:
                    job_names = []
                    duplicated_jobs_already_checked = True
                    try:
                        for package_ in valid_packages_to_submit:
                            if hasattr(package_,"name"):
                                job_names.append(package_.name) # wrapper_name
                            else:
                                job_names.append(package_.jobs[0].name) # job_name
                        Log.error(f'TRACE:{e.trace}\n{e.message} JOBS:{job_names}')
                        for job_name in job_names:
                            jobid = self.get_jobid_by_jobname(job_name)
                            #cancel bad submitted job if jobid is encountered
                            for id_ in jobid:
                                self.send_command(self.cancel_job(id_))
                    except:
                        pass
                    jobs_id = None
                    self.connected = False
                    if e.trace is not None:
                        has_trace_bad_parameters = str(e.trace).lower().find("bad parameters") != -1
                    else:
                        has_trace_bad_parameters = False
                    if (has_trace_bad_parameters or e.message.lower().find("invalid partition") != -1 or
                            e.message.lower().find(" invalid qos") != -1 or
                            e.message.lower().find("scheduler is not installed") != -1 or
                            e.message.lower().find("failed") != -1 or e.message.lower().find("not available") != -1):
                        error_msg = ""
                        for package_tmp in valid_packages_to_submit:
                            for job_tmp in package_tmp.jobs:
                                if job_tmp.section not in error_msg:
                                    error_msg += job_tmp.section + "&"
                        if has_trace_bad_parameters:
                            error_message+=(f"Check job and queue specified in your JOBS definition in YAML. Sections "
                                            f"that could be affected: {error_msg[:-1]}")
                        else:
                            error_message+=(f"\ncheck that {self.name} platform has set the correct scheduler. "
                                            f"Sections that could be affected: {error_msg[:-1]}")

                        raise AutosubmitCritical(error_message, 7014, e.error_message) from e
                except IOError as e:
                    raise AutosubmitError("IO issues ", 6016, str(e)) from e
                except BaseException as e:
                    if str(e).find("scheduler") != -1:
                        raise AutosubmitCritical(f"Are you sure that [{self.type.upper()}] scheduler is the "
                                    f"correct type for platform [{self.name.upper()}]?.\n Please, double check that "
                                    f"{self.type.upper()} is loaded for {self.name.upper()} before "
                                    f"autosubmit launch any job.",7070) from e
                    raise AutosubmitError(
                        "Submission failed, this can be due a failure on the platform", 6015, str(e)) from e
                if jobs_id is None or len(jobs_id) <= 0:
                    raise AutosubmitError(
                        "Submission failed, this can be due a failure on the platform",
                        6015,f"Jobs_id {jobs_id}")
                if hold:
                    sleep(10)
                jobid_index = 0
                for package in valid_packages_to_submit:
                    current_package_id = str(jobs_id[jobid_index])
                    if hold:
                        retries = 5
                        package.jobs[0].id = current_package_id
                        try:
                            can_continue = True
                            while can_continue and retries > 0:
                                cmd = package.jobs[0].platform.get_queue_status_cmd(current_package_id)
                                package.jobs[0].platform.send_command(cmd)
                                queue_status = package.jobs[0].platform._ssh_output
                                reason = package.jobs[0].platform.parse_queue_reason(queue_status, current_package_id)
                                if reason == '(JobHeldAdmin)':
                                    can_continue = False
                                elif reason == '(JobHeldUser)':
                                    can_continue = True
                                else:
                                    can_continue = False
                                    sleep(5)
                                retries = retries - 1
                            if not can_continue:
                                package.jobs[0].platform.send_command(
                                    package.jobs[0].platform.cancel_cmd+f" {current_package_id}")
                                jobid_index += 1
                                continue
                            if not self.hold_job(package.jobs[0]):
                                jobid_index += 1
                                continue
                        except Exception:
                            failed_packages.append(current_package_id)
                            continue
                    package.process_jobs_to_submit(current_package_id, hold)
                    # Check if there are duplicated job_name
                    if not duplicated_jobs_already_checked:
                        job_name = package.name if hasattr(package, "name") else package.jobs[0].name
                        jobid = self.get_jobid_by_jobname(job_name)
                        if len(jobid) > 1: # Cancel each job that is not the associated
                            ids_to_check = [package.jobs[0].id]
                            if package.jobs[0].het:
                                for i in range(1,package.jobs[0].het.get("HETSIZE",1)): # noqa
                                    ids_to_check.append(str(int(ids_to_check[0]) + i))
                            # TODO to optimize cancel all jobs at once
                            for id_ in [ jobid for jobid in jobid if jobid not in ids_to_check]:
                                self.send_command(self.cancel_job(id_))
                                Log.debug(f'Job {id_} with the assigned name: {job_name} has been cancelled')
                            Log.debug(f'Job {package.jobs[0].id} with the assigned name: {job_name} has been submitted')
                    jobid_index += 1
                if len(failed_packages) > 0:
                    for job_id in failed_packages:
                        platform.send_command(platform.cancel_cmd + f" {job_id}")
                    raise AutosubmitError(f"{self.name} submission failed, some hold jobs failed to be held", 6015)
            save = True
        except AutosubmitError:
            raise
        except AutosubmitCritical:
            raise
        except AttributeError:
            raise
        except Exception as e:
            raise AutosubmitError(f"{self.name} submission failed", 6015, str(e)) from e
        return save,valid_packages_to_submit

    def generate_submit_script(self) -> None:
        """
        Delete the current file and generates a new one with a new name.

        :rtype: None
        """
        # remove file
        with suppress(FileNotFoundError):
            os.remove(self._submit_script_path)
        self.generate_new_name_submit_script_file()

    def get_submit_script(self) -> str:
        """
        Change file permissions to 0o750 and return the path of the file.

        :return: Path to the file
        :rtype: str
        """
        os.chmod(self._submit_script_path, 0o750)
        return self._submit_script_path

    def submit_job(self, job, script_name: str, hold: bool=False, export: str="none") -> Union[int, None]:
        """
        Submit a job from a given job object.

        :param job: Job object
        :type job: autosubmit.job.job.Job
        :param script_name: Name of the script of the job.
        :type script_name: str
        :param hold: Send job hold.
        :type hold: bool
        :param export: Set within the jobs.yaml, used to export environment script to use before the job is launched.
        :type export: str

        :return: job id for the submitted job.
        :rtype: int
        """
        if job is None or not job:
            x11 = False
        else:
            x11 = job.x11
        if not x11:
            self.get_submit_cmd(script_name, job, hold=hold, export=export)
            return None
        cmd = self.get_submit_cmd(script_name, job, hold=hold, export=export)
        if cmd is None:
            return None
        if self.send_command(cmd, x11=x11):
            job_id = self.get_submitted_job_id(self.get_ssh_output(), x11=x11)
            if job:
                Log.result(f"Job: {job.name} submitted with job_id: {str(job_id).strip()} and workflow commit: "
                           f"{job.workflow_commit}")
            return int(job_id)
        return None

    def submit_Script(self, hold: bool=False) -> Union[List[int], int]:
        """
        Sends a Submit file Script with sbatch instructions, execute it in the platform and
        retrieves the Jobs_ID of all jobs at once.

        :param hold: Submit a job in held status. Held jobs will only earn priority status if the
            remote machine allows it.
        :type hold: bool
        :return: job id for submitted jobs.
        :rtype: Union[List[int], int]
        """
        try:
            self.send_file(self.get_submit_script(), False)
            cmd = os.path.join(self.get_files_path(),
                               os.path.basename(self._submit_script_path))
            # remove file after submission
            cmd = f"{cmd} ; rm {cmd}"
            try:
                self.send_command(cmd)
            except Exception:
                raise
            jobs_id = self.get_submitted_job_id(self.get_ssh_output())

            return jobs_id
        except IOError as e:
            raise AutosubmitError("Submit script is not found, retry again in next AS iteration", 6008, str(e)) from e
        except AutosubmitError:
            raise
        except AutosubmitCritical:
            raise
        except Exception as e:
            raise AutosubmitError("Submit script is not found, retry again in next AS iteration", 6008, str(e)) from e

    def check_remote_log_dir(self) -> None:
        """
        Creates log dir on remote host.

        :rtype: None
        """

        try:
            # Test if remote_path exists
            self._ftpChannel.chdir(self.remote_log_dir)
        except IOError as io_err:
            try:
                if self.send_command(self.get_mkdir_cmd()):
                    Log.debug(f'{self.remote_log_dir} has been created on {self.host}.')
                else:
                    raise AutosubmitError("SFTP session not active ", 6007,
                                  f"Could not create the DIR {self.remote_log_dir} on HPC {self.host}") from io_err
            except BaseException as e:
                raise AutosubmitError("SFTP session not active ", 6007, str(e)) from e

    def update_cmds(self) -> None:
        """
        Updates commands for platforms.

        :rtype: None
        """
        self.root_dir = os.path.join(
            self.scratch, self.project_dir, self.user, self.expid)
        self.remote_log_dir = os.path.join(self.root_dir, "LOG_" + self.expid)
        self.cancel_cmd = "scancel"
        self._submit_cmd = f'sbatch --no-requeue -D {self.remote_log_dir} {self.remote_log_dir}/'
        self._submit_command_name = "sbatch"
        self._submit_hold_cmd = f'sbatch -H -D {self.remote_log_dir} {self.remote_log_dir}/'
        # jobid =$(sbatch WOA_run_mn4.sh 2 > & 1 | grep -o "[0-9]*"); scontrol hold $jobid;
        self.put_cmd = "scp"
        self.get_cmd = "scp"
        self.mkdir_cmd = "mkdir -p " + self.remote_log_dir
        self._submit_cmd_x11 = f'{self.remote_log_dir}'

    def hold_job(self, job) -> bool:
        """
        Create a Slurm command to cancel the execution of the Job.

        :param job: Job to be held.
        :type job: autosubmit.job.job.Job

        :return: A boolean indicating whether the job is being held.
        :rtype: bool
        """
        try:
            cmd = f"scontrol release {job.id} ; sleep 2 ; scontrol hold {job.id} "
            self.send_command(cmd)
            job_status = self.check_job(job, submit_hold_check=True)
            if job_status == Status.RUNNING:
                self.send_command(f"scancel {job.id}")
                return False
            if job_status == Status.FAILED:
                return False
            cmd = self.get_queue_status_cmd(job.id)
            self.send_command(cmd)

            queue_status = self._ssh_output
            reason = self.parse_queue_reason(queue_status, job.id)
            self.send_command(self.get_estimated_queue_time_cmd(job.id))
            estimated_time = self.parse_estimated_time(self._ssh_output)
            if reason == '(JobHeldAdmin)':  # Job is held by the system
                self.send_command(f"scancel {job.id}")
                return False
            Log.info(
                f"The {job.name} will be eligible to run the day {estimated_time.get('date', 'Unknown')} at "
                f"{estimated_time.get('time', 'Unknown')}\nQueuing reason is: {reason}")
            return True
        except BaseException as e:
            try:
                self.send_command(f"scancel {job.id}")
                raise AutosubmitError(f"Can't hold jobid:{job.id}, canceling job", 6000, str(e)) from e
            except BaseException as err:
                raise AutosubmitError(f"Can't cancel the jobid: {job.id}", 6000, str(err)) from err
            except AutosubmitError as as_err:
                raise as_err

    def get_mkdir_cmd(self) -> str:
        """
        Get the variable mkdir_cmd that stores the mkdir command.

        :return: Mkdir command
        :rtype: str
        """
        return self.mkdir_cmd

    def get_remote_log_dir(self) -> str:
        """
        Get the variable remote_log_dir that stores the directory of the Log of the experiment.

        :return: The remote_log_dir variable.
        :rtype: str
        """
        return self.remote_log_dir

    def parse_job_output(self, output: str) -> str:
        """
        Parses check job command output, so it can be interpreted by autosubmit.

        :param output: output to parse.
        :type output: str

        :return: job status.
        :rtype: str
        """
        return output.strip().split(' ')[0].strip()

    def parse_Alljobs_output(self, output: str, job_id: int) -> Union[list[str], str]: # noqa
        """
        Filter one or more status of a specific Job ID.

        :param output: Output of the status of the jobs.
        :type output: str
        :param job_id: job ID.
        :type job_id: int

        :return: All status related to a Job.
        :rtype: Union[list[str], str]
        """

    def parse_Alljobs_output(self, output, job_id):
        status = ""
        try:
            status = [x.split()[1] for x in output.splitlines()
                      if x.split()[0][:len(str(job_id))] == str(job_id)]
        except BaseException:
            pass
        if len(status) == 0:
            return status
        return status[0]

    def get_submitted_job_id(self, output_lines: str, x11: bool = False) -> Union[list[int], int]:
        """

        :param output_lines: Output of the ssh command.
        :type output_lines: str
        :param x11: Enable x11 forwarding, to enable graphical jobs.
        :type x11: bool

        :return: List of job ids that got submitted and had an output.
        :rtype: Union[list[int], int]
        """
        try:
            if output_lines.find("failed") != -1:
                raise AutosubmitCritical(
                    "Submission failed. Command Failed", 7014)
            if x11:
                return int(output_lines.splitlines()[0])
            jobs_id = []
            for output in output_lines.splitlines():
                jobs_id.append(int(output.split(' ')[3]))
            return jobs_id
        except IndexError as exc:
            raise AutosubmitCritical("Submission failed. There are issues on your config file", 7014) from exc

    @staticmethod
    def jobs_in_queue() -> list[int]:
        """
        list of nodeValue of the firstChild of each element.

        :return: Return the list of values of the children of each job in the list of jobs.
        :rtype: list[int]
        """
        dom = parseString('')
        jobs_xml = dom.getElementsByTagName("JB_job_number")
        return [int(element.firstChild.nodeValue) for element in jobs_xml]

    def get_submit_cmd(self, job_script: str, job, hold: bool=False, export: str="") -> str:
        """

        :param job_script: Name of the script of the job.
        :type job_script: str
        :param job: Job object.
        :type job: autosubmit.job.job.Job
        :param hold: Send job hold.
        :type hold: bool
        :param export: Set within the jobs.yaml, used to export environment script to use before the job is launched.
        :type export: str

        :return: Submit command for the script.
        :rtype: str
        """
        if (export is None or export.lower() == "none") or len(export) == 0:
            export = ""
        else:
            export += " ; "
        if job is None or not job:
            x11 = False
        else:
            x11 = job.x11

        if not x11:
            try:
                lang = locale.getlocale()[1]
                if lang is None:
                    lang = locale.getdefaultlocale()[1]
                    if lang is None:
                        lang = 'UTF-8'
                with open(self._submit_script_path, "ab") as submit_script_file:
                    if not hold:
                        submit_script_file.write((export + self._submit_cmd + job_script + "\n").encode(lang))
                    else:
                        submit_script_file.write((export + self._submit_hold_cmd + job_script + "\n").encode(lang))
            except BaseException:
                pass
        return export + self.get_submit_cmd_x11(job.x11_options.strip(""), job_script.strip(""))

    def get_checkjob_cmd(self, job_id: str) -> str: # noqa
        """
        Generates sacct command to the job selected.

        :param job_id: ID of a job.
        :param job_id: str

        :return: Generates the sacct command to be executes.
        :rtype: str
        """
        return f'sacct -n -X --jobs {job_id} -o "State"'

    def get_checkAlljobs_cmd(self, jobs_id: str): # noqa
        """
        Generates sacct command to all the jobs passed down.

        :param jobs_id: ID of one or more jobs.
        :param jobs_id: str

        :return: sacct command to all jobs.
        :rtype: str
        """
        return f"sacct -n -X --jobs {jobs_id} -o jobid,State"

    def get_estimated_queue_time_cmd(self, job_id: str):
        """
        Gets an estimated queue time to the job selected.

        :param job_id: ID of a job.
        :param job_id: str

        :return: Gets estimated queue time.
        :rtype: str
        """
        return f"scontrol -o show JobId {job_id} | grep -Po '(?<=EligibleTime=)[0-9-:T]*'"

    def get_queue_status_cmd(self, job_id: str) -> str:
        """
        Get queue generating squeue command to the job selected.

        :param job_id: ID of a job.
        :param job_id: str

        :return: Gets estimated queue time.
        :rtype: str
        """
        return f'squeue -j {job_id} -o %A,%R'

    def get_jobid_by_jobname_cmd(self, job_name: str) -> str: # noqa
        """
        Looks for a job based on its name.

        :param job_name: Name given to a job
        :param job_name: str

        :return: Command to look for a job in the queue.
        :rtype: str
        """
        return f'squeue -o %A,%.50j -n {job_name}'

    @staticmethod
    def cancel_job(job_id: str) -> str:
        """
        Command to cancel a job.

        :param job_id: ID of a job.
        :param job_id: str

        :return: Cancel job command.
        :rtype: str
        """
        return f'scancel {job_id}'

    def get_job_energy_cmd(self, job_id: str) -> str:
        """
        Generates a command to get data from a job
        JobId, State, NCPUS, NNodes, Submit, Start, End, ConsumedEnergy, MaxRSS, AveRSS%25.

        :param job_id: ID of a job.
        :param job_id: str

        :return: Command to get job energy.
        :rtype: str
        """
        return (f'sacct -n --jobs {job_id} -o JobId%25,State,NCPUS,NNodes,Submit,'
                f'Start,End,ConsumedEnergy,MaxRSS%25,AveRSS%25')

    def parse_queue_reason(self, output: str, job_id: str) -> str:
        """
<<<<<<< HEAD
        Parses the queue reason from the output of the command

        :param output: output of the command
=======
        Parses the queue reason from the output of the command.

        :param output: output of the command.
>>>>>>> b806d599
        :param job_id: job id

        :return: queue reason.
        :rtype: str
        """
        reason = [x.split(',')[1] for x in output.splitlines()
                  if x.split(',')[0] == str(job_id)]
        if isinstance(reason,list):
            # convert reason to str
            return ''.join(reason)
        return reason # noqa F501

    def get_queue_status(self, in_queue_jobs, list_queue_jobid: str, as_conf: AutosubmitConfig) -> None:
        """
        get_queue_status

        :param in_queue_jobs: List of Job.
        :type in_queue_jobs: list[Job]
        :param list_queue_jobid: List of Job IDs concatenated.
        :type list_queue_jobid: str
        :param as_conf: experiment configuration.
        :type as_conf: autosubmitconfigparser.config.AutosubmitConfig

        :rtype:None
        """
        if not in_queue_jobs:
            return
        cmd = self.get_queue_status_cmd(list_queue_jobid)
        self.send_command(cmd)
        queue_status = self._ssh_output
        for job in in_queue_jobs:
            reason = self.parse_queue_reason(queue_status, job.id)
            if job.queuing_reason_cancel(reason): # this should be a platform method to be implemented
                Log.error(
                    f"Job {job.name} will be cancelled and set to FAILED as it was queuing due to {reason}")
                self.send_command(
                    self.cancel_cmd + f" {job.id}")
                job.new_status = Status.FAILED
                job.update_status(as_conf)
            elif reason == '(JobHeldUser)':
                if not job.hold:
                    # should be self.release_cmd or something like that, but it is not implemented
                    self.send_command(f"scontrol release {job.id}")
                    job.new_status = Status.QUEUING  # If it was HELD and was released, it should be QUEUING next.
                else:
                    job.new_status = Status.HELD

    def wrapper_header(self,**kwargs: Any) -> str:
        """
        It generates the header of the wrapper configuring it to execute the Experiment.

        :param kwargs: Key arguments associated to the Job/Experiment to configure the wrapper.
        :type kwargs: Any

        :return: a sequence of slurm commands.
        :rtype: str
        """
        return self._header.wrapper_header(**kwargs)

    @staticmethod
    def allocated_nodes() -> str:
        """
        It sets the allocated nodes of the wrapper

        :return: A command that changes the num of Node per job
        :rtype: str
        """
        return """os.system("scontrol show hostnames $SLURM_JOB_NODELIST > node_list_{0}".format(node_id))"""

    def check_file_exists(self, src: str, wrapper_failed: bool=False, sleeptime: int=5, max_retries: int=3) -> bool:
        """
        Checks if a file exists on the FTP server.

<<<<<<< HEAD
        :param filename: The name of the file to check.
        :type filename: str
=======
        :param src: The name of the file to check.
        :type src: str
>>>>>>> b806d599
        :param wrapper_failed: Whether the wrapper has failed. Defaults to False.
        :type wrapper_failed: bool
        :param sleeptime: Time to sleep between retries in seconds. Defaults to 5.
        :type sleeptime: int
        :param max_retries: Maximum number of retries. Defaults to 3.
        :type max_retries: int
<<<<<<< HEAD
        :return: True if the file exists, False otherwise.
=======

        :return: True if the file exists, False otherwise
>>>>>>> b806d599
        :rtype: bool
        """
        # noqa TODO check the sleeptime retrials of these function, previously it was waiting a lot of time
        file_exist = False
        retries = 0
        while not file_exist and retries < max_retries:
            try:
                # This return IOError if a path doesn't exist
                self._ftpChannel.stat(os.path.join(
                    self.get_files_path(), src))
                file_exist = True
            except IOError:  # File doesn't exist, retry in sleeptime
                if not wrapper_failed:
                    sleep(sleeptime)
                    retries = retries + 1
                else:
                    sleep(2)
                    retries = retries + 1
            except BaseException as e:  # Unrecoverable error
                if str(e).lower().find("garbage") != -1:
                    sleep(2)
                    retries = retries + 1
                else:
                    file_exist = False  # won't exist
                    retries = 999  # no more retries
        if not file_exist:
            Log.warning(f"File {src} couldn't be found")
        return file_exist<|MERGE_RESOLUTION|>--- conflicted
+++ resolved
@@ -128,13 +128,6 @@
         """
         Retrieve multiple jobs identifiers.
 
-<<<<<<< HEAD
-        :param valid_packages_to_submit:
-        :param failed_packages:
-        :param error_message:
-        :param hold:
-        :return:
-=======
         :param valid_packages_to_submit: List of valid Job Packages to be processes
         :type valid_packages_to_submit: List[JobPackageBase]
         :param failed_packages: List of packages that have failed to be submitted
@@ -146,7 +139,6 @@
 
         :return: retrieve the ID of the Jobs
         :rtype: tuple[bool, list[JobPackageBase]]
->>>>>>> b806d599
         """
         try:
             valid_packages_to_submit = [ package for package in valid_packages_to_submit if package.x11 is not True]
@@ -662,15 +654,9 @@
 
     def parse_queue_reason(self, output: str, job_id: str) -> str:
         """
-<<<<<<< HEAD
-        Parses the queue reason from the output of the command
-
-        :param output: output of the command
-=======
         Parses the queue reason from the output of the command.
 
         :param output: output of the command.
->>>>>>> b806d599
         :param job_id: job id
 
         :return: queue reason.
@@ -743,26 +729,16 @@
     def check_file_exists(self, src: str, wrapper_failed: bool=False, sleeptime: int=5, max_retries: int=3) -> bool:
         """
         Checks if a file exists on the FTP server.
-
-<<<<<<< HEAD
-        :param filename: The name of the file to check.
-        :type filename: str
-=======
         :param src: The name of the file to check.
         :type src: str
->>>>>>> b806d599
         :param wrapper_failed: Whether the wrapper has failed. Defaults to False.
         :type wrapper_failed: bool
         :param sleeptime: Time to sleep between retries in seconds. Defaults to 5.
         :type sleeptime: int
         :param max_retries: Maximum number of retries. Defaults to 3.
         :type max_retries: int
-<<<<<<< HEAD
-        :return: True if the file exists, False otherwise.
-=======
 
         :return: True if the file exists, False otherwise
->>>>>>> b806d599
         :rtype: bool
         """
         # noqa TODO check the sleeptime retrials of these function, previously it was waiting a lot of time
