#!/usr/bin/env python3

# Copyright 2017-2020 Earth Sciences Department, BSC-CNS

# This file is part of Autosubmit.

# Autosubmit is free software: you can redistribute it and/or modify
# it under the terms of the GNU General Public License as published by
# the Free Software Foundation, either version 3 of the License, or
# (at your option) any later version.

# Autosubmit is distributed in the hope that it will be useful,
# but WITHOUT ANY WARRANTY; without even the implied warranty of
# MERCHANTABILITY or FITNESS FOR A PARTICULAR PURPOSE.  See the
# GNU General Public License for more details.

# You should have received a copy of the GNU General Public License
# along with Autosubmit.  If not, see <http://www.gnu.org/licenses/>.

"""
Main module for Autosubmit. Only contains an interface class to all functionality implemented on Autosubmit
"""

from collections import OrderedDict
from pathlib import Path

from autosubmit.job import job_utils
import copy
import datetime
import json
import locale
import os
import re
import textwrap
import time
from bscearth.utils.date import date2str, parse_date, previous_day, chunk_end_date, chunk_start_date, Log, subs_dates
from functools import reduce
from threading import Thread
from time import sleep
from typing import List, Union, Dict, Any, Tuple

from autosubmit.helpers.parameters import autosubmit_parameter, autosubmit_parameters
from autosubmit.history.experiment_history import ExperimentHistory
from autosubmit.job.job_common import StatisticsSnippetBash, StatisticsSnippetPython
from autosubmit.job.job_common import StatisticsSnippetR, StatisticsSnippetEmpty
from autosubmit.job.job_common import Status, Type, increase_wallclock_by_chunk
from autosubmit.job.job_utils import get_job_package_code, get_split_size_unit, get_split_size
from autosubmit.platforms.paramiko_submitter import ParamikoSubmitter
from autosubmit.platforms.platform import Platform
from autosubmitconfigparser.config.basicconfig import BasicConfig
from autosubmitconfigparser.config.configcommon import AutosubmitConfig
from log.log import Log, AutosubmitCritical

Log.get_logger("Autosubmit")

# A wrapper for encapsulate threads , TODO: Python 3+ to be replaced by the < from concurrent.futures >

EXCLUDED = ["_platform", "_children", "_parents", "submitter"]


def threaded(fn):
    def wrapper(*args, **kwargs):
        thread = Thread(target=fn, args=args, kwargs=kwargs)
        thread.name = "JOB_" + str(args[0].name)
        thread.start()
        return thread
    return wrapper


# This decorator contains groups of parameters, with each
# parameter described. This is only for parameters which
# are not properties of Job. Otherwise, please use the
# ``autosubmit_parameter`` (singular!) decorator for the
# ``@property`` annotated members. The variable groups
# are cumulative, so you can add to ``job``, for instance,
# in multiple files as long as the variable names are
# unique per group.
@autosubmit_parameters(
    parameters={
        'chunk': {
            'day_before': 'Day before the start date.',
            'chunk_end_in_days': 'Days passed from the start of the simulation until the end of the chunk.',
            'chunk_start_date': 'Chunk start date.',
            'chunk_start_year': 'Chunk start year.',
            'chunk_start_month': 'Chunk start month.',
            'chunk_start_day': 'Chunk start day.',
            'chunk_start_hour': 'Chunk start hour.',
            'chunk_end_date': 'Chunk end date.',
            'chunk_end_year': 'Chunk end year.',
            'chunk_end_month': 'Chunk end month.',
            'chunk_end_day': 'Chunk end day.',
            'chunk_end_hour': 'Chunk end hour.',
            'chunk_second_to_last_date': 'Chunk second to last date.',
            'chunk_second_to_last_year': 'Chunk second to last year.',
            'chunk_second_to_last_month': 'Chunk second to last month.',
            'chunk_second_to_last_day': 'Chunk second to last day.',
            'chunk_second_to_last_hour': 'Chunk second to last hour.',
            'prev': 'Days since start date at the chunk\'s start.',
            'chunk_first': 'True if the current chunk is the first, false otherwise.',
            'chunk_last': 'True if the current chunk is the last, false otherwise.',
            'run_days': 'Chunk length in days.',
            'notify_on': 'Determine the job statuses you want to be notified.'
        },
        'config': {
            'config.autosubmit_version': 'Current version of Autosubmit.',
            'config.totaljobs': 'Total number of jobs in the workflow.',
            'config.maxwaitingjobs': 'Maximum number of jobs permitted in the waiting status.'
        },
        'experiment': {
            'experiment.datelist': 'List of start dates',
            'experiment.calendar': 'Calendar used for the experiment. Can be standard or noleap.',
            'experiment.chunksize': 'Size of each chunk.',
            'experiment.numchunks': 'Number of chunks of the experiment.',
            'experiment.chunksizeunit': 'Unit of the chunk size. Can be hour, day, month, or year.',
            'experiment.members': 'List of members.'
        },
        'default': {
            'default.expid': 'Job experiment ID.',
            'default.hpcarch': 'Default HPC platform name.',
            'default.custom_config': 'Custom configuration location.',
        },
        'job': {
            'rootdir': 'Experiment folder path.',
            'projdir': 'Project folder path.',
            'nummembers': 'Number of members of the experiment.'
        },
        'project': {
            'project.project_type': 'Type of the project.',
            'project.project_destination': 'Folder to hold the project sources.'
        }
    }
)
class Job(object):
    """
    Class to handle all the tasks with Jobs at HPC.

    A job is created by default with a name, a jobid, a status and a type.
    It can have children and parents. The inheritance reflects the dependency between jobs.
    If Job2 must wait until Job1 is completed then Job2 is a child of Job1.
    Inversely Job1 is a parent of Job2
    """

    __slots__ = (
        'rerun_only', 'script_name_wrapper',
        'delay_end', 'wrapper_type', '_wrapper_queue',
        '_platform', '_queue', '_partition', 'retry_delay', '_section',
        '_wallclock', 'wchunkinc', '_tasks', '_nodes',
        '_threads', '_processors', '_memory', '_memory_per_task', '_chunk',
        '_member', 'date', 'date_split', '_splits', '_split', '_delay',
        '_frequency', '_synchronize', 'skippable', 'repacked', '_long_name',
        'date_format', 'type', '_name',
        'undefined_variables', 'log_retries', 'id',
        'file', 'additional_files', 'executable', '_local_logs',
        '_remote_logs', 'script_name', 'stat_file', '_status', 'prev_status', 'old_status',
        'new_status', 'priority', '_parents', '_children', '_fail_count', 'expid',
        'parameters', '_tmp_path', '_log_path', 'write_start', '_platform', 'check',
        'check_warnings', '_packed', 'hold', 'distance_weight', 'level', '_export',
        '_dependencies', 'running', 'start_time', 'ext_header_path', 'ext_tailer_path',
        'edge_info', 'total_jobs', 'max_waiting_jobs', 'exclusive', '_retrials',
        'current_checkpoint_step', 'max_checkpoint_step', 'reservation',
        'delete_when_edgeless', 'het', 'updated_log',
        'submit_time_timestamp', 'start_time_timestamp', 'finish_time_timestamp',
        '_script', '_log_recovery_retries', 'ready_date', 'wrapper_name',
        'is_wrapper', '_wallclock_in_seconds', '_notify_on', '_processors_per_node',
        'log_avaliable', 'ec_queue', 'platform_name', '_serial_platform',
        'submitter', '_shape', '_x11', '_x11_options', '_hyperthreading',
        '_scratch_free_space', '_delay_retrials', '_custom_directives',
        'end_time_timestamp', '_log_recovered', 'packed_during_building', 'workflow_commit'
    )

    def __setstate__(self, state):
        for slot, value in state.items():
            setattr(self, slot, value)

    def __getstate__(self):
        return dict([(k, getattr(self, k, None)) for k in self.__slots__ if k not in EXCLUDED])

    CHECK_ON_SUBMISSION = 'on_submission'

    # TODO
    # This is crashing the code
    # I added it for the assertions of unit testing... since job obj != job obj when it was saved & load
    # since it points to another section of the memory.
    # Unfortunately, this is crashing the code everywhere else

    # def __eq__(self, other):
    #     return self.name == other.name and self.id == other.id

    def __str__(self):
        return "{0} STATUS: {1}".format(self.name, self.status)

    def __repr__(self):
        return "{0} STATUS: {1}".format(self.name, self.status)

    def __init__(self, name=None, job_id=None, status=None, priority=None, loaded_data=None):

        if loaded_data:
            name = loaded_data['_name']
            job_id = loaded_data['id']
            status = loaded_data['_status']
            priority = loaded_data['priority']

        self.rerun_only = False
        self.script_name_wrapper = None
        self.delay_end = None
        self.wrapper_type = None
        self._wrapper_queue = None
        self._platform = None
        self._queue = None
        self._partition = None
        self.retry_delay = None
        #: (str): Type of the job, as given on job configuration file. (job: TASKTYPE)
        self._section = None # type: str
        self._wallclock = None # type: str
        self.wchunkinc = None
        self._tasks = None
        self._nodes = None
        self._threads = None
        self._processors = None
        self._memory = None
        self._memory_per_task = None
        self._chunk = None
        self._member = None
        self.date = None
        self.date_split = None
        self._splits = None
        self._split = None
        self._delay = None
        self._frequency = None
        self._synchronize = None
        self.skippable = False
        self.repacked = 0
        self._name = name
        self._long_name = None
        self.date_format = ''
        self.type = Type.BASH
        self.undefined_variables = None
        self.log_retries = 5
        self.id = job_id
        self.file = None
        self.additional_files = []
        self.executable = None
        self._local_logs = ('', '')
        self._remote_logs = ('', '')
        self.script_name = self.name + ".cmd"
        self.stat_file = f"{self.script_name[:-4]}_STAT_"
        self._status = None
        self.status = status
        self.prev_status = status
        self.old_status = self.status
        self.new_status = status
        self.priority = priority
        self._parents = set()
        self._children = set()
        #: (int) Number of failed attempts to run this job. (FAIL_COUNT)
        self._fail_count = 0
        self.expid = name.split('_')[0] # type: str
        self._tmp_path = os.path.join(
            BasicConfig.LOCAL_ROOT_DIR, self.expid, BasicConfig.LOCAL_TMP_DIR)
        self._log_path = Path(f"{self._tmp_path}/LOG_{self.expid}")
        self.write_start = False
        self._platform = None
        self.check = 'true'
        self.check_warnings = False
        self.packed = False
        self.hold = False # type: bool
        self.distance_weight = 0
        self.level = 0
        self._export = "none"
        self._dependencies = []
        self.running = None
        self.start_time = None
        self.ext_header_path = None
        self.ext_tailer_path = None
        self.edge_info = dict()
        self.total_jobs = None
        self.max_waiting_jobs = None
        self.exclusive = ""
        self._retrials = 0
        # internal
        self.current_checkpoint_step = 0
        self.max_checkpoint_step = 0
        self.reservation = ""
        self.delete_when_edgeless = False
        # hetjobs
        self.het = None
        self.updated_log = False
        self._log_recovered = False
        self.log_recovered = False
        self.submit_time_timestamp = None # for wrappers, all jobs inside a wrapper are submitted at the same time
        self.start_time_timestamp = None
        self.finish_time_timestamp = None # for wrappers, with inner_retrials, the submission time should be the last finish_time of the previous retrial
        self._script = None # Inline code to be executed
        self._log_recovery_retries = None
        self.ready_date = None
        self.wrapper_name = None
        self.is_wrapper = False
        self._wallclock_in_seconds = None
        self._notify_on = None
        self._processors_per_node = None
        self.log_avaliable = None
        self.ec_queue = None
        self.platform_name = None
        self._serial_platform = None
        self.submitter = None
        self._shape = None
        self._x11 = None
        self._x11_options = None
        self._hyperthreading = None
        self._scratch_free_space = None
        self._delay_retrials = None
        self._custom_directives = None
        self.end_time_timestamp = None
        self.packed_during_building = False
        self.workflow_commit = None
        if loaded_data:
            self.__setstate__(loaded_data)
            self.status = Status.WAITING if self.status in [Status.DELAYED,
                                                            Status.PREPARED,
                                                            Status.READY] else \
                self.status

    def clean_attributes(self):
        if self.status == Status.FAILED and self.fail_count >= self.retrials:
            return None
        self.rerun_only = False
        self.script_name_wrapper = None
        self.delay_end = None
        self.wrapper_type = None
        self._wrapper_queue = None
        self._queue = None
        self._partition = None
        self.retry_delay = None
        self._wallclock = None
        self.wchunkinc = None
        self._tasks = None
        self._nodes = None
        self._threads = None
        self._processors = None
        self._memory = None
        self._memory_per_task = None
        self.undefined_variables = None
        self.executable = None
        self.packed = False
        self.hold = False
        self.export = None
        self.start_time = None
        self.total_jobs = None
        self.max_waiting_jobs = None
        self.exclusive = None
        self.current_checkpoint_step = None
        self.max_checkpoint_step = None
        self.reservation = None
        self.het = None
        self.updated_log = False
        self._script = None
        self._log_recovery_retries = None
        self.wrapper_name = None
        self.is_wrapper = False
        self._wallclock_in_seconds = None
        self._notify_on = None
        self._processors_per_node = None
        self._shape = None
        self._x11 = False
        self._x11_options = None
        self._hyperthreading = None
        self._scratch_free_space = None
        self._delay_retrials = None
        self._custom_directives = None
        self.packed_during_building = False
        # Tentative
        self.dependencies = None
        self.local_logs = None
        self.remote_logs = None
        self.script_name = None
        self.stat_file = None

    def _init_runtime_parameters(self):
        # hetjobs
        self.het = {'HETSIZE': 0}
        self._tasks = '0'
        self._nodes = ""
        self._threads = '1'
        self._processors = '1'
        self._memory = ''
        self._memory_per_task = ''
        self.start_time_timestamp = time.time()
        self.processors_per_node = ""
        self.script_name = self.name + ".cmd"
        self.stat_file = f"{self.script_name[:-4]}_STAT_"
        self.reservation = ""
        self.current_checkpoint_step = 0
        self.max_checkpoint_step = 0
        self.exclusive = ""
        self.export = ""
        self.local_logs = ('', '')
        self.remote_logs = ('', '')
        self.dependencies = ""
        self.packed_during_building = False
        self.packed = False

    @property
    def wallclock_in_seconds(self):
        return self._wallclock_in_seconds

    @property
    @autosubmit_parameter(name='x11')
    def x11(self):
        """Whether to use X11 forwarding"""
        return self._x11

    @x11.setter
    def x11(self, value):
        self._x11 = value

    @property
    @autosubmit_parameter(name='x11_options')
    def x11_options(self):
        """Allows to set salloc parameters for x11"""
        return self._x11_options
    @x11_options.setter
    def x11_options(self, value):
        self._x11_options = value

    @property
    @autosubmit_parameter(name='tasktype')
    def section(self):
        """Type of the job, as given on job configuration file."""
        return self._section

    @section.setter
    def section(self, value):
        self._section = value

    @property
    @autosubmit_parameter(name='jobname')
    def name(self):
        """Current job full name."""
        return self._name

    @name.setter
    def name(self, value):
        self._name = value

    @property
    @autosubmit_parameter(name='script')
    def script(self):
        """Allows to launch inline code instead of using the file parameter"""
        return self._script
    @script.setter
    def script(self, value):
        self._script = value

    @property
    @autosubmit_parameter(name='fail_count')
    def fail_count(self):
        """Number of failed attempts to run this job."""
        return self._fail_count

    @fail_count.setter
    def fail_count(self, value):
        self._fail_count = value

    @property
    @autosubmit_parameter(name='retrials')
    def retrials(self):
        """Max amount of retrials to run this job."""
        return self._retrials

    @retrials.setter
    def retrials(self, value):
        if value is not None:
            self._retrials = int(value)

    @property
    @autosubmit_parameter(name='checkpoint')
    def checkpoint(self):
        '''Generates a checkpoint step for this job based on job.type.'''
        if self.type == Type.PYTHON:
            return "checkpoint()"
        elif self.type == Type.R:
            return "checkpoint()"
        else:  # bash
            return "as_checkpoint"

    def get_checkpoint_files(self):
        """
        Check if there is a file on the remote host that contains the checkpoint
        """
        return self.platform.get_checkpoint_files(self)

    @property
    @autosubmit_parameter(name='sdate')
    def sdate(self):
        """Current start date."""
        return date2str(self.date, self.date_format)

    @property
    @autosubmit_parameter(name='member')
    def member(self):
        """Current member."""
        return self._member

    @member.setter
    def member(self, value):
        self._member = value

    @property
    @autosubmit_parameter(name='chunk')
    def chunk(self):
        """Current chunk."""
        return self._chunk

    @chunk.setter
    def chunk(self, value):
        self._chunk = value

    @property
    @autosubmit_parameter(name='split')
    def split(self):
        """Current split."""
        return self._split

    @split.setter
    def split(self, value):
        self._split = value

    @property
    @autosubmit_parameter(name='delay')
    def delay(self):
        """Current delay."""
        return self._delay

    @delay.setter
    def delay(self, value):
        self._delay = value

    @property
    @autosubmit_parameter(name='wallclock')
    def wallclock(self):
        """Duration for which nodes used by job will remain allocated."""
        return self._wallclock

    @wallclock.setter
    def wallclock(self, value):
        if value:
            self._wallclock = value
            if not self._wallclock_in_seconds or self.status not in [Status.RUNNING, Status.QUEUING, Status.SUBMITTED]:
                # Should always take the max_wallclock set in the platform, this is set as fallback
                # (and local platform doesn't have a max_wallclock defined)
                wallclock_parsed = self.parse_time(self._wallclock)
                self._wallclock_in_seconds = self._time_in_seconds_and_margin(wallclock_parsed)

    @property
    @autosubmit_parameter(name='hyperthreading')
    def hyperthreading(self):
        """Detects if hyperthreading is enabled or not."""
        return self._hyperthreading

    @hyperthreading.setter
    def hyperthreading(self, value):
        self._hyperthreading = value

    @property
    @autosubmit_parameter(name='nodes')
    def nodes(self):
        """Number of nodes that the job will use."""
        return self._nodes

    @nodes.setter
    def nodes(self, value):
        self._nodes = value

    @property
    @autosubmit_parameter(name=['numthreads', 'threads', 'cpus_per_task'])
    def threads(self):
        """Number of threads that the job will use."""
        return self._threads

    @threads.setter
    def threads(self, value):
        self._threads = value

    @property
    @autosubmit_parameter(name=['numtask', 'tasks', 'tasks_per_node'])
    def tasks(self):
        """Number of tasks that the job will use."""
        return self._tasks

    @tasks.setter
    def tasks(self, value):
        self._tasks = value

    @property
    @autosubmit_parameter(name='scratch_free_space')
    def scratch_free_space(self):
        """Percentage of free space required on the ``scratch``."""
        return self._scratch_free_space

    @scratch_free_space.setter
    def scratch_free_space(self, value):
        self._scratch_free_space = value

    @property
    @autosubmit_parameter(name='memory')
    def memory(self):
        """Memory requested for the job."""
        return self._memory

    @memory.setter
    def memory(self, value):
        self._memory = value

    @property
    @autosubmit_parameter(name='memory_per_task')
    def memory_per_task(self):
        """Memory requested per task."""
        return self._memory_per_task

    @memory_per_task.setter
    def memory_per_task(self, value):
        self._memory_per_task = value

    @property
    @autosubmit_parameter(name='frequency')
    def frequency(self):
        """TODO."""
        return self._frequency

    @frequency.setter
    def frequency(self, value):
        self._frequency = value

    @property
    @autosubmit_parameter(name='synchronize')
    def synchronize(self):
        """TODO."""
        return self._synchronize

    @synchronize.setter
    def synchronize(self, value):
        self._synchronize = value

    @property
    @autosubmit_parameter(name='dependencies')
    def dependencies(self):
        """Current job dependencies."""
        return self._dependencies

    @dependencies.setter
    def dependencies(self, value):
        self._dependencies = value

    @property
    @autosubmit_parameter(name='delay_retrials')
    def delay_retrials(self):
        """TODO"""
        return self._delay_retrials

    @delay_retrials.setter
    def delay_retrials(self, value):
        self._delay_retrials = value

    @property
    @autosubmit_parameter(name='packed')
    def packed(self):
        """TODO"""
        return self._packed

    @packed.setter
    def packed(self, value):
        self._packed = value

    @property
    @autosubmit_parameter(name='export')
    def export(self):
        """TODO."""
        return self._export

    @export.setter
    def export(self, value):
        self._export = value

    @property
    @autosubmit_parameter(name='custom_directives')
    def custom_directives(self):
        """List of custom directives."""
        return self._custom_directives

    @custom_directives.setter
    def custom_directives(self, value):
        self._custom_directives = value
    @property
    @autosubmit_parameter(name='splits')
    def splits(self):
        """Max number of splits."""
        return self._splits
    @splits.setter
    def splits(self, value):
        self._splits = value

    @property
    @autosubmit_parameter(name='notify_on')
    def notify_on(self):
        """Send mail notification on job status change."""
        return self._notify_on

    @notify_on.setter
    def notify_on(self, value):
        self._notify_on = value

    def read_header_tailer_script(self, script_path: str, as_conf: AutosubmitConfig, is_header: bool):
        """
        Opens and reads a script. If it is not a BASH script it will fail :(

        Will strip away the line with the hash bang (#!)

        :param script_path: relative to the experiment directory path to the script
        :param as_conf: Autosubmit configuration file
        :param is_header: boolean indicating if it is header extended script
        """
        if not script_path:
            return ''
        found_hashbang = False
        script_name = script_path.rsplit("/")[-1]  # pick the name of the script for a more verbose error
        # the value might be None string if the key has been set, but with no value
        if not script_name:
            return ''
        script = ''


        # adjusts the error message to the type of the script
        if is_header:
            error_message_type = "header"
        else:
            error_message_type = "tailer"

        try:
            # find the absolute path
            script_file = open(os.path.join(as_conf.get_project_dir(), script_path), 'r')
        except Exception as e:  # log
            # We stop Autosubmit if we don't find the script
            raise AutosubmitCritical("Extended {1} script: failed to fetch {0} \n".format(str(e),
                                                                                          error_message_type), 7014)

        for line in script_file:
            if line[:2] != "#!":
                script += line
            else:
                found_hashbang = True
                # check if the type of the script matches the one in the extended
                if "bash" in line:
                    if self.type != Type.BASH:
                        raise AutosubmitCritical(
                            "Extended {2} script: script {0} seems Bash but job {1} isn't\n".format(script_name,
                                                                                                    self.script_name,
                                                                                                    error_message_type),
                            7011)
                elif "Rscript" in line:
                    if self.type != Type.R:
                        raise AutosubmitCritical(
                            "Extended {2} script: script {0} seems Rscript but job {1} isn't\n".format(script_name,
                                                                                                       self.script_name,
                                                                                                       error_message_type),
                            7011)
                elif "python" in line:
                    if self.type not in (Type.PYTHON, Type.PYTHON2, Type.PYTHON3):
                        raise AutosubmitCritical(
                            "Extended {2} script: script {0} seems Python but job {1} isn't\n".format(script_name,
                                                                                                      self.script_name,
                                                                                                      error_message_type),
                            7011)
                else:
                    raise AutosubmitCritical(
                        "Extended {2} script: couldn't figure out script {0} type\n".format(script_name,
                                                                                           self.script_name,
                                                                                           error_message_type), 7011)

        if not found_hashbang:
            raise AutosubmitCritical(
                "Extended {2} script: couldn't figure out script {0} type\n".format(script_name,
                                                                                   self.script_name,
                                                                                   error_message_type), 7011)

        if is_header:
            script = "\n###############\n# Header script\n###############\n" + script
        else:
            script = "\n###############\n# Tailer script\n###############\n" + script

        return script

    @property
    def parents(self):
        """
        Returns parent jobs list

        :return: parent jobs
        :rtype: set
        """
        return self._parents

    @parents.setter
    def parents(self, parents):
        """
        Sets the parents job list
        """
        self._parents = parents

    @property
    @autosubmit_parameter(name='status')
    def status(self):
        return self._status

    @status.setter
    def status(self, status):
        """
        Sets the status of the job
        """
        self._status = status

    @property
    @autosubmit_parameter(name='log_recovered')
    def log_recovered(self):
        return self._log_recovered

    @log_recovered.setter
    def log_recovered(self, log_recovered):
        """
        Sets the log_recovered
        """
        self._log_recovered = log_recovered


    @property
    def status_str(self):
        """
        String representation of the current status
        """
        return Status.VALUE_TO_KEY.get(self.status, "UNKNOWN")

    @property
    def children_names_str(self):
        """
        Comma separated list of children's names
        """
        return ",".join([str(child.name) for child in self._children])

    @property
    def is_serial(self):
        return not self.nodes and (not self.processors or str(self.processors) == '1')

    @property
    def platform(self):
        """
        Returns the platform to be used by the job. Chooses between serial and parallel platforms

        :return: HPCPlatform object for the job to use
        :rtype: HPCPlatform
        """
        if self.is_serial and self._platform:
            return self._platform.serial_platform
        else:
            return self._platform

    @platform.setter
    def platform(self, value):
        """
        Sets the HPC platforms to be used by the job.

        :param value: platforms to set
        :type value: HPCPlatform
        """
        self._platform = value

    @property
    @autosubmit_parameter(name="current_queue")
    def queue(self):
        """
        Returns the queue to be used by the job. Chooses between serial and parallel platforms.

        :return HPCPlatform object for the job to use
        :rtype: HPCPlatform
        """
        if self._queue is not None and len(str(self._queue)) > 0:
            return self._queue
        if self.is_serial:
            return self._platform.serial_platform.serial_queue
        else:
            return self._platform.queue

    @queue.setter
    def queue(self, value):
        """
        Sets the queue to be used by the job.

        :param value: queue to set
        :type value: HPCPlatform
        """
        self._queue = value
    @property
    def partition(self):
        """
        Returns the queue to be used by the job. Chooses between serial and parallel platforms

        :return HPCPlatform object for the job to use
        :rtype: HPCPlatform
        """
        if self._partition is not None and len(str(self._partition)) > 0:
            return self._partition
        if self.is_serial:
            return self._platform.serial_platform.serial_partition
        else:
            return self._platform.partition

    @partition.setter
    def partition(self, value):
        """
        Sets the partion to be used by the job.

        :param value: partion to set
        :type value: HPCPlatform
        """
        self._partition = value

    @property
    def shape(self):
        """
        Returns the shape of the job. Chooses between serial and parallel platforms

        :return HPCPlatform object for the job to use
        :rtype: HPCPlatform
        """
        return self._shape

    @shape.setter
    def shape(self, value):
        """
        Sets the shape to be used by the job.

        :param value: shape to set
        :type value: HPCPlatform
        """
        self._shape = value

    @property
    def children(self):
        """
        Returns a list containing all children of the job

        :return: child jobs
        :rtype: set
        """
        return self._children

    @children.setter
    def children(self, children):
        """
        Sets the children job list
        """
        self._children = children

    @property
    def long_name(self):
        """
        Job's long name. If not set, returns name

        :return: long name
        :rtype: str
        """
        if hasattr(self, '_long_name'):
            return self._long_name
        else:
            return self.name

    @long_name.setter
    def long_name(self, value):
        """
        Sets long name for the job

        :param value: long name to set
        :type value: str
        """
        self._long_name = value

    @property
    def local_logs(self):
        return self._local_logs

    @local_logs.setter
    def local_logs(self, value):
        self._local_logs = value

    @property
    def remote_logs(self):
        return self._remote_logs

    @remote_logs.setter
    def remote_logs(self, value):
        self._remote_logs = value

    @property
    def total_processors(self):
        """
        Number of processors requested by job.
        Reduces ':' separated format  if necessary.
        """
        if ':' in str(self.processors):
            return reduce(lambda x, y: int(x) + int(y), self.processors.split(':'))
        elif self.processors == "" or self.processors == "1":
            if not self.nodes or int(self.nodes) <= 1:
                return 1
            else:
                return ""
        return int(self.processors)

    @property
    def total_wallclock(self):
        if self.wallclock:
            hours, minutes = self.wallclock.split(':')
            return float(minutes) / 60 + float(hours)
        return 0

    @property
    @autosubmit_parameter(name=['numproc', 'processors'])
    def processors(self):
        """Number of processors that the job will use."""
        return self._processors

    @processors.setter
    def processors(self, value):
        self._processors = value

    @property
    @autosubmit_parameter(name=['processors_per_node'])
    def processors_per_node(self):
        """Number of processors per node that the job can use."""
        return self._processors_per_node

    @processors_per_node.setter
    def processors_per_node(self, value):
        """Number of processors per node that the job can use."""
        self._processors_per_node = value

    def set_ready_date(self) -> None:
        """
        Sets the ready start date for the job
        """
        self.updated_log = False
        self.ready_date = int(time.strftime("%Y%m%d%H%M%S"))

    def inc_fail_count(self):
        """
        Increments fail count
        """
        self.fail_count += 1

    # Maybe should be renamed to the plural?
    def add_parent(self, *parents):
        """
        Add parents for the job. It also adds current job as a child for all the new parents

        :param parents: job's parents to add
        :type parents: Job
        """
        for parent in parents:
            num_parents = 1
            if isinstance(parent, list):
                num_parents = len(parent)
            for i in range(num_parents):
                new_parent = parent[i] if isinstance(parent, list) else parent
                self._parents.add(new_parent)
                new_parent.__add_child(self)

    def add_children(self, children):
        """
        Add children for the job. It also adds current job as a parent for all the new children

        :param children: job's children to add
        :type children: list of Job objects
        """
        for child in (child for child in children if child.name != self.name):
            self.__add_child(child)
            child._parents.add(self)
    def __add_child(self, new_child):
        """
        Adds a new child to the job

        :param new_child: new child to add
        :type new_child: Job
        """
        self.children.add(new_child)

    def add_edge_info(self, parent, special_conditions):
        """
        Adds edge information to the job

        :param parent: parent job
        :type parent: Job
        :param special_conditions: special variables
        :type special_conditions: dict
        """
        if special_conditions["STATUS"] not in self.edge_info:
            self.edge_info[special_conditions["STATUS"]] = {}

        self.edge_info[special_conditions["STATUS"]][parent.name] = (parent,special_conditions.get("FROM_STEP", 0))

    def delete_parent(self, parent):
        """
        Remove a parent from the job

        :param parent: parent to remove
        :type parent: Job
        """
        self.parents.remove(parent)

    def has_children(self):
        """
        Returns true if job has any children, else return false

        :return: true if job has any children, otherwise return false
        :rtype: bool
        """
        return self.children.__len__()

    def has_parents(self):
        """
        Returns true if job has any parents, else return false

        :return: true if job has any parent, otherwise return false
        :rtype: bool
        """
        return self.parents.__len__()

    def _get_from_stat(self, index: int, fail_count: int =-1) -> int:
        """
        Returns value from given row index position in STAT file associated to job.

        :param index: Row position to retrieve.
        :type index: int
        :param fail_count: Fail count to determine the STAT file name. Default to self.stat_file for non-wrapped jobs.
        :type fail_count: int
        :return:
        :rtype: int
        """
        if fail_count == -1:
            logname = os.path.join(self._log_path, f"{self.stat_file}0")
        else:
            fail_count = str(fail_count)
            logname = os.path.join(self._log_path, f"{self.stat_file}{fail_count}")
        if os.path.exists(logname):
            lines = open(logname).readlines()
            if len(lines) >= index + 1:
                return int(lines[index])
            else:
                return 0
        else:
            Log.warning(f"Log file {logname} does not exist")
            return 0

    def _get_from_total_stats(self, index) -> list[datetime]:
        """
        Returns list of values from given column index position in TOTAL_STATS file associated to job

        :param index: column position to retrieve
        :type index: int
        :return: list of values in column index position
        :rtype: list[datetime.datetime]
        """
        log_name = Path(f"{self._tmp_path}/{self.name}_TOTAL_STATS")
        lst = []
        if log_name.exists() and log_name.stat().st_size > 0:
            with open(log_name) as f:
                lines = f.readlines()
                for line in lines:
                    fields = line.split()
                    if len(fields) >= index + 1:
                        lst.append(parse_date(fields[index]))

        return lst

    def check_end_time(self, fail_count=-1):
        """
        Returns end time from stat file

        :return: date and time
        :rtype: str
        """
        return self._get_from_stat(1, fail_count)

    def check_start_time(self, fail_count=-1):
        """
        Returns job's start time

        :return: start time
        :rtype: str
        """
        return self._get_from_stat(0,fail_count)

    def check_retrials_end_time(self):
        """
        Returns list of end datetime for retrials from total stats file

        :return: date and time
        :rtype: list[int]
        """
        return self._get_from_total_stats(2)

    def check_retrials_start_time(self):
        """
        Returns list of start datetime for retrials from total stats file

        :return: date and time
        :rtype: list[int]
        """
        return self._get_from_total_stats(1)

    def get_last_retrials(self):
        # type: () -> List[Union[datetime.datetime, str]]
        """
        Returns the retrials of a job, including the last COMPLETED run. The selection stops, and does not include, when the previous COMPLETED job is located or the list of registers is exhausted.

        :return: list of dates of retrial [submit, start, finish] in datetime format
        :rtype: list of list
        """
        log_name = os.path.join(self._tmp_path, self.name + '_TOTAL_STATS')
        retrials_list = []
        if os.path.exists(log_name):
            already_completed = False
            # Read lines of the TOTAL_STATS file starting from last
            for retrial in reversed(open(log_name).readlines()):
                retrial_fields = retrial.split()
                if Job.is_a_completed_retrial(retrial_fields):
                    # It's a COMPLETED run
                    if already_completed:
                        break
                    already_completed = True
                retrial_dates = list(map(lambda y: parse_date(y) if y != 'COMPLETED' and y != 'FAILED' else y,
                                    retrial_fields))
                # Inserting list [submit, start, finish] of datetime at the beginning of the list. Restores ordering.
                retrials_list.insert(0, retrial_dates)
        return retrials_list

    def get_new_remotelog_name(self, count = -1):
        """
        Checks if remote log file exists on remote host
        if it exists, remote_log variable is updated
        :param
        """
        if count == -1:
            count = self._fail_count
        try:
            remote_logs = (f"{self.script_name}.out.{count}", f"{self.script_name}.err.{count}")
        except BaseException as e:
            remote_logs = ""
            Log.printlog(f"Trace {e} \n Failed to retrieve log file for job {self.name}", 6000)
        return remote_logs

    def check_remote_log_exists(self):
        try:
            out_exist = self.platform.check_file_exists(self.remote_logs[0], False, sleeptime=0, max_retries=1)
        except IOError:
            Log.debug(f'Output log {self.remote_logs[0]} still does not exist')
            out_exist = False
        try:
            err_exist = self.platform.check_file_exists(self.remote_logs[1], False, sleeptime=0, max_retries=1)
        except IOError:
            Log.debug(f'Error log {self.remote_logs[1]} still does not exist')
            err_exist = False
        return out_exist or err_exist

    def retrieve_external_retrials_logfiles(self):
        log_recovered = False
        self.remote_logs = self.get_new_remotelog_name()
        if not self.remote_logs:
            self.log_recovered = False
        else:
            if self.check_remote_log_exists():
                try:
                    self.synchronize_logs(self.platform, self.remote_logs, self.local_logs)
                    remote_logs = copy.deepcopy(self.local_logs)
                    self.platform.get_logs_files(self.expid, remote_logs)
                    log_recovered = True
                except BaseException:
                    log_recovered = False
        return log_recovered

    def retrieve_internal_retrials_logfiles(self) -> Tuple[int, bool]:
        """
        Retrieves internal retrials log files for the given platform.
        This function is used when the job is inside a vertical wrapper.

        Returns:
            int: The last retrial index where logs were successfully retrieved.
        """
        log_recovered = False
        last_retrial = 0
        try:
            for i in range(0, int(self.retrials + 1)):
                # Update local logs to give a name to the recovered log
                self.update_local_logs(count=i, update_submit_time=False)

                # Backup the remote log name in case that the log couldn't be recovered.
                backup_log = copy.copy(self.remote_logs)
                self.remote_logs = self.get_new_remotelog_name(i)
                if self.check_remote_log_exists():
                    self.synchronize_logs(self.platform, self.remote_logs, self.local_logs)
                    remote_logs = copy.deepcopy(self.local_logs)
                    self.platform.get_logs_files(self.expid, remote_logs)
                    log_recovered = True
                    last_retrial = i
                else:
                    self.remote_logs = backup_log
                    break
        except:
            pass

        if log_recovered:
            self.platform.processed_wrapper_logs.add(self.wrapper_name)

        return last_retrial, log_recovered

    def update_stat_file(self):
        self.stat_file = f"{self.script_name[:-4]}_STAT_"

    def write_stats(self, last_retrial: int) -> None:
        """
        Gathers the stat file, writes statistics into the job_data.db, and updates the total_stat file.
        Considers whether the job is a vertical wrapper and the number of retrials to gather.

        :param last_retrial: The last retrial count.
        :type last_retrial: int
        """
        # Write stats for vertical wrappers
        if self.wrapper_type == "vertical":  # Disable AS retrials for vertical wrappers to use internal ones
            for i in range(0, int(last_retrial + 1)):
                self.platform.get_stat_file(self, count=i)
                self.write_vertical_time(i)
                self.inc_fail_count()

                # Update the logs with Autosubmit Job ID Brand
                try:
                    for local_log in self.local_logs:
                        self.platform.write_jobid(self.id, os.path.join(
                            self._tmp_path, 'LOG_' + str(self.expid), local_log))
                except BaseException as e:
                    Log.printlog("Trace {0} \n Failed to write the {1} e=6001".format(str(e), self.name))
        else:
            # Update local logs without updating the submit time
            self.update_local_logs(update_submit_time=False)
            self.platform.get_stat_file(self)
            self.write_submit_time()
            self.write_start_time(count=self.fail_count)
            self.write_end_time(self.status == Status.COMPLETED, self.fail_count)
            # Update the logs with Autosubmit Job ID Brand
            try:
                for local_log in self.local_logs:
                    self.platform.write_jobid(self.id, os.path.join(
                        self._tmp_path, 'LOG_' + str(self.expid), local_log))
            except BaseException as e:
                Log.printlog("Trace {0} \n Failed to write the {1} e=6001".format(str(e), self.name))

    def retrieve_logfiles(self, raise_error: bool = False) -> Dict[str, int]:
        """
        Retrieves log files from remote host.

        :param raise_error: If True, raises an error if the log files are not retrieved.
        :type raise_error: bool
        :return: Dictionary with finish timestamps per job.
        :rtype: Dict[str, int]
        """
        backup_logname = copy.copy(self.local_logs)
        if self.wrapper_type == "vertical":
            last_retrial, log_recovered = self.retrieve_internal_retrials_logfiles()
        else:
            log_recovered = self.retrieve_external_retrials_logfiles()
            last_retrial = 0
        if not log_recovered:
            self.local_logs = backup_logname
            if raise_error and self.wrapper_name not in self.platform.processed_wrapper_logs:
                raise AutosubmitCritical("Failed to retrieve logs for job {0}".format(self.name), 6000)
        else:
            self.write_stats(last_retrial)
            if self.wrapper_type == "vertical":
                for retrial in range(0, last_retrial + 1):
                    Log.result(f"{self.platform.name}(log_recovery) Successfully recovered log for job '{self.name}' and retry '{retrial}'.")
            else:
                Log.result(f"{self.platform.name}(log_recovery) Successfully recovered log for job '{self.name}' and retry '{self.fail_count}'.")
        self.log_recovered = log_recovered

    def _max_possible_wallclock(self):
        if self.platform and self.platform.max_wallclock:
            wallclock = self.parse_time(self.platform.max_wallclock)
            if wallclock:
                return int(wallclock.total_seconds())
        return None

    def _time_in_seconds_and_margin(self, wallclock: datetime.timedelta) -> int:
        """
        Calculate the total wallclock time in seconds and the wallclock time with a margin.

        This method increases the given wallclock time by 30%.
        It then converts the total wallclock time to seconds and returns both the total
        wallclock time in seconds and the wallclock time with the margin as a timedelta.

        :param wallclock: The original wallclock time.
        :type wallclock: datetime.timedelta

        :return: The total wallclock time in seconds.
        :rtype: int
        """
        total = int(wallclock.total_seconds() * 1.30)
        total_platform = self._max_possible_wallclock()
        if not total_platform:
            total_platform = total
        if total > total_platform:
            Log.warning(f"Job {self.name} has a wallclock time '{total} seconds' higher than the maximum allowed by the platform '{total_platform} seconds' "
                        f"Setting wallclock time to the maximum allowed by the platform.")
            total = total_platform
        wallclock_delta = datetime.timedelta(seconds=total)
        return int(wallclock_delta.total_seconds())

    @staticmethod
    def parse_time(wallclock):
        if type(wallclock) != str:  # TODO This is a workaround for the time being, just defined for tests passing without more issues
            return datetime.timedelta(24*60*60)
        regex = re.compile(r'(((?P<hours>\d+):)((?P<minutes>\d+)))(:(?P<seconds>\d+))?')
        parts = regex.match(wallclock)
        if not parts:
            return None
        parts = parts.groupdict()
        time_params = {}
        for name, param in parts.items():
            if param:
                time_params[name] = int(param)
        return datetime.timedelta(**time_params)

    # TODO Duplicated for wrappers and jobs to fix in 4.1.X but in wrappers is called _is_over_wallclock for unknown reasons
    def is_over_wallclock(self):
        """
        Check if the job is over the wallclock time, it is an alternative method to avoid platform issues

        :return:
        :rtype: bool
        """
        elapsed = datetime.datetime.now() - self.start_time
        if int(elapsed.total_seconds()) > self.wallclock_in_seconds:
            Log.warning(f"Job {self.name} is over wallclock time, Autosubmit will check if it is completed")
            return True
        return False

    def update_status(self, as_conf, failed_file=False):
        """
        Updates job status, checking COMPLETED file if needed

        :param as_conf:
        :param failed_file: boolean, if True, checks if the job failed
        :return:
        """
        self.log_avaliable = False
        previous_status = self.status
        self.prev_status = previous_status
        new_status = self.new_status
        if new_status == Status.COMPLETED:
            Log.debug(
                "{0} job seems to have completed: checking...".format(self.name))
            if not self._platform.get_completed_files(self.name, wrapper_failed=self.packed):
                log_name = os.path.join(
                    self._tmp_path, self.name + '_COMPLETED')

            self.check_completion()
        else:
            self.status = new_status
        if self.status == Status.RUNNING:
            Log.info("Job {0} is RUNNING", self.name)
        elif self.status == Status.QUEUING:
            Log.info("Job {0} is QUEUING", self.name)
        elif self.status == Status.HELD:
            Log.info("Job {0} is HELD", self.name)
        elif self.status == Status.COMPLETED:
            Log.result("Job {0} is COMPLETED", self.name)
        elif self.status == Status.FAILED:
            if not failed_file:
                if self.status == Status.COMPLETED:
                    Log.result("Job {0} is COMPLETED", self.name)
                else:
                    self.update_children_status()
        elif self.status == Status.UNKNOWN:
            Log.printlog("Job {0} is UNKNOWN. Checking completed files to confirm the failure...".format(
                self.name), 3000)
            self._platform.get_completed_files(
                self.name, wrapper_failed=self.packed)
            self.check_completion(Status.UNKNOWN)
            if self.status == Status.UNKNOWN:
                Log.printlog("Job {0} is UNKNOWN. Checking completed files to confirm the failure...".format(
                    self.name), 6009)
            elif self.status == Status.COMPLETED:
                Log.result("Job {0} is COMPLETED", self.name)
        elif self.status == Status.SUBMITTED:
            # after checking the jobs , no job should have the status "submitted"
            Log.printlog("Job {0} in SUBMITTED status. This should never happen on this step..".format(
                self.name), 6008)

        # Updating logs
        if self.status in [Status.COMPLETED, Status.FAILED, Status.UNKNOWN]:
            if str(as_conf.platforms_data.get(self.platform.name, {}).get('DISABLE_RECOVERY_THREADS', "false")).lower() == "true":
                self.retrieve_logfiles(self.platform)
            else:
                self.platform.add_job_to_log_recover(self)
        return self.status

    @staticmethod
    def _get_submitter(as_conf):
        """
        Returns the submitter corresponding to the communication defined on Autosubmit's config file

        :return: submitter
        :rtype: Submitter
        """
        #communications_library = as_conf.get_communications_library()
        # if communications_library == 'paramiko':
        return ParamikoSubmitter()
        # communications library not known
        # raise AutosubmitCritical(
        #    'You have defined a not valid communications library on the configuration file', 7014)

    def update_children_status(self):
        children = list(self.children)
        for child in children:
            if child.level == 0 and child.status in [Status.SUBMITTED, Status.RUNNING, Status.QUEUING, Status.UNKNOWN]:
                child.status = Status.FAILED
                children += list(child.children)

    def check_completion(self, default_status=Status.FAILED, over_wallclock=False):
        """
        Check the presence of *COMPLETED* file.
        Change status to COMPLETED if *COMPLETED* file exists and to FAILED otherwise.

        :param over_wallclock:
        :param default_status: status to set if job is not completed. By default, it is FAILED
        :type default_status: Status
        """
        completed_file = os.path.join(str(self._tmp_path), self.name + '_COMPLETED')
        completed_file_location = os.path.join(str(self._tmp_path), f"LOG_{self.expid}", self.name + '_COMPLETED')
        # I'm not fan of this but, it is the only way of doing it without a rework.
        if os.path.exists(completed_file) or os.path.exists(completed_file_location):
            if not over_wallclock:
                self.status = Status.COMPLETED
            else:
                return Status.COMPLETED
        else:
            Log.warning(f"Couldn't find {self.name} COMPLETED file")
            if not over_wallclock:
                self.status = default_status
            else:
                return default_status

    def update_current_parameters(self, as_conf: AutosubmitConfig, parameters: dict) -> dict:
        """
        Update the %CURRENT_*% parameters with the current platform and jobs.

        :param as_conf: The Autosubmit configuration object.
        :type as_conf: AutosubmitConfig
        :param parameters: The dictionary to update with current parameters.
        :type parameters: dict
        :return: The updated parameter's dictionary.
        :rtype: dict
        """
        for key, value in as_conf.platforms_data.get(self.platform_name, {}).items():
            parameters[f"CURRENT_{key.upper()}"] = value

        for key, value in as_conf.jobs_data[self.section].items():
            parameters[f"CURRENT_{key.upper()}"] = value

        return parameters

    def update_platform_parameters(self, as_conf, parameters):
        if not self.platform:
            submitter = job_utils._get_submitter(as_conf)
            submitter.load_platforms(as_conf)
            if not self.platform_name:
                self.platform_name = as_conf.experiment_data.get("DEFAULT", {}).get("HPCARCH", "LOCAL")
            job_platform = submitter.platforms.get(self.platform_name)
            self.platform = job_platform
        parameters['CURRENT_ARCH'] = self.platform.name
        parameters['CURRENT_HOST'] = self.platform.host
        parameters['CURRENT_USER'] = self.platform.user
        parameters['CURRENT_PROJ'] = self.platform.project
        parameters['CURRENT_BUDG'] = self.platform.budget
        parameters['CURRENT_RESERVATION'] = self.platform.reservation
        parameters['CURRENT_EXCLUSIVITY'] = self.platform.exclusivity
        parameters['CURRENT_HYPERTHREADING'] = self.platform.hyperthreading
        parameters['CURRENT_TYPE'] = self.platform.type
        parameters['CURRENT_SCRATCH_DIR'] = self.platform.scratch
        parameters['CURRENT_PROJ_DIR'] = self.platform.project_dir
        parameters['CURRENT_ROOTDIR'] = self.platform.root_dir
        parameters['CURRENT_LOGDIR'] = self.platform.get_files_path()
        return parameters

    def process_scheduler_parameters(self, job_platform, chunk):
        """
        Parsers yaml data stored in the dictionary and calculates the components of the heterogeneous job if any

        :return:
        """
        hetsize = 0
        if type(self.processors) is list:
            hetsize = (len(self.processors))
        else:
            hetsize = 1
        if type(self.nodes) is list:
            hetsize = max(hetsize,len(self.nodes))
        self.het['HETSIZE'] = hetsize
        self.het['PROCESSORS'] = list()
        self.het['NODES'] = list()
        self.het['NUMTHREADS'] = self.het['THREADS'] = list()
        self.het['TASKS'] = list()
        self.het['MEMORY'] = list()
        self.het['MEMORY_PER_TASK'] = list()
        self.het['RESERVATION'] = list()
        self.het['EXCLUSIVE'] = list()
        self.het['HYPERTHREADING'] = list()
        self.het['EXECUTABLE'] = list()
        self.het['CURRENT_QUEUE'] = list()
        self.het['PARTITION'] = list()
        self.het['CURRENT_PROJ'] = list()
        self.het['CUSTOM_DIRECTIVES'] = list()
        if type(self.processors) is list:
            self.het['PROCESSORS'] = list()
            for x in self.processors:
                self.het['PROCESSORS'].append(str(x))
            # Sum processors, each element can be a str or int
            self.processors = str(sum([int(x) for x in self.processors]))
        else:
            self.processors = str(self.processors)
        if type(self.nodes) is list:
            # add it to heap dict as it were originally
            self.het['NODES'] = list()
            for x in self.nodes:
                self.het['NODES'].append(str(x))
            # Sum nodes, each element can be a str or int
            self.nodes = str(sum([int(x) for x in self.nodes]))
        else:
            self.nodes = str(self.nodes)
        if type(self.threads) is list:
            # Get the max threads, each element can be a str or int
            self.het['NUMTHREADS'] = list()
            if len(self.threads) == 1:
                for x in range(self.het['HETSIZE']):
                    self.het['NUMTHREADS'].append(self.threads)
            else:
                for x in self.threads:
                    self.het['NUMTHREADS'].append(str(x))

            self.threads = str(max([int(x) for x in self.threads]))

        else:
            self.threads = str(self.threads)
        if type(self.tasks) is list:
            # Get the max tasks, each element can be a str or int
            self.het['TASKS'] = list()
            if len(self.tasks) == 1:
                if int(job_platform.processors_per_node) > 1 and int(self.tasks) > int(job_platform.processors_per_node):
                    self.tasks = job_platform.processors_per_node
                for task in range(self.het['HETSIZE']):
                    if int(job_platform.processors_per_node) > 1 and int(task) > int(
                            job_platform.processors_per_node):
                        self.het['TASKS'].append(str(job_platform.processors_per_node))
                    else:
                        self.het['TASKS'].append(str(self.tasks))
                self.tasks = str(max([int(x) for x in self.tasks]))
            else:
                for task in self.tasks:
                    if int(job_platform.processors_per_node) > 1 and int(task) > int(
                            job_platform.processors_per_node):
                        task = job_platform.processors_per_node
                    self.het['TASKS'].append(str(task))
        else:
            if job_platform.processors_per_node and int(job_platform.processors_per_node) > 1 and int(self.tasks) > int(job_platform.processors_per_node):
                self.tasks = job_platform.processors_per_node
            self.tasks = str(self.tasks)

        if type(self.memory) is list:
            # Get the max memory, each element can be a str or int
            self.het['MEMORY'] = list()
            if len(self.memory) == 1:
                for x in range(self.het['HETSIZE']):
                    self.het['MEMORY'].append(self.memory)
            else:
                for x in self.memory:
                    self.het['MEMORY'].append(str(x))
            self.memory = str(max([int(x) for x in self.memory]))
        else:
            self.memory = str(self.memory)
        if type(self.memory_per_task) is list:
            # Get the max memory per task, each element can be a str or int
            self.het['MEMORY_PER_TASK'] = list()
            if len(self.memory_per_task) == 1:
                for x in range(self.het['HETSIZE']):
                    self.het['MEMORY_PER_TASK'].append(self.memory_per_task)

            else:
                for x in self.memory_per_task:
                    self.het['MEMORY_PER_TASK'].append(str(x))
            self.memory_per_task = str(max([int(x) for x in self.memory_per_task]))

        else:
            self.memory_per_task = str(self.memory_per_task)
        if type(self.reservation) is list:
            # Get the reservation name, each element can be a str
            self.het['RESERVATION'] = list()
            if len(self.reservation) == 1:
                for x in range(self.het['HETSIZE']):
                    self.het['RESERVATION'].append(self.reservation)
            else:
                for x in self.reservation:
                    self.het['RESERVATION'].append(str(x))
            self.reservation = str(self.het['RESERVATION'][0])
        else:
            self.reservation = str(self.reservation)
        if type(self.exclusive) is list:
            # Get the exclusive, each element can be only be bool
            self.het['EXCLUSIVE'] = list()
            if len(self.exclusive) == 1:
                for x in range(self.het['HETSIZE']):
                    self.het['EXCLUSIVE'].append(self.exclusive)
            else:
                for x in self.exclusive:
                    self.het['EXCLUSIVE'].append(x)
            self.exclusive = self.het['EXCLUSIVE'][0]
        else:
            self.exclusive = self.exclusive
        if type(self.hyperthreading) is list:
            # Get the hyperthreading, each element can be only be bool
            self.het['HYPERTHREADING'] = list()
            if len(self.hyperthreading) == 1:
                for x in range(self.het['HETSIZE']):
                    self.het['HYPERTHREADING'].append(self.hyperthreading)
            else:
                for x in self.hyperthreading:
                    self.het['HYPERTHREADING'].append(x)
            self.exclusive = self.het['HYPERTHREADING'][0]
        else:
            self.hyperthreading = self.hyperthreading
        if type(self.executable) is list:
            # Get the executable, each element can be only be bool
            self.het['EXECUTABLE'] = list()
            if len(self.executable) == 1:
                for x in range(self.het['HETSIZE']):
                    self.het['EXECUTABLE'].append(self.executable)
            else:
                for x in self.executable:
                    self.het['EXECUTABLE'].append(x)
            self.executable = str(self.het['EXECUTABLE'][0])
        else:
            self.executable = self.executable
        if type(self.queue) is list:
            # Get the queue, each element can be only be bool
            self.het['CURRENT_QUEUE'] = list()
            if len(self.queue) == 1:
                for x in range(self.het['HETSIZE']):
                    self.het['CURRENT_QUEUE'].append(self.queue)
            else:
                for x in self.queue:
                    self.het['CURRENT_QUEUE'].append(x)
            self.queue = self.het['CURRENT_QUEUE'][0]
        else:
            self.queue = self.queue
        if type(self.partition) is list:
            # Get the partition, each element can be only be bool
            self.het['PARTITION'] = list()
            if len(self.partition) == 1:
                for x in range(self.het['HETSIZE']):
                    self.het['PARTITION'].append(self.partition)
            else:
                for x in self.partition:
                    self.het['PARTITION'].append(x)
            self.partition = self.het['PARTITION'][0]
        else:
            self.partition = self.partition

        self.het['CUSTOM_DIRECTIVES'] = list()
        if type(self.custom_directives) is list:
            self.custom_directives = json.dumps(self.custom_directives)
        self.custom_directives = self.custom_directives.replace("\'", "\"").strip("[]").strip(", ")
        if self.custom_directives == '':
            if job_platform.custom_directives is None:
                job_platform.custom_directives = ''
            if type(job_platform.custom_directives) is list:
                self.custom_directives = json.dumps(job_platform.custom_directives)
                self.custom_directives = self.custom_directives.replace("\'", "\"").strip("[]").strip(", ")
            else:
                self.custom_directives = job_platform.custom_directives.replace("\'", "\"").strip("[]").strip(", ")
        if self.custom_directives != '':
            if self.custom_directives[0] != "\"":
                self.custom_directives = "\"" + self.custom_directives
            if self.custom_directives[-1] != "\"":
                self.custom_directives = self.custom_directives + "\""
            self.custom_directives = "[" + self.custom_directives + "]"
            custom_directives = self.custom_directives.split("],")
            if len(custom_directives) > 1:
                for custom_directive in custom_directives:
                    if custom_directive[-1] != "]":
                        custom_directive = custom_directive + "]"
                    self.het['CUSTOM_DIRECTIVES'].append(json.loads(custom_directive))
                self.custom_directives = self.het['CUSTOM_DIRECTIVES'][0]
            else:
                if type(self.custom_directives) is str:  # TODO This is a workaround for the time being, just defined for tests passing without more issues
                    self.custom_directives = json.loads(self.custom_directives)
            if len(self.het['CUSTOM_DIRECTIVES']) < self.het['HETSIZE']:
                for x in range(self.het['HETSIZE'] - len(self.het['CUSTOM_DIRECTIVES'])):
                    self.het['CUSTOM_DIRECTIVES'].append(self.custom_directives )
        else:
            self.custom_directives = []

            for x in range(self.het['HETSIZE']):
                self.het['CUSTOM_DIRECTIVES'].append(self.custom_directives)
        # Ignore the heterogeneous parameters if the cores or nodes are no specefied as a list
        if self.het['HETSIZE'] == 1:
            self.het = dict()
        if not self.wallclock:
            if job_platform.type.lower() not in ['ps', "local"]:
                self.wallclock = "01:59"
            elif job_platform.type.lower() in ['ps', 'local']:
                self.wallclock = "00:00"
        # Increasing according to chunk
        self.wallclock = increase_wallclock_by_chunk(
            self.wallclock, self.wchunkinc, chunk)

    def update_platform_associated_parameters(self, as_conf, parameters: dict, chunk, set_attributes):
        if set_attributes:
            self.x11_options = str(parameters.get("CURRENT_X11_OPTIONS", ""))
            self.ec_queue = str(parameters.get("CURRENT_EC_QUEUE", ""))
            self.executable = parameters.get("CURRENT_EXECUTABLE", "")
            self.total_jobs = parameters.get("CURRENT_TOTALJOBS",
                                             parameters.get("CURRENT_TOTAL_JOBS", self.platform.total_jobs))
            self.max_waiting_jobs = parameters.get("CURRENT_MAXWAITINGJOBS", parameters.get("CURRENT_MAX_WAITING_JOBS",
                                                                                            self.platform.max_waiting_jobs))
            self.processors = parameters.get("CURRENT_PROCESSORS", "1")
            self.shape = parameters.get("CURRENT_SHAPE", "")
            self.processors_per_node = parameters.get("CURRENT_PROCESSORS_PER_NODE", "1")
            self.nodes = parameters.get("CURRENT_NODES", "")
            self.exclusive = parameters.get("CURRENT_EXCLUSIVE", False)
            self.threads = parameters.get("CURRENT_THREADS", "1")
            self.tasks = parameters.get("CURRENT_TASKS", "0")
            self.reservation = parameters.get("CURRENT_RESERVATION", "")
            self.hyperthreading = parameters.get("CURRENT_HYPERTHREADING", "none")
            self.queue = parameters.get("CURRENT_QUEUE", "")
            self.partition = parameters.get("CURRENT_PARTITION", "")
            self.scratch_free_space = int(parameters.get("CURRENT_SCRATCH_FREE_SPACE", 0))
            self.memory = parameters.get("CURRENT_MEMORY", "")
            self.memory_per_task = parameters.get("CURRENT_MEMORY_PER_TASK", parameters.get("CURRENT_MEMORY_PER_TASK", ""))
            self.wallclock = parameters.get("CURRENT_WALLCLOCK", parameters.get("CURRENT_MAX_WALLCLOCK", parameters.get("CONFIG.JOB_WALLCLOCK", "24:00")))
            self.custom_directives = parameters.get("CURRENT_CUSTOM_DIRECTIVES", "")
            self.process_scheduler_parameters(self.platform, chunk)
            if self.het.get('HETSIZE', 1) > 1:
                for name, components_value in self.het.items():
                    if name != "HETSIZE":
                        for indx, component in enumerate(components_value):
                            if indx == 0:
                                parameters[name.upper()] = component
                            parameters[f'{name.upper()}_{indx}'] = component
        parameters['TOTALJOBS'] = self.total_jobs
        parameters['MAXWAITINGJOBS'] = self.max_waiting_jobs
        parameters['PROCESSORS_PER_NODE'] = self.processors_per_node
        parameters['EXECUTABLE'] = self.executable
        parameters['EXCLUSIVE'] = self.exclusive
        parameters['EC_QUEUE'] = self.ec_queue
        parameters['NUMPROC'] = self.processors
        parameters['PROCESSORS'] = self.processors
        parameters['MEMORY'] = self.memory
        parameters['MEMORY_PER_TASK'] = self.memory_per_task
        parameters['NUMTHREADS'] = self.threads
        parameters['THREADS'] = self.threads
        parameters['CPUS_PER_TASK'] = self.threads
        parameters['NUMTASK'] = self._tasks
        parameters['TASKS'] = self._tasks
        parameters['NODES'] = self.nodes
        parameters['TASKS_PER_NODE'] = self._tasks
        parameters['WALLCLOCK'] = self.wallclock
        parameters['TASKTYPE'] = self.section
        parameters['SCRATCH_FREE_SPACE'] = self.scratch_free_space
        parameters['CUSTOM_DIRECTIVES'] = self.custom_directives
        parameters['HYPERTHREADING'] = self.hyperthreading
        # we open the files and offload the whole script as a string
        # memory issues if the script is too long? Add a check to avoid problems...
        if as_conf.get_project_type() != "none":
            parameters['EXTENDED_HEADER'] = self.read_header_tailer_script(self.ext_header_path, as_conf, True)
            parameters['EXTENDED_TAILER'] = self.read_header_tailer_script(self.ext_tailer_path, as_conf, False)
        elif self.ext_header_path or self.ext_tailer_path:
            Log.warning("An extended header or tailer is defined in {0}, but it is ignored in dummy projects.",
                        self._section)
        else:
            parameters['EXTENDED_HEADER'] = ""
            parameters['EXTENDED_TAILER'] = ""
        parameters['CURRENT_QUEUE'] = self.queue
        parameters['RESERVATION'] = self.reservation
        parameters['CURRENT_EC_QUEUE'] = self.ec_queue
        parameters['PARTITION'] = self.partition

        return parameters

    def update_wrapper_parameters(self,as_conf, parameters):
        wrappers = as_conf.experiment_data.get("WRAPPERS", {})
        if len(wrappers) > 0:
            parameters['WRAPPER'] = as_conf.get_wrapper_type()
            parameters['WRAPPER' + "_POLICY"] = as_conf.get_wrapper_policy()
            parameters['WRAPPER' + "_METHOD"] = as_conf.get_wrapper_method().lower()
            parameters['WRAPPER' + "_JOBS"] = as_conf.get_wrapper_jobs()
            parameters['WRAPPER' + "_EXTENSIBLE"] = as_conf.get_extensible_wallclock()

        for wrapper_section, wrapper_val in wrappers.items():
            if type(wrapper_val) is not dict:
                continue
            parameters[wrapper_section] = as_conf.get_wrapper_type(
                as_conf.experiment_data["WRAPPERS"].get(wrapper_section))
            parameters[wrapper_section + "_POLICY"] = as_conf.get_wrapper_policy(
                as_conf.experiment_data["WRAPPERS"].get(wrapper_section))
            parameters[wrapper_section + "_METHOD"] = as_conf.get_wrapper_method(
                as_conf.experiment_data["WRAPPERS"].get(wrapper_section)).lower()
            parameters[wrapper_section + "_JOBS"] = as_conf.get_wrapper_jobs(
                as_conf.experiment_data["WRAPPERS"].get(wrapper_section))
            parameters[wrapper_section + "_EXTENSIBLE"] = int(
                as_conf.get_extensible_wallclock(as_conf.experiment_data["WRAPPERS"].get(wrapper_section)))
        return parameters

    def update_dict_parameters(self,as_conf):
        self.retrials = as_conf.jobs_data.get(self.section,{}).get("RETRIALS", as_conf.experiment_data.get("CONFIG",{}).get("RETRIALS", 0))
        for wrapper_data in ( wrapper for wrapper in as_conf.experiment_data.get("WRAPPERS",{}).values() if type(wrapper) is dict):
            jobs_in_wrapper = wrapper_data.get("JOBS_IN_WRAPPER", "").upper()
            if "," in jobs_in_wrapper:
                jobs_in_wrapper = jobs_in_wrapper.split(",")
            else:
                jobs_in_wrapper = jobs_in_wrapper.split(" ")
            if self.section.upper() in jobs_in_wrapper:
                self.retrials = wrapper_data.get("RETRIALS", self.retrials)
        if not self.splits:
            self.splits = as_conf.jobs_data.get(self.section,{}).get("SPLITS", None)
        self.delete_when_edgeless = as_conf.jobs_data.get(self.section,{}).get("DELETE_WHEN_EDGELESS", True)
        self.dependencies = str(as_conf.jobs_data.get(self.section,{}).get("DEPENDENCIES",""))
        self.running = as_conf.jobs_data.get(self.section,{}).get("RUNNING", "once")
        self.platform_name = as_conf.jobs_data.get(self.section,{}).get("PLATFORM", as_conf.experiment_data.get("DEFAULT",{}).get("HPCARCH", None))
        self.file = as_conf.jobs_data.get(self.section,{}).get("FILE", None)
        self.additional_files = as_conf.jobs_data.get(self.section,{}).get("ADDITIONAL_FILES", [])

        type_ = str(as_conf.jobs_data.get(self.section,{}).get("TYPE", "bash")).lower()
        if type_ == "bash":
            self.type = Type.BASH
        elif type_ == "python" or type_ == "python3":
            self.type = Type.PYTHON
        elif type_ == "r":
            self.type = Type.R
        elif type_ == "python2":
            self.type = Type.PYTHON2
        else:
            self.type = Type.BASH
        self.ext_header_path = as_conf.jobs_data.get(self.section,{}).get('EXTENDED_HEADER_PATH', None)
        self.ext_tailer_path = as_conf.jobs_data.get(self.section,{}).get('EXTENDED_TAILER_PATH', None)
        if self.platform_name:
            self.platform_name = self.platform_name.upper()

    def update_check_variables(self,as_conf):
        job_data = as_conf.jobs_data.get(self.section, {})
        job_platform_name = job_data.get("PLATFORM", as_conf.experiment_data.get("DEFAULT",{}).get("HPCARCH", None))
        job_platform = job_data.get("PLATFORMS",{}).get(job_platform_name, {})
        self.check = job_data.get("CHECK", True)
        self.check_warnings = job_data.get("CHECK_WARNINGS", False)
        self.total_jobs = job_data.get("TOTALJOBS",job_data.get("TOTALJOBS", job_platform.get("TOTALJOBS", job_platform.get("TOTAL_JOBS", -1))))
        self.max_waiting_jobs = job_data.get("MAXWAITINGJOBS",job_data.get("MAXWAITINGJOBS", job_platform.get("MAXWAITINGJOBS", job_platform.get("MAX_WAITING_JOBS", -1))))

    def calendar_split(self, as_conf: AutosubmitConfig, parameters: dict, set_attributes: bool) -> None:
        """
        Calculate the calendar splits for the job.

        This method processes the calendar splits based on the provided parameters and the Autosubmit configuration.

        :param as_conf: The Autosubmit configuration object.
        :type as_conf: AutosubmitConfig
        :param parameters: The dictionary containing job parameters.
        :type parameters: dict
        :param set_attributes: Flag indicating whether to set attributes directly.
        :type set_attributes: bool
        :return: None
        """
        # Calendar struct type numbered ( year, month, day, hour )


        job_data = as_conf.jobs_data.get(self.section,{})
        if job_data.get("SPLITS", None) and self.running != "once": # once jobs has no date
            # total_split = int(self.splits)
            split_unit = get_split_size_unit(as_conf.experiment_data, self.section)
            cal = str(parameters.get('EXPERIMENT.CALENDAR', "standard")).lower()
            split_length = get_split_size(as_conf.experiment_data, self.section)
            start_date = parameters.get('CHUNK_START_DATE', None)
            if set_attributes and start_date:
                self.date_split = datetime.datetime.strptime(start_date, "%Y%m%d")
            split_start = chunk_start_date(self.date_split, int(self.split), split_length, split_unit, cal)
            split_end = chunk_end_date(split_start, split_length, split_unit, cal)
            if split_unit == 'hour':
                split_end_1 = split_end
            else:
                split_end_1 = previous_day(split_end, cal)

            parameters['SPLIT'] = self.split
            parameters['SPLITSCALENDAR'] = cal
            parameters['SPLITSIZE'] = split_length
            parameters['SPLITSIZEUNIT'] = split_unit

            parameters['SPLIT_START_DATE'] = date2str(
                split_start, self.date_format)
            parameters['SPLIT_START_YEAR'] = str(split_start.year)
            parameters['SPLIT_START_MONTH'] = str(split_start.month).zfill(2)
            parameters['SPLIT_START_DAY'] = str(split_start.day).zfill(2)
            parameters['SPLIT_START_HOUR'] = str(split_start.hour).zfill(2)

            parameters['SPLIT_SECOND_TO_LAST_DATE'] = date2str(
                split_end_1, self.date_format)
            parameters['SPLIT_SECOND_TO_LAST_YEAR'] = str(split_end_1.year)
            parameters['SPLIT_SECOND_TO_LAST_MONTH'] = str(split_end_1.month).zfill(2)
            parameters['SPLIT_SECOND_TO_LAST_DAY'] = str(split_end_1.day).zfill(2)
            parameters['SPLIT_SECOND_TO_LAST_HOUR'] = str(split_end_1.hour).zfill(2)

            parameters['SPLIT_END_DATE'] = date2str(
                split_end, self.date_format)
            parameters['SPLIT_END_YEAR'] = str(split_end.year)
            parameters['SPLIT_END_MONTH'] = str(split_end.month).zfill(2)
            parameters['SPLIT_END_DAY'] = str(split_end.day).zfill(2)
            parameters['SPLIT_END_HOUR'] = str(split_end.hour).zfill(2)
            if int(self.split) == 1:
                parameters['SPLIT_FIRST'] = 'TRUE'
            else:
                parameters['SPLIT_FIRST'] = 'FALSE'

            # if int(total_split) == int(self.split):
            #     parameters['SPLIT_LAST'] = 'TRUE'
            # else:
            #     parameters['SPLIT_LAST'] = 'FALSE'

        return parameters

    def calendar_chunk(self, parameters):
        """
        Calendar for chunks

        :param parameters:
        :return:
        """
        if self.date is not None and len(str(self.date)) > 0:
            if self.chunk is None and len(str(self.chunk)) > 0:
                chunk = 1
            else:
                chunk = self.chunk

            parameters['CHUNK'] = chunk
            total_chunk = int(parameters.get('EXPERIMENT.NUMCHUNKS', 1))
            chunk_length = int(parameters.get('EXPERIMENT.CHUNKSIZE', 1))
            chunk_unit = str(parameters.get('EXPERIMENT.CHUNKSIZEUNIT', "day")).lower()
            cal = str(parameters.get('EXPERIMENT.CALENDAR', "")).lower()
            chunk_start = chunk_start_date(
                self.date, chunk, chunk_length, chunk_unit, cal)
            chunk_end = chunk_end_date(
                chunk_start, chunk_length, chunk_unit, cal)
            if chunk_unit == 'hour':
                chunk_end_1 = chunk_end
            else:
                chunk_end_1 = previous_day(chunk_end, cal)

            parameters['DAY_BEFORE'] = date2str(
                previous_day(self.date, cal), self.date_format)

            parameters['RUN_DAYS'] = str(
                subs_dates(chunk_start, chunk_end, cal))
            parameters['CHUNK_END_IN_DAYS'] = str(
                subs_dates(self.date, chunk_end, cal))

            parameters['CHUNK_START_DATE'] = date2str(
                chunk_start, self.date_format)
            parameters['CHUNK_START_YEAR'] = str(chunk_start.year)
            parameters['CHUNK_START_MONTH'] = str(chunk_start.month).zfill(2)
            parameters['CHUNK_START_DAY'] = str(chunk_start.day).zfill(2)
            parameters['CHUNK_START_HOUR'] = str(chunk_start.hour).zfill(2)

            parameters['CHUNK_SECOND_TO_LAST_DATE'] = date2str(
                chunk_end_1, self.date_format)
            parameters['CHUNK_SECOND_TO_LAST_YEAR'] = str(chunk_end_1.year)
            parameters['CHUNK_SECOND_TO_LAST_MONTH'] = str(chunk_end_1.month).zfill(2)
            parameters['CHUNK_SECOND_TO_LAST_DAY'] = str(chunk_end_1.day).zfill(2)
            parameters['CHUNK_SECOND_TO_LAST_HOUR'] = str(chunk_end_1.hour).zfill(2)

            parameters['CHUNK_END_DATE'] = date2str(
                chunk_end, self.date_format)
            parameters['CHUNK_END_YEAR'] = str(chunk_end.year)
            parameters['CHUNK_END_MONTH'] = str(chunk_end.month).zfill(2)
            parameters['CHUNK_END_DAY'] = str(chunk_end.day).zfill(2)
            parameters['CHUNK_END_HOUR'] = str(chunk_end.hour).zfill(2)

            parameters['PREV'] = str(subs_dates(self.date, chunk_start, cal))

            if chunk == 1:
                parameters['CHUNK_FIRST'] = 'TRUE'
            else:
                parameters['CHUNK_FIRST'] = 'FALSE'

            if total_chunk == chunk:
                parameters['CHUNK_LAST'] = 'TRUE'
            else:
                parameters['CHUNK_LAST'] = 'FALSE'
        return parameters

    def update_job_parameters(self, as_conf, parameters, set_attributes):
        if set_attributes:
            if self.splits == "auto":
                self.splits = parameters.get("CURRENT_SPLITS", None)
            self.delete_when_edgeless = parameters.get("CURRENT_DELETE_WHEN_EDGELESS", True)
            self.check = parameters.get("CURRENT_CHECK", False)
            self.check_warnings = parameters.get("CURRENT_CHECK_WARNINGS", False)
            self.shape = parameters.get("CURRENT_SHAPE", "")
            self.script = parameters.get("CURRENT_SCRIPT", "")
            self.x11 = False if str(parameters.get("CURRENT_X11", False)).lower() == "false" else True
            self.notify_on = parameters.get("CURRENT_NOTIFY_ON", [])
            self.update_stat_file()
            if self.checkpoint:  # To activate placeholder sustitution per <empty> in the template
                parameters["AS_CHECKPOINT"] = self.checkpoint
            self.wchunkinc = as_conf.get_wchunkinc(self.section)

        parameters['JOBNAME'] = self.name
        parameters['FAIL_COUNT'] = str(self.fail_count)
        parameters['SDATE'] = self.sdate
        parameters['MEMBER'] = self.member
        parameters['SPLIT'] = self.split
        parameters['SHAPE'] = self.shape
        parameters['SPLITS'] = self.splits
        parameters['DELAY'] = self.delay
        parameters['FREQUENCY'] = self.frequency
        parameters['SYNCHRONIZE'] = self.synchronize
        parameters['PACKED'] = self.packed
        parameters['CHUNK'] = 1
        parameters['RETRIALS'] = self.retrials
        parameters['DELAY_RETRIALS'] = self.delay_retrials
        parameters['DELETE_WHEN_EDGELESS'] = self.delete_when_edgeless
        parameters = self.calendar_chunk(parameters)
        parameters = self.calendar_split(as_conf, parameters, set_attributes)
        parameters['NUMMEMBERS'] = len(as_conf.get_member_list())

        parameters['JOB_DEPENDENCIES'] = self.dependencies
        parameters['EXPORT'] = self.export
        parameters['PROJECT_TYPE'] = as_conf.get_project_type()
        parameters['X11'] = self.x11
        return parameters

    def update_job_variables_final_values(self, parameters):
        """ Jobs variables final values based on parameters dict instead of as_conf
            This function is called to handle %CURRENT_% placeholders as they are filled up dynamically for each job
        """
        self.splits = parameters["SPLITS"]
        self.delete_when_edgeless = parameters["DELETE_WHEN_EDGELESS"]
        self.dependencies = parameters["JOB_DEPENDENCIES"]
        self.ec_queue = parameters["EC_QUEUE"]
        self.executable = parameters["EXECUTABLE"]
        self.total_jobs = parameters["TOTALJOBS"]
        self.max_waiting_jobs = parameters["MAXWAITINGJOBS"]
        self.processors = parameters["PROCESSORS"]
        self.shape = parameters["SHAPE"]
        self.processors_per_node = parameters["PROCESSORS_PER_NODE"]
        self.nodes = parameters["NODES"]
        self.exclusive = parameters["EXCLUSIVE"]
        self.threads = parameters["THREADS"]
        self.tasks = parameters["TASKS"]
        self.reservation = parameters["RESERVATION"]
        self.hyperthreading = parameters["HYPERTHREADING"]
        self.queue = parameters["CURRENT_QUEUE"]
        self.partition = parameters["PARTITION"]
        self.scratch_free_space = parameters["SCRATCH_FREE_SPACE"]
        self.memory = parameters["MEMORY"]
        self.memory_per_task = parameters["MEMORY_PER_TASK"]
        self.wallclock = parameters["WALLCLOCK"]
        self.custom_directives = parameters["CUSTOM_DIRECTIVES"]
        self.retrials = parameters["RETRIALS"]
        self.reservation = parameters["RESERVATION"]

    def reset_logs(self, as_conf: AutosubmitConfig) -> None:
        self.log_recovered = False
        self.packed_during_building = False
        self.workflow_commit = as_conf.experiment_data.get("AUTOSUBMIT", {}).get("WORKFLOW_COMMIT", "")

    def update_parameters(self, as_conf: AutosubmitConfig, set_attributes: bool = False, reset_logs: bool = False) -> dict:
        """
        Refresh the job's parameters value.

        This method reloads the Autosubmit configuration and updates the job's parameters
        based on the configuration and the current state of the job.

        :param as_conf: The Autosubmit configuration object.
        :type as_conf: AutosubmitConfig
        :param set_attributes: Flag indicating whether to set attributes, defaults to False.
        :type set_attributes: bool
        :param reset_logs: Flag indicating whether to reset logs, defaults to False.
        :type reset_logs: bool
        :return: None
        """
        if not set_attributes and as_conf.needs_reload():
            set_attributes = True

        if set_attributes:
            as_conf.reload()
            if reset_logs:
                self.reset_logs(as_conf)
            self._init_runtime_parameters()
            if not hasattr(self, "start_time"):
                self.start_time = datetime.datetime.now()
            # Parameters that affect to all the rest of parameters
            self.update_dict_parameters(as_conf)
        parameters = as_conf.load_parameters()
        parameters.update(as_conf.default_parameters)
        parameters = as_conf.substitute_dynamic_variables(parameters, max_deep=25, in_the_end=True)
        parameters = self.update_platform_parameters(as_conf, parameters)
        parameters = self.update_current_parameters(as_conf, parameters)
        parameters = as_conf.deep_read_loops(parameters)
        parameters = as_conf.substitute_dynamic_variables(parameters, max_deep=25, in_the_end=True)
        parameters = self.update_job_parameters(as_conf, parameters, set_attributes)
        parameters = self.update_platform_associated_parameters(as_conf, parameters, parameters['CHUNK'], set_attributes)
        parameters = self.update_wrapper_parameters(as_conf, parameters)
        if set_attributes:
            self.update_job_variables_final_values(parameters)
        for event in self.platform.worker_events:  # keep alive log retrieval workers.
            if not event.is_set():
                event.set()
        return parameters


    def update_content_extra(self,as_conf,files):
        additional_templates = []
        for file in files:
            if as_conf.get_project_type().lower() == "none":
                template = "%DEFAULT.EXPID%"
            else:
                template = open(os.path.join(as_conf.get_project_dir(), file), 'r').read()
            additional_templates += [template]
        return additional_templates

    def update_content(self, as_conf, parameters):
        """
        Create the script content to be run for the job

        :param as_conf: Autosubmit configuration object
        :type as_conf: AutosubmitConfig
        :return: script code
        :rtype: str
        """
        if self.script:
            if self.file:
                Log.warning(f"Custom script for job {self.name} is being used, file contents are ignored.")
            template = self.script
        else:
            try:
                if as_conf.get_project_type().lower() != "none" and len(as_conf.get_project_type()) > 0:
                    template_file = open(os.path.join(as_conf.get_project_dir(), self.file), 'r')
                    template = ''
                    if as_conf.get_remote_dependencies() == "true":
                        if self.type == Type.BASH:
                            template = 'sleep 5' + "\n"
                        elif self.type == Type.PYTHON2:
                            template = 'time.sleep(5)' + "\n"
                        elif self.type == Type.PYTHON3 or self.type == Type.PYTHON:
                            template = 'time.sleep(5)' + "\n"
                        elif self.type == Type.R:
                            template = 'Sys.sleep(5)' + "\n"
                    template += template_file.read()
                    template_file.close()
                else:
                    if self.type == Type.BASH:
                        template = 'sleep 5'
                    elif self.type == Type.PYTHON2:
                        template = 'time.sleep(5)' + "\n"
                    elif self.type == Type.PYTHON3 or self.type == Type.PYTHON:
                        template = 'time.sleep(5)' + "\n"
                    elif self.type == Type.R:
                        template = 'Sys.sleep(5)'
                    else:
                        template = ''
            except Exception as e:
                template = ''

        if self.type == Type.BASH:
            snippet = StatisticsSnippetBash
        elif self.type == Type.PYTHON or self.type == Type.PYTHON3:
            snippet = StatisticsSnippetPython("3")
        elif self.type == Type.PYTHON2:
            snippet = StatisticsSnippetPython("2")
        elif self.type == Type.R:
            snippet = StatisticsSnippetR
        else:
            raise Exception('Job type {0} not supported'.format(self.type))
        template_content = self._get_template_content(as_conf, snippet, template, parameters)
        additional_content = self.update_content_extra(as_conf, self.additional_files)
        return template_content,additional_content

    def get_wrapped_content(self, as_conf, parameters):
        snippet = StatisticsSnippetEmpty
        template = 'python $SCRATCH/{1}/LOG_{1}/{0}.cmd'.format(
            self.name, self.expid)
        template_content = self._get_template_content(
            as_conf, snippet, template, parameters)
        return template_content

    def _get_template_content(self, as_conf, snippet, template, parameters):
        #communications_library = as_conf.get_communications_library()
        # if communications_library == 'paramiko':
        return self._get_paramiko_template(snippet, template, parameters)
        # else:
        #    raise AutosubmitCritical(
        #        "Job {0} does not have a correct template// template not found".format(self.name), 7014)

    def _get_paramiko_template(self, snippet, template, parameters):
        current_platform = self._platform
        return ''.join([
            snippet.as_header(
                current_platform.get_header(self, parameters), self.executable),
            template,
            snippet.as_tailer()
        ])

    def queuing_reason_cancel(self, reason):
        try:
            if len(reason.split('(', 1)) > 1:
                reason = reason.split('(', 1)[1].split(')')[0]
                if 'Invalid' in reason or reason in ['AssociationJobLimit', 'AssociationResourceLimit', 'AssociationTimeLimit',
                                                     'BadConstraints', 'QOSMaxCpuMinutesPerJobLimit', 'QOSMaxWallDurationPerJobLimit',
                                                     'QOSMaxNodePerJobLimit', 'DependencyNeverSatisfied', 'QOSMaxMemoryPerJob',
                                                     'QOSMaxMemoryPerNode', 'QOSMaxMemoryMinutesPerJob', 'QOSMaxNodeMinutesPerJob',
                                                     'InactiveLimit', 'JobLaunchFailure', 'NonZeroExitCode', 'PartitionNodeLimit',
                                                     'PartitionTimeLimit', 'SystemFailure', 'TimeLimit', 'QOSUsageThreshold',
                                                     'QOSTimeLimit','QOSResourceLimit','QOSJobLimit','InvalidQOS','InvalidAccount']:
                    return True
            return False
        except Exception as e:
            return False

    @staticmethod
    def is_a_completed_retrial(fields):
        """
        Returns true only if there are 4 fields: submit start finish status, and status equals COMPLETED.
        """
        if len(fields) == 4:
            if fields[3] == 'COMPLETED':
                return True
        return False

    def create_script(self, as_conf):
        """
        Creates script file to be run for the job

        :param as_conf: configuration object
        :type as_conf: AutosubmitConfig
        :return: script's filename
        :rtype: str
        """

        lang = locale.getlocale()[1]
        if lang is None:
            lang = locale.getdefaultlocale()[1]
            if lang is None:
                lang = 'UTF-8'
        parameters = self.update_parameters(as_conf, set_attributes=False)
        template_content,additional_templates = self.update_content(as_conf, parameters)
        #enumerate and get value
        #TODO regresion test
        for additional_file, additional_template_content in zip(self.additional_files, additional_templates):
            # append to a list all names don't matter the location, inside additional_template_content that  starts with % and ends with %
            placeholders_inside_additional_template = re.findall('%(?<!%%)[a-zA-Z0-9_.-]+%(?!%%)', additional_template_content,flags=re.IGNORECASE)
            for placeholder in placeholders_inside_additional_template:
                if placeholder in as_conf.default_parameters.values():
                    continue
                placeholder = placeholder[1:-1]
                value = str(parameters.get(placeholder.upper(),""))
                if not value:
                    additional_template_content = re.sub('%(?<!%%)' + placeholder + '%(?!%%)', '',
                                                         additional_template_content, flags=re.I)
                else:
                    if "\\" in value:
                        value = re.escape(value)
                    additional_template_content = re.sub('%(?<!%%)' + placeholder + '%(?!%%)', value, additional_template_content,flags=re.I)
            additional_template_content = additional_template_content.replace("%%", "%")
            #Write to file
            try:
                filename = os.path.basename(os.path.splitext(additional_file)[0])
                full_path = os.path.join(self._tmp_path,filename ) + "_" + self.name[5:]
                open(full_path, 'wb').write(additional_template_content.encode(lang))
            except:
                pass
        for key, value in parameters.items():
            # parameters[key] can have '\\' characters that are interpreted as escape characters
            # by re.sub. To avoid this, we use re.escape
            if "*\\" in str(parameters[key]):
                final_sub = re.escape(str(parameters[key]))
            else:
                final_sub = str(parameters[key])
            template_content = re.sub(
                '%(?<!%%)' + key + '%(?!%%)', final_sub, template_content,flags=re.I)
        if self.undefined_variables:
            for variable in self.undefined_variables:
                template_content = re.sub(
                    '%(?<!%%)' + variable + '%(?!%%)', '', template_content,flags=re.I)
        template_content = template_content.replace("%%", "%")
        script_name = '{0}.cmd'.format(self.name)
        self.script_name = '{0}.cmd'.format(self.name)

        open(os.path.join(self._tmp_path, script_name),'wb').write(template_content.encode(lang))

        os.chmod(os.path.join(self._tmp_path, script_name), 0o755)
        return script_name

    def create_wrapped_script(self, as_conf, wrapper_tag='wrapped'):
        parameters = self.update_parameters(as_conf, set_attributes=False)
        template_content = self.get_wrapped_content(as_conf, parameters)
        for key, value in parameters.items():
            template_content = re.sub(
                '%(?<!%%)' + key + '%(?!%%)', str(parameters[key]), template_content,flags=re.I)
        for variable in self.undefined_variables:
            template_content = re.sub(
                '%(?<!%%)' + variable + '%(?!%%)', '', template_content,flags=re.I)
        template_content = template_content.replace("%%", "%")
        script_name = '{0}.{1}.cmd'.format(self.name, wrapper_tag)
        self.script_name_wrapper = '{0}.{1}.cmd'.format(self.name, wrapper_tag)
        open(os.path.join(self._tmp_path, script_name),
             'w').write(template_content)
        os.chmod(os.path.join(self._tmp_path, script_name), 0o755)
        return script_name

    def check_script(self, as_conf, show_logs="false"):
        """
        Checks if script is well-formed

        :param parameters: script parameters
        :type parameters: dict
        :param as_conf: configuration file
        :type as_conf: AutosubmitConfig
        :param show_logs: Display output
        :type show_logs: Bool
        :return: true if not problem has been detected, false otherwise
        :rtype: bool
        """

        out = False
        parameters = self.update_parameters(as_conf, set_attributes=False)
        template_content, additional_templates = self.update_content(as_conf, parameters)
        if template_content is not False:
            variables = re.findall('%(?<!%%)[a-zA-Z0-9_.-]+%(?!%%)', template_content,flags=re.IGNORECASE)
            variables = [variable[1:-1] for variable in variables]
            variables = [variable for variable in variables if variable not in as_conf.default_parameters]
            for template in additional_templates:
                variables_tmp = re.findall('%(?<!%%)[a-zA-Z0-9_.-]+%(?!%%)', template,flags=re.IGNORECASE)
                variables_tmp = [variable[1:-1] for variable in variables_tmp]
                variables_tmp = [variable for variable in variables_tmp if variable not in as_conf.default_parameters]
                variables.extend(variables_tmp)

            out = set(parameters).issuperset(set(variables))
            # Check if the variables in the templates are defined in the configurations
            if not out:
                self.undefined_variables = set(variables) - set(parameters)
                if str(show_logs).lower() != "false":
                    Log.printlog("The following set of variables to be substituted in template script is not part of parameters set, and will be replaced by a blank value: {0}".format(
                        self.undefined_variables), 5013)
                    if not set(variables).issuperset(set(parameters)):
                        Log.printlog(
                            "The following set of variables are not being used in the templates: {0}".format(
                                str(set(parameters) - set(variables))), 5013)

        return out

    def update_local_logs(self, count=-1, update_submit_time=True):
        if update_submit_time:
            self.submit_time_timestamp = date2str(datetime.datetime.now(), 'S')
        if count > 0:
            self.local_logs = (f"{self.name}.{self.submit_time_timestamp}.out_retrial_{count}",
                               f"{self.name}.{self.submit_time_timestamp}.err_retrial_{count}")
        else:
            self.local_logs = (f"{self.name}.{self.submit_time_timestamp}.out",
                               f"{self.name}.{self.submit_time_timestamp}.err")

    def write_submit_time(self):
        """
        Writes submit date and time to TOTAL_STATS file. It doesn't write if hold is True.
        """
        data_time = ["",int(datetime.datetime.strptime(self.submit_time_timestamp, "%Y%m%d%H%M%S").timestamp())]
        path = os.path.join(self._tmp_path, self.name + '_TOTAL_STATS')
        if os.path.exists(path):
            with open(path, 'a') as f:
                f.write('\n')

        with open(path, 'w') as f:
            f.write(self.submit_time_timestamp)

        # Writing database
        exp_history = ExperimentHistory(self.expid, jobdata_dir_path=BasicConfig.JOBDATA_DIR, historiclog_dir_path=BasicConfig.HISTORICAL_LOG_DIR)
        exp_history.write_submit_time(self.name, submit=data_time[1],
                                      status=Status.VALUE_TO_KEY.get(self.status, "UNKNOWN"), ncpus=self.processors,
                                      wallclock=self.wallclock, qos=self.queue, date=self.date, member=self.member,
                                      section=self.section, chunk=self.chunk,
                                      platform=self.platform_name, job_id=self.id, wrapper_queue=self._wrapper_queue,
                                      wrapper_code=get_job_package_code(self.expid, self.name),
                                      children=self.children_names_str, workflow_commit=self.workflow_commit)

    def update_start_time(self, count=-1):
        start_time_ = self.check_start_time(count) # last known start time from the .cmd file
        if start_time_:
            self.start_time_timestamp = start_time_
        else:
            Log.warning(f"Start time for job {self.name} not found in the .cmd file, using last known time.")
            self.start_time_timestamp = self.start_time_timestamp if self.start_time_timestamp else time.time()
        if count > 0 or self.wrapper_name in self.platform.processed_wrapper_logs:
            self.submit_time_timestamp = date2str(datetime.datetime.fromtimestamp(self.start_time_timestamp),'S')

    def write_start_time(self, count=-1, vertical_wrapper=False):
        """
        Writes start date and time to TOTAL_STATS file
        :return: True if successful, False otherwise
        :rtype: bool
        """
        if not vertical_wrapper:
            self.update_start_time(count)
        path = os.path.join(self._tmp_path, self.name + '_TOTAL_STATS')
        f = open(path, 'a')
        f.write(' ')
        # noinspection PyTypeChecker
        f.write(date2str(datetime.datetime.fromtimestamp(self.start_time_timestamp), 'S'))
        # Writing database
        exp_history = ExperimentHistory(self.expid, jobdata_dir_path=BasicConfig.JOBDATA_DIR, historiclog_dir_path=BasicConfig.HISTORICAL_LOG_DIR)
        exp_history.write_start_time(self.name, start=self.start_time_timestamp, status=Status.VALUE_TO_KEY.get(self.status, "UNKNOWN"),  qos=self.queue, job_id=self.id, wrapper_queue=self._wrapper_queue, wrapper_code=get_job_package_code(self.expid, self.name),
                                children=self.children_names_str)
        return True

    def write_vertical_time(self, count=-1):
        self.update_start_time(count=count)
        self.update_local_logs(update_submit_time=False)
        self.write_submit_time()
        self.write_start_time(count=count, vertical_wrapper=True)
        self.write_end_time(self.status == Status.COMPLETED, count=count)

    def write_end_time(self, completed, count=-1):
        """
        Writes end timestamp to TOTAL_STATS file and jobs_data.db
        :param completed: True if the job has been completed, False otherwise
        :type completed: bool
        :param count: number of retrials
        :type count: int
        """

        end_time = self.check_end_time(count)
        path = os.path.join(self._tmp_path, self.name + '_TOTAL_STATS')
        f = open(path, 'a')
        f.write(' ')
        if end_time > 0:
            # noinspection PyTypeChecker
            f.write(date2str(datetime.datetime.fromtimestamp(float(end_time)), 'S'))
            self.finish_time_timestamp = date2str(datetime.datetime.fromtimestamp(end_time),'S')
            # date2str(datetime.datetime.fromtimestamp(end_time), 'S')
            finish_time = end_time
        else:
            f.write(date2str(datetime.datetime.now(), 'S'))
            self.finish_time_timestamp = date2str(datetime.datetime.now(), 'S')
            finish_time = time.time()
        f.write(' ')
        if completed:
            final_status = "COMPLETED"
            f.write('COMPLETED')
        else:
            final_status = "FAILED"
            f.write('FAILED')
        out, err = self.local_logs
        # Launch first as simple non-threaded function
        exp_history = ExperimentHistory(self.expid, jobdata_dir_path=BasicConfig.JOBDATA_DIR, historiclog_dir_path=BasicConfig.HISTORICAL_LOG_DIR)
        job_data_dc = exp_history.write_finish_time(self.name, finish=finish_time, status=final_status, job_id=self.id, out_file=out, err_file=err)

        # Launch second as threaded function only for slurm
        if job_data_dc and type(self.platform) is not str and self.platform.type == "slurm":
            thread_write_finish = Thread(target=ExperimentHistory(self.expid, jobdata_dir_path=BasicConfig.JOBDATA_DIR, historiclog_dir_path=BasicConfig.HISTORICAL_LOG_DIR).write_platform_data_after_finish, args=(job_data_dc, self.platform))
            thread_write_finish.name = "JOB_data_{}".format(self.name)
            thread_write_finish.start()

    def check_started_after(self, date_limit):
        """
        Checks if the job started after the given date
        :param date_limit: reference date
        :type date_limit: datetime.datetime
        :return: True if job started after the given date, false otherwise
        :rtype: bool
        """
        if any(parse_date(str(date_retrial)) > date_limit for date_retrial in self.check_retrials_start_time()):
            return True
        else:
            return False

    def check_running_after(self, date_limit):
        """
        Checks if the job was running after the given date
        :param date_limit: reference date
        :type date_limit: datetime.datetime
        :return: True if job was running after the given date, false otherwise
        :rtype: bool
        """
        if any(parse_date(str(date_end)) > date_limit for date_end in self.check_retrials_end_time()):
            return True
        else:
            return False

    def is_parent(self, job):
        """
        Check if the given job is a parent
        :param job: job to be checked if is a parent
        :return: True if job is a parent, false otherwise
        :rtype bool
        """
        return job in self.parents

    def is_ancestor(self, job):
        """
        Check if the given job is an ancestor
        :param job: job to be checked if is an ancestor
        :return: True if job is an ancestor, false otherwise
        :rtype bool
        """
        for parent in list(self.parents):
            if parent.is_parent(job):
                return True
            elif parent.is_ancestor(job):
                return True
        return False

    def synchronize_logs(self, platform, remote_logs, local_logs, last = True):
        platform.move_file(remote_logs[0], local_logs[0], True)  # .out
        platform.move_file(remote_logs[1], local_logs[1], True)  # .err
        if last and local_logs[0] != "":
            self.local_logs = local_logs
            self.remote_logs = copy.deepcopy(local_logs)

    def _recover_last_log_name_from_filesystem(self) -> bool:
        """
        Recovers the log name for the job from the filesystem.
        :return: True if the log name was already recovered, False otherwise
        :rtype: bool
        """
        log_name = sorted(list(self._log_path.glob(f"{self.name}*")), key=lambda x: x.stat().st_mtime)
        log_name = log_name[-1] if log_name else None
        if log_name:
            file_timestamp = int(datetime.datetime.fromtimestamp(log_name.stat().st_mtime).strftime("%Y%m%d%H%M%S"))
            if self.ready_date and file_timestamp >= int(self.ready_date):
                self.local_logs = (log_name.with_suffix(".out").name, log_name.with_suffix(".err").name)
                self.remote_logs = copy.deepcopy(self.local_logs)
                return True
        self.local_logs = (f"{self.name}.out.{self._fail_count}", f"{self.name}.err.{self._fail_count}")
        self.remote_logs = copy.deepcopy(self.local_logs)
        return False

    def recover_last_log_name(self):
        """
        Recovers the last log name for the job
        """
        if not self.updated_log:
            self.updated_log = self._recover_last_log_name_from_filesystem()
            # TODO: After PostgreSQL migration, implement _recover_last_log_from_db() to retrieve the last log from the database.

    def recover_last_ready_date(self) -> None:
        """
        Recovers the last ready date for this job
        """
        if not self.ready_date:
            stat_file = Path(f"{self._tmp_path}/{self.name}_TOTAL_STATS")
            if stat_file.exists():
                output_by_lines = stat_file.read_text().splitlines()
                if output_by_lines:
                    line_info = output_by_lines[-1].split(" ")
                    if line_info and line_info[0].isdigit():
                        self.ready_date = line_info[0]
                    else:
                        self.ready_date = datetime.datetime.fromtimestamp(stat_file.stat().st_mtime).strftime('%Y%m%d%H%M%S')
                        Log.debug(f"Failed to recover ready date for the job {self.name}")
                else:  # Default to last mod time
                    self.ready_date = datetime.datetime.fromtimestamp(stat_file.stat().st_mtime).strftime('%Y%m%d%H%M%S')
                    Log.debug(f"Failed to recover ready date for the job {self.name}")


class WrapperJob(Job):
    """
    Defines a wrapper from a package.

    Calls Job constructor.

    :param name: Name of the Package \n
    :type name: String \n
    :param job_id: ID of the first Job of the package \n
    :type job_id: Integer \n
    :param status: 'READY' when coming from submit_ready_jobs() \n
    :type status: String \n
    :param priority: 0 when coming from submit_ready_jobs() \n
    :type priority: Integer \n
    :param job_list: List of jobs in the package \n
    :type job_list: List() of Job() objects \n
    :param total_wallclock: Wallclock of the package \n
    :type total_wallclock: String Formatted \n
    :param num_processors: Number of processors for the package \n
    :type num_processors: Integer \n
    :param platform: Platform object defined for the package \n
    :type platform: Platform Object. e.g. EcPlatform() \n
    :param as_config: Autosubmit basic configuration object \n
    :type as_config: AutosubmitConfig object \n
    """

    def __init__(self, name, job_id, status, priority, job_list, total_wallclock, num_processors, platform, as_config, hold):
        super(WrapperJob, self).__init__(name, job_id, status, priority)
        self.failed = False
        self.job_list = job_list
        # divide jobs in dictionary by state?
        self.wallclock = total_wallclock # Now it is reloaded after a run -> stop -> run
        self.num_processors = num_processors
        self.running_jobs_start = OrderedDict()
        self._platform = platform
        self.as_config = as_config
        # save start time, wallclock and processors?!
        self.checked_time = datetime.datetime.now()
        self.hold = hold
        self.inner_jobs_running = list()
        self.is_wrapper = True


    def _queuing_reason_cancel(self, reason: str) -> bool:
        """
        Function return True if a job was cancelled for a listed reason.
        :param reason: Reason of a job to be cancelled
        :type reason: str
        :return: True if a job was cancelled for a known reason, False otherwise
        :rtype: bool
        """
        try:
            if len(reason.split('(', 1)) > 1:
                reason = reason.split('(', 1)[1].split(')')[0]
                if 'Invalid' in reason or reason in ['AssociationJobLimit', 'AssociationResourceLimit', 'AssociationTimeLimit',
                                                     'BadConstraints', 'QOSMaxCpuMinutesPerJobLimit', 'QOSMaxWallDurationPerJobLimit',
                                                     'QOSMaxNodePerJobLimit', 'DependencyNeverSatisfied', 'QOSMaxMemoryPerJob',
                                                     'QOSMaxMemoryPerNode', 'QOSMaxMemoryMinutesPerJob', 'QOSMaxNodeMinutesPerJob',
                                                     'InactiveLimit', 'JobLaunchFailure', 'NonZeroExitCode', 'PartitionNodeLimit',
                                                     'PartitionTimeLimit', 'SystemFailure', 'TimeLimit', 'QOSUsageThreshold',
                                                     'QOSTimeLimit','QOSResourceLimit','QOSJobLimit','InvalidQOS','InvalidAccount']:
                    return True
            return False
        except Exception as e:
            return False

    def check_status(self, status: str) -> None:
        """
        Update the status of a job, saving its previous status and update the current one, in case of failure
        it'll log all the files that were correctly created.
        :param status: Reason of a job to be cancelled
        :type status: str
        """
        prev_status = self.status
        self.prev_status = prev_status
        self.status = status

        Log.debug('Checking inner jobs status')
        if self.status in [Status.HELD, Status.QUEUING]:  # If WRAPPER is QUEUED OR HELD
            # This will update the inner jobs to QUEUE or HELD (normal behaviour) or WAITING ( if they fail to be held)
            self._check_inner_jobs_queue(prev_status)
        elif self.status == Status.RUNNING:  # If wrapper is running
            #Log.info("Wrapper {0} is {1}".format(self.name, Status().VALUE_TO_KEY[self.status]))
            # This will update the status from submitted or hold to running (if safety timer is high enough or queue is fast enough)
            if prev_status in [Status.SUBMITTED]:
                for job in self.job_list:
                    job.status = Status.QUEUING
            self._check_running_jobs()  # Check and update inner_jobs status that are eligible
        # Completed wrapper will always come from check function.
        elif self.status == Status.COMPLETED:
            self._check_running_jobs()  # Check and update inner_jobs status that are eligible
            self.check_inner_jobs_completed(self.job_list)

        # Fail can come from check function or running/completed checkers.
        if self.status in [Status.FAILED, Status.UNKNOWN]:
            self.status = Status.FAILED
            if self.prev_status in [Status.SUBMITTED,Status.QUEUING]:
                self.update_failed_jobs(True) # check false ready jobs
            elif self.prev_status in [Status.FAILED, Status.UNKNOWN]:
                self.failed = True
                self._check_running_jobs()
            if len(self.inner_jobs_running) > 0:
                still_running = True
                if not self.failed:
                    if self._platform.check_file_exists('WRAPPER_FAILED', wrapper_failed=True):
                        for job in self.inner_jobs_running:
                            if job.platform.check_file_exists('{0}_FAILED'.format(job.name), wrapper_failed=True):
                                Log.info(
                                    "Wrapper {0} Failed, checking inner_jobs...".format(self.name))
                                self.failed = True
                                self._platform.delete_file('WRAPPER_FAILED')
                                break
                if self.failed:
                    self.update_failed_jobs()
                    if len(self.inner_jobs_running) <= 0:
                        still_running = False
            else:
                still_running = False
            if not still_running:
                self.cancel_failed_wrapper_job()

    def check_inner_jobs_completed(self, jobs: [Job]) -> None:
        """
        Will get all the jobs that the status are not completed and check if it was completed or not
        :param jobs: Jobs inside the wrapper
        :type jobs: [Job]
        """
        not_completed_jobs = [
            job for job in jobs if job.status != Status.COMPLETED]
        not_completed_job_names = [job.name for job in not_completed_jobs]
        job_names = ' '.join(not_completed_job_names)
        if job_names:
            completed_files = self._platform.check_completed_files(job_names)
            completed_jobs = []
            for job in not_completed_jobs:
                if completed_files and len(completed_files) > 0:
                    if job.name in completed_files:
                        completed_jobs.append(job)
                        job.new_status = Status.COMPLETED
                        job.updated_log = False
                        job.update_status(self.as_config)

            for job in completed_jobs:
                self.running_jobs_start.pop(job, None)

            not_completed_jobs = list(
                set(not_completed_jobs) - set(completed_jobs))

        for job in not_completed_jobs:
            self._check_finished_job(job)

    def _check_inner_jobs_queue(self, prev_status :str) -> None:
        """
        Update previous status of a job and updating the job to a new status.
        If the platform being used is slurm the function will get the status of all the jobs,
        get the parsed queue reason and cancel and fail jobs that has a known reason.
        If job is held by admin or user the job will be held to be executed later.
        :param prev_status: previous status of a job
        :type prev_status: str
        """
        reason = str()
        if self._platform.type == 'slurm':
            self._platform.send_command(
                self._platform.get_queue_status_cmd(self.id))
            reason = self._platform.parse_queue_reason(
                self._platform._ssh_output, self.id)
            if self._queuing_reason_cancel(reason):
                Log.printlog("Job {0} will be cancelled and set to FAILED as it was queuing due to {1}".format(
                    self.name, reason), 6009)
                # while running jobs?
                self._check_running_jobs()
                self.update_failed_jobs(check_ready_jobs=True)
                self.cancel_failed_wrapper_job()

                return
            if reason == '(JobHeldUser)':
                if self.hold == "false":
                    # SHOULD BE MORE CLASS (GET_scontrol release but not sure if this can be implemented on others PLATFORMS
                    self._platform.send_command("scontrol release " + "{0}".format(self.id))
                    self.new_status = Status.QUEUING
                    for job in self.job_list:
                        job.hold = self.hold
                        job.new_status = Status.QUEUING
                        job.update_status(self.as_config)
                    Log.info("Job {0} is QUEUING {1}", self.name, reason)
                else:
                    self.status = Status.HELD
                    Log.info("Job {0} is HELD", self.name)
            elif reason == '(JobHeldAdmin)':
                Log.debug(
                    "Job {0} Failed to be HELD, canceling... ", self.name)
                self._platform.send_command(
                    self._platform.cancel_cmd + " {0}".format(self.id))
                self.status = Status.WAITING
            else:
                Log.info("Job {0} is QUEUING {1}", self.name, reason)
        if prev_status != self.status:
            for job in self.job_list:
                job.hold = self.hold
                job.status = self.status

    def _check_inner_job_wallclock(self, job: Job) -> bool:
        """
        This will check if the job is running longer than the wallclock was set to be run.
        :param job: The inner job of a job.
        :type job: Job
        :return: True if the job is running longer then wallcloclk, otherwise False.
        :rtype: bool
        """
        start_time = self.running_jobs_start[job]
        if self._is_over_wallclock(start_time, job.wallclock):
            if job.wrapper_type != "vertical":
                Log.printlog("Job {0} inside wrapper {1} is running for longer than it's wallclock!".format(
                    job.name, self.name), 6009)
            return True
        return False

    def _check_running_jobs(self) -> None:
        """
        Get all jobs that are not "COMPLETED" or "FAILED", for each of the jobs still not completed that are still
        running a command will be created and executed to either read the first few lines of the _STAT file created or
        just print the JOB's name if the file don't exist.
        Depending on the output of the file the status of a job will be set to
        RUNNING if not over wallclock
        FAILED if over wallclock and not vertical wrapper
        If after 5 retries no file is created the status of the job is set to FAIL
        """
        not_finished_jobs_dict = OrderedDict()
        self.inner_jobs_running = list()
        not_finished_jobs = [job for job in self.job_list if job.status not in [
            Status.COMPLETED, Status.FAILED]]
        for job in not_finished_jobs:
            tmp = [parent for parent in job.parents if parent.status ==
                   Status.COMPLETED or self.status == Status.COMPLETED]
            if job.parents is None or len(tmp) == len(job.parents):
                not_finished_jobs_dict[job.name] = job
                self.inner_jobs_running.append(job)
        if len(list(not_finished_jobs_dict.keys())) > 0:  # Only running jobs will enter there
            not_finished_jobs_names = ' '.join(list(not_finished_jobs_dict.keys()))
            remote_log_dir = self._platform.get_remote_log_dir()
            # PREPARE SCRIPT TO SEND
<<<<<<< HEAD
            # When a inner_job is running? When the job has an _STAT file
            command = textwrap.dedent(f"""
            cd {str(remote_log_dir)}
            for job in {str(not_finished_jobs_names)}
=======
            # When an inner_job is running? When the job has an _STAT file
            command = textwrap.dedent("""
            cd {1}
            for job in {0}
>>>>>>> 82a5e30f
            do
                if [ -f "${{job}}_STAT_{self.fail_count}" ]
                then
                        echo ${{job}} $(head ${{job}}_STAT_{self.fail_count})
                else
                        echo ${{job}}
                fi
            done
            """)

            log_dir = Path(str(self._tmp_path) + f'/LOG_{self.expid}')
            multiple_checker_inner_jobs = Path(log_dir / "inner_jobs_checker.sh")
            if not os.stat(log_dir):
                os.mkdir(log_dir)
                os.chmod(log_dir, 0o770)
            open(multiple_checker_inner_jobs, 'w+').write(command)
            os.chmod(multiple_checker_inner_jobs, 0o770)
            if self.platform.name != "local":  # already "sent"...
                self._platform.send_file(multiple_checker_inner_jobs, False)
                command = (f"cd {self._platform.get_files_path()}; "
                           f"{os.path.join(self._platform.get_files_path(), 'inner_jobs_checker.sh')}")
            else:
                command = f"cd {self._platform.get_files_path()}; ./inner_jobs_checker.sh; cd {os.getcwd()}"
            #
            wait = 2
            retries = 5
            over_wallclock = False
            content = ''
            while content == '' and retries > 0:
                self._platform.send_command(command, False)
                content = self._platform._ssh_output.split('\n')
                # content.reverse()
                for line in content[:-1]:
                    out = line.split()
                    if out:
                        job_name = out[0]
                        job = not_finished_jobs_dict[job_name]
                        if len(out) > 1:
                            if job not in self.running_jobs_start:
                                start_time = self._check_time(out, 1)
                                Log.info("Job {0} started at {1}".format(
                                    job_name, str(parse_date(start_time))))
                                self.running_jobs_start[job] = start_time
                                job.new_status = Status.RUNNING
                                #job.status = Status.RUNNING
                                job.update_status(self.as_config)
                            if len(out) == 2:
                                Log.info("Job {0} is RUNNING".format(job_name))
                                over_wallclock = self._check_inner_job_wallclock(
                                    job)  # messaged included
                                if over_wallclock:
                                    if job.wrapper_type != "vertical":
                                        job.status = Status.FAILED
                                        Log.printlog(
                                            "Job {0} is FAILED".format(job_name), 6009)
                            elif len(out) == 3:
                                end_time = self._check_time(out, 2)
                                self._check_finished_job(job)
                                Log.info("Job {0} finished at {1}".format(
                                    job_name, str(parse_date(end_time))))
                if content == '':
                    sleep(wait)
                retries = retries - 1
            if retries == 0 or over_wallclock:
                self.status = Status.FAILED

    def _check_finished_job(self, job :Job, failed_file :bool=False) -> None:
        """
        Will set the jobs status to failed, unless they're completed, in which,
        the function will change it to complete.
        :param job: The job to have its status updated.
        :type job: Job
        :param failed_file: True if system has created a file for a failed execution
        :type failed_file: bool
        """
        job.new_status = Status.FAILED
        if not failed_file:
            wait = 2
            retries = 2
            output = ''
            while output == '' and retries > 0:
                output = self._platform.check_completed_files(job.name)
                if output is None or len(output) == 0:
                    sleep(wait)
                retries = retries - 1
            if (output is not None and len(str(output)) > 0 ) or 'COMPLETED' in output:
                job.new_status = Status.COMPLETED
            else:
                failed_file = True
        job.update_status(self.as_config, failed_file)
        self.running_jobs_start.pop(job, None)

    def update_failed_jobs(self, check_ready_jobs :bool=False) -> None:
        """
        Check all jobs associated, and update their status either to complete or to Failed,
        and if job is still running appends it to they inner jobs of the wrapper.
        :param check_ready_jobs: if true check for running jobs with status "READY", "SUBMITTED", "QUEUING"
        :type check_ready_jobs: bool
        """
        running_jobs = self.inner_jobs_running
        real_running = copy.deepcopy(self.inner_jobs_running)
        if check_ready_jobs:
            running_jobs += [job for job in self.job_list if job.status == Status.READY or job.status == Status.SUBMITTED or job.status == Status.QUEUING]
        self.inner_jobs_running = list()
        for job in running_jobs:
            if job.platform.check_file_exists('{0}_FAILED'.format(job.name), wrapper_failed=True, max_retries=2):
                if job.platform.get_file('{0}_FAILED'.format(job.name), False, wrapper_failed=True):
                    self._check_finished_job(job, True)
            else:
                if job in real_running:
                    self.inner_jobs_running.append(job)

    def cancel_failed_wrapper_job(self) -> None:
        """
        When a wrapper is cancelled or run into some problem all its jobs are cancelled,
        if there are jobs on the list that are not Running, and is not Completed, or Failed set it as WAITING,
        if not on these status and it is a vertical wrapper it will set the fail_count to the number of retrials.
        """
        try:
            if self.platform_name == "local":
                # Check if the job is still running to avoid a misleading message in the logs
                if self.platform.get_pscall(self.id):
                    self._platform.send_command(
                        self._platform.cancel_cmd + " " + str(self.id))
            else:
                Log.warning(f"Wrapper {self.name} failed, cancelling it")
                self._platform.send_command(
                    self._platform.cancel_cmd + " " + str(self.id))
        except:
            Log.info(f'Job with {self.id} was finished before canceling it')
        self._check_running_jobs()
        for job in self.inner_jobs_running:
            job.status = Status.FAILED
        for job in self.job_list:
            if job.status not in [Status.COMPLETED, Status.FAILED]:
                job.status = Status.WAITING
            else:
                if job.wrapper_type == "vertical":  # job is being retrieved internally by the wrapper
                    job.fail_count = job.retrials


    def _is_over_wallclock(self, start_time: str, wallclock: str) -> bool:
        """
        This calculates if the job is over its wallclock time,
        which indicates that a jobs is running for too long
        :param start_time: When a job started to execute
        :type start_time: str
        :param wallclock: Time limit a job should run
        :type wallclock: str
        :return: If start_time is bigger than wallclock return True, otherwise False
        :rtype: bool
        """
        elapsed = datetime.datetime.now() - parse_date(start_time)
        wallclock = datetime.datetime.strptime(wallclock, '%H:%M')
        total = 0.0
        if wallclock.hour > 0:
            total = wallclock.hour
        if wallclock.minute > 0:
            total += wallclock.minute / 60.0
        if wallclock.second > 0:
            total += wallclock.second / 60.0 / 60.0
        total = total * 1.15
        hour = int(total)
        minute = int((total - int(total)) * 60.0)
        second = int(((total - int(total)) * 60 -
                      int((total - int(total)) * 60.0)) * 60.0)
        wallclock_delta = datetime.timedelta(hours=hour, minutes=minute,
                                             seconds=second)
        if elapsed > wallclock_delta:
            return True
        return False

    def _parse_timestamp(self, timestamp: int) -> datetime:
        """
        Parse a date from int to datetime.
        :param timestamp: time to be converted
        :type timestamp: int
        :return: return time converted
        :rtype: datetime
        """
        value = datetime.datetime.fromtimestamp(timestamp)
        time = value.strftime('%Y-%m-%d %H:%M:%S')
        return time

    def _check_time(self, output: [str], index: int) -> datetime:
        """
        Generate the starting time of a job found by a generated command
        :param output: The output of a CMD command executed
        :type output: [str]
        :param index: line in which the "output" should be pointed at to get the time
        :type index: int
        :return: Time in which a job started
        :rtype: datetime
        """
        time = int(output[index])
        time = self._parse_timestamp(time)
        return time<|MERGE_RESOLUTION|>--- conflicted
+++ resolved
@@ -2920,17 +2920,10 @@
             not_finished_jobs_names = ' '.join(list(not_finished_jobs_dict.keys()))
             remote_log_dir = self._platform.get_remote_log_dir()
             # PREPARE SCRIPT TO SEND
-<<<<<<< HEAD
-            # When a inner_job is running? When the job has an _STAT file
+            # When an inner_job is running? When the job has an _STAT file
             command = textwrap.dedent(f"""
             cd {str(remote_log_dir)}
             for job in {str(not_finished_jobs_names)}
-=======
-            # When an inner_job is running? When the job has an _STAT file
-            command = textwrap.dedent("""
-            cd {1}
-            for job in {0}
->>>>>>> 82a5e30f
             do
                 if [ -f "${{job}}_STAT_{self.fail_count}" ]
                 then
