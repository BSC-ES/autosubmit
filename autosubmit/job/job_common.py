#!/usr/bin/env python3

# Copyright 2017-2020 Earth Sciences Department, BSC-CNS

# This file is part of Autosubmit.

# Autosubmit is free software: you can redistribute it and/or modify
# it under the terms of the GNU General Public License as published by
# the Free Software Foundation, either version 3 of the License, or
# (at your option) any later version.

# Autosubmit is distributed in the hope that it will be useful,
# but WITHOUT ANY WARRANTY; without even the implied warranty of
# MERCHANTABILITY or FITNESS FOR A PARTICULAR PURPOSE.  See the
# GNU General Public License for more details.
<<<<<<< HEAD

import datetime
# You should have received a copy of the GNU General Public License
# along with Autosubmit.  If not, see <http://www.gnu.org/licenses/>.
=======
# You should have received a copy of the GNU General Public License
# along with Autosubmit.  If not, see <http://www.gnu.org/licenses/>.
import datetime
>>>>>>> 738bba41
import textwrap


class Status:
    """
    Class to handle the status of a job
    """
    WAITING = 0
    READY = 1
    SUBMITTED = 2
    QUEUING = 3
    RUNNING = 4
    COMPLETED = 5
    HELD = 6
    PREPARED = 7
    SKIPPED = 8
    FAILED = -1
    DELAYED = 9
    UNKNOWN = -2
    SUSPENDED = -3
    #######
    # Note: any change on constants must be applied on the dict below!!!
    VALUE_TO_KEY = {-3: 'SUSPENDED', -2: 'UNKNOWN', -1: 'FAILED', 0: 'WAITING', 1: 'READY',
                    2: 'SUBMITTED', 3: 'QUEUING', 4: 'RUNNING', 5: 'COMPLETED', 6: 'HELD', 7: 'PREPARED', 8: 'SKIPPED', 9: 'DELAYED'}
    LOGICAL_ORDER = ["WAITING", "DELAYED", "PREPARED", "READY", "SUBMITTED", "HELD", "QUEUING", "RUNNING", "SKIPPED", "FAILED", "UNKNOWN", "COMPLETED", "SUSPENDED"]

    def retval(self, value):
        return getattr(self, value)


class bcolors:
    HEADER = '\033[95m'
    OKBLUE = '\033[94m'
    OKGREEN = '\033[92m'
    WARNING = '\033[93m'
    FAIL = '\033[91m'
    ENDC = '\033[0m'
    BOLD = '\033[1m'
    UNDERLINE = '\033[4m'
    # Status Colors
    UNKNOWN = '\033[37;1m'
    WAITING = '\033[37m'

    READY = '\033[36;1m'
    SUBMITTED = '\033[36m'
    QUEUING = '\033[35;1m'
    RUNNING = '\033[32m'
    COMPLETED = '\033[33m'
    SKIPPED = '\033[33m'
    PREPARED = '\033[34;2m'
    HELD = '\033[34;1m'
    FAILED = '\033[31m'
    DELAYED = '\033[36;1m'
    SUSPENDED = '\033[31;1m'
    CODE_TO_COLOR = {-3: SUSPENDED, -2: UNKNOWN, -1: FAILED, 0: WAITING, 1: READY,
                     2: SUBMITTED, 3: QUEUING, 4: RUNNING, 5: COMPLETED, 6: HELD, 7: PREPARED, 8: SKIPPED, 9: DELAYED}


class Type:
    """
    Class to handle the status of a job
    """
    BASH = 0
    PYTHON = 1
    R = 2
    PYTHON2 = 3
    PYTHON3 = 4

    def retval(self, value):
        return getattr(self, value)


# TODO: Statistics classes refactor proposal: replace tailer by footer


class StatisticsSnippetBash:
    """
    Class to handle the statistics snippet of a job. It contains header and tailer for
    local and remote jobs
    """

    @staticmethod
    def as_header(scheduler_header, executable):
        if not executable:
            executable = "/bin/bash"
        return textwrap.dedent("""\
            #!{0}

            """).format(executable) + \
            scheduler_header + \
            textwrap.dedent("""\
            ###################
            # Autosubmit header
            ###################
            locale_to_set=$(locale -a | grep ^C.)
            if [ -z "$locale_to_set" ] ; then
                # locale installed...
                export LC_ALL=$locale_to_set
            else
                # locale not installed...
                locale_to_set=$(locale -a | grep ^en_GB.utf8)
                if [ -z "$locale_to_set" ] ; then
                    export LC_ALL=$locale_to_set
                else
                    export LC_ALL=C
                fi 
            fi
            
            set -xuve
            job_name_ptrn='%CURRENT_LOGDIR%/%JOBNAME%'
            echo $(date +%s) > ${job_name_ptrn}_STAT

            ################### 
            # AS CHECKPOINT FUNCTION
            ###################
            # Creates a new checkpoint file upon call based on the current numbers of calls to the function
            
            AS_CHECKPOINT_CALLS=0
            function as_checkpoint {
                AS_CHECKPOINT_CALLS=$((AS_CHECKPOINT_CALLS+1))
                touch ${job_name_ptrn}_CHECKPOINT_${AS_CHECKPOINT_CALLS}
            }
            ###################
            # Autosubmit job
            ###################

            """)

    @staticmethod
    def as_tailer():
        return textwrap.dedent("""\

                ###################
                # Autosubmit tailer
                ###################
                set -xuve
                echo $(date +%s) >> ${job_name_ptrn}_STAT
                touch ${job_name_ptrn}_COMPLETED
                exit 0

                """)


class StatisticsSnippetPython:
    """
    Class to handle the statistics snippet of a job. It contains header and tailer for
    local and remote jobs
    """
    def __init__(self,version="3"):
        self.version=version

    def as_header(self,scheduler_header, executable):
        if not executable:
            executable = "/usr/bin/env python"+str(self.version)
        else:
            executable = executable
        return textwrap.dedent("""\
            #!{0}

            """).format(executable) + \
            scheduler_header + \
            textwrap.dedent("""\
            ###################
            # Autosubmit header
            ###################
            import locale
            import time
            try:
                try:
                    locale.setlocale(locale.LC_ALL,'C.utf8')
                except Exception as e:
                    try:
                        locale.setlocale(locale.LC_ALL, 'C.UTF-8')
                    except Exception as e:
                        try:
                            locale.setlocale(locale.LC_ALL, 'en_GB')
                        except Exception as e:
                            locale.setlocale(locale.LC_ALL, 'es_ES')
            except Exception as e:
                locale.setlocale(locale.LC_ALL, 'C')
            job_name_ptrn = '%CURRENT_LOGDIR%/%JOBNAME%'
            stat_file = open(job_name_ptrn + '_STAT', 'w')
            stat_file.write('{0:.0f}\\n'.format(time.time()))
            stat_file.close()
            ###################
            # Autosubmit Checkpoint
            ###################
            # Creates a new checkpoint file upton call based on the current numbers of calls to the function
            AS_CHECKPOINT_CALLS = 0
            def as_checkpoint():
                global AS_CHECKPOINT_CALLS
                global job_name_ptrn
                AS_CHECKPOINT_CALLS = AS_CHECKPOINT_CALLS + 1
                open(job_name_ptrn + '_CHECKPOINT_' + str(AS_CHECKPOINT_CALLS), 'w').close()                
            ###################
            # Autosubmit job
            ###################
            

            """)

    # expand tailer to use python3
    def as_tailer(self):
        return textwrap.dedent("""\

                ###################
                # Autosubmit tailer
                ###################

                stat_file = open(job_name_ptrn + '_STAT', 'a')
                stat_file.write('{0:.0f}\\n'.format(time.time()))
                stat_file.close()
                open(job_name_ptrn + '_COMPLETED', 'a').close()
                exit(0)
                """)


class StatisticsSnippetR:
    """
    Class to handle the statistics snippet of a job. It contains header and tailer for
    local and remote jobs
    """

    @staticmethod
    def as_header(scheduler_header, executable):
        if not executable:
            executable = "/usr/bin/env Rscript"
        return textwrap.dedent("""\
            #!{0}

            """).format(executable) + \
            scheduler_header + \
            textwrap.dedent("""\
            ###################
            # Autosubmit header
            ###################
            oldw <- getOption("warn")
            options( warn = -1 )
            leave = F
            langs <- c("C.utf8","C.UTF-8","C","en_GB","es_ES")
            i = 1
            e=""
            while (nchar(e) == 0 || leave)
            {
                e=Sys.setlocale("LC_ALL",langs[i])
                e
                i=i+1
                if (i > NROW(langs)) 
                {
                    leave=T
                }
            } 
            options( warn = oldw )
            job_name_ptrn = '%CURRENT_LOGDIR%/%JOBNAME%'
            fileConn<-file(paste(job_name_ptrn,"_STAT", sep = ''),"w")
            writeLines(toString(trunc(as.numeric(Sys.time()))), fileConn)
            close(fileConn)
            ###################
            # Autosubmit Checkpoint
            ###################
            # Creates a new checkpoint file upton call based on the current numbers of calls to the function
            AS_CHECKPOINT_CALLS = 0
            as_checkpoint <- function() {
                AS_CHECKPOINT_CALLS <<- AS_CHECKPOINT_CALLS + 1
                fileConn<-file(paste(job_name_ptrn,"_CHECKPOINT_",AS_CHECKPOINT_CALLS, sep = ''),"w")
                close(fileConn)
            }
            ###################
            # Autosubmit job
            ###################

            """)

    @staticmethod
    def as_tailer():
        return textwrap.dedent("""\

            ###################
            # Autosubmit tailer
            ###################

            fileConn<-file(paste(job_name_ptrn,"_STAT", sep = ''),"a")
            writeLines(toString(trunc(as.numeric(Sys.time()))), fileConn)
            close(fileConn)

            fileConn<-file(paste(job_name_ptrn,'_COMPLETED', sep = ''), 'a')
            close(fileConn)
            quit(save = 'no', status = 0)
            """)


class StatisticsSnippetEmpty:
    """
    Class to handle the statistics snippet of a job. It contains header and footer for
    local and remote jobs
    """

    @staticmethod
    def as_header(scheduler_header, executable):
        if not executable:
            executable = "/bin/bash"
        return textwrap.dedent("""\
            #!{0}

            """).format(executable) + \
            scheduler_header

    @staticmethod
    def as_tailer():
        return ''


def parse_output_number(string_number):
    """
    Parses number in format 1.0K 1.0M 1.0G

    :param string_number: String representation of number
    :type string_number: str
    :return: number in float format
    :rtype: float
    """
    number = 0.0
    if string_number:
        last_letter = string_number.strip()[-1]
        multiplier = 1
        if last_letter == "G":
            multiplier = 1000000000
            number = string_number[:-1]
        elif last_letter == "M":
            multiplier = 1000000
            number = string_number[:-1]
        elif last_letter == "K":
            multiplier = 1000
            number = string_number[:-1]
        else:
            number = string_number
        try:
            number = float(number) * multiplier
        except Exception as exp:
            number = 0.0
            pass
    return number


def increase_wallclock_by_chunk(current, increase, chunk):
    """
    Receives the wallclock times an increases it according to a quantity times the number of the current chunk.
    The result cannot be larger than 48:00. 
    If Chunk = 0 then no increment.

    :param current: WALLCLOCK HH:MM 
    :type current: str  
    :param increase: WCHUNKINC HH:MM 
    :type increase: str  
    :param chunk: chunk number 
    :type chunk: int   
    :return: HH:MM wallclock 
    :rtype: str 
    """
    # Pipeline is not testing this since mock is not well-made
    try:
        if current and increase and chunk and chunk > 0:
            wallclock = current.split(":")
            increase = increase.split(":")
            current_time = datetime.timedelta(
                hours=int(wallclock[0]), minutes=int(wallclock[1]))
            increase_time = datetime.timedelta(
                hours=int(increase[0]), minutes=int(increase[1])) * (chunk - 1)
            final_time = current_time + increase_time
            hours = int(final_time.total_seconds() // 3600)
            minutes = int((final_time.total_seconds() // 60) - (hours * 60))
            if hours > 48 or (hours >= 48 and minutes > 0):
                hours = 48
                minutes = 0
            return "%02d:%02d" % (hours, minutes)
        return current
    except Exception as exp:
        # print(exp)
        return current<|MERGE_RESOLUTION|>--- conflicted
+++ resolved
@@ -13,16 +13,9 @@
 # but WITHOUT ANY WARRANTY; without even the implied warranty of
 # MERCHANTABILITY or FITNESS FOR A PARTICULAR PURPOSE.  See the
 # GNU General Public License for more details.
-<<<<<<< HEAD
-
-import datetime
-# You should have received a copy of the GNU General Public License
-# along with Autosubmit.  If not, see <http://www.gnu.org/licenses/>.
-=======
 # You should have received a copy of the GNU General Public License
 # along with Autosubmit.  If not, see <http://www.gnu.org/licenses/>.
 import datetime
->>>>>>> 738bba41
 import textwrap
 
 
