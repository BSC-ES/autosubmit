#!/usr/bin/env python

# Copyright 2015 Earth Sciences Department, BSC-CNS

# This file is part of Autosubmit.

# Autosubmit is free software: you can redistribute it and/or modify
# it under the terms of the GNU General Public License as published by
# the Free Software Foundation, either version 3 of the License, or
# (at your option) any later version.

# Autosubmit is distributed in the hope that it will be useful,
# but WITHOUT ANY WARRANTY; without even the implied warranty of
# MERCHANTABILITY or FITNESS FOR A PARTICULAR PURPOSE.  See the
# GNU General Public License for more details.

# You should have received a copy of the GNU General Public License
# along with Autosubmit.  If not, see <http://www.gnu.org/licenses/>.

from os import path
from setuptools import setup
from setuptools import find_packages

here = path.abspath(path.dirname(__file__))

# Get the version number from the relevant file
with open(path.join(here, 'VERSION')) as f:
    version = f.read().strip()

setup(
    name='autosubmit',
    license='GNU GPL v3',
    platforms=['GNU/Linux Debian'],
    version=version,
    description='Autosubmit: a versatile tool to manage Weather and Climate Experiments in diverse'
                'Supercomputing Environments',
    author='Domingo Manubens-Gil',
    author_email='domingo.manubens@bsc.cat',
    url='http://autosubmit.bsc.es',
    download_url='http://ic3.cat/wikicfu/index.php/Tools/Autosubmit',
    keywords=['climate', 'weather', 'workflow', 'HPC'],
<<<<<<< HEAD
    install_requires=['argparse>=1.2,<2', 'python-dateutil>=1,<2', 'pydotplus>=2', 'pyparsing>=2.0.1',
                      'numpy', 'matplotlib>=1.1.0', 'paramiko>=1.15', 'saga-python'],
=======
    install_requires=['argparse>=1.2,<2', 'python-dateutil>2', 'pydotplus>=2', 'pyparsing>=2.0.1',
                      'numpy', 'matplotlib', 'paramiko>=1.15', 'pycrypto'],
>>>>>>> 8b4601f7
    packages=find_packages(),
    include_package_data=True,
    package_data={'autosubmit': [
        'autosubmit/config/files/autosubmit.conf',
        'autosubmit/config/files/expdef.conf',
        'autosubmit/database/data/autosubmit.sql',
        'README',
        'CHANGES',
        'VERSION',
        'LICENSE',
        'docs/autosubmit.pdf'
    ]
    },
    scripts=['bin/autosubmit'],  # data_files = [
    # ('', ['VERSION']),
    # ('conf', ['lib/autosubmit/config/files/autosubmit.conf','lib/autosubmit/config/files/expdef.conf']),
    # ('data', ['lib/autosubmit/database/data/autosubmit.sql'])  #	]		  #entry_points = {
    # 'console_scripts' : ['check_exp = bin/check_exp.py']  #	'gui_scripts' : ['monitor = monitor.py']  #	}
)<|MERGE_RESOLUTION|>--- conflicted
+++ resolved
@@ -39,13 +39,8 @@
     url='http://autosubmit.bsc.es',
     download_url='http://ic3.cat/wikicfu/index.php/Tools/Autosubmit',
     keywords=['climate', 'weather', 'workflow', 'HPC'],
-<<<<<<< HEAD
-    install_requires=['argparse>=1.2,<2', 'python-dateutil>=1,<2', 'pydotplus>=2', 'pyparsing>=2.0.1',
+    install_requires=['argparse>=1.2,<2', 'python-dateutil>2', 'pydotplus>=2', 'pyparsing>=2.0.1',
                       'numpy', 'matplotlib>=1.1.0', 'paramiko>=1.15', 'saga-python'],
-=======
-    install_requires=['argparse>=1.2,<2', 'python-dateutil>2', 'pydotplus>=2', 'pyparsing>=2.0.1',
-                      'numpy', 'matplotlib', 'paramiko>=1.15', 'pycrypto'],
->>>>>>> 8b4601f7
     packages=find_packages(),
     include_package_data=True,
     package_data={'autosubmit': [
