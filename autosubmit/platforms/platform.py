from time import sleep

import os

from autosubmit.config.log import Log
from autosubmit.job.job_common import Status


class Platform:
    """
    Class to manage the connections to the different platforms.
    """

    def __init__(self, expid, name, config):
        """

        :param config:
        :param expid:
        :param name:
        """
        self.expid = expid
        self.name = name
        self.config = config
        self.tmp_path = os.path.join(self.config.LOCAL_ROOT_DIR, self.expid, self.config.LOCAL_TMP_DIR)
        self._serial_platform = None
        self._serial_queue = None
        self.host = ''
        self.user = ''
        self.project = ''
        self.budget = ''
        self.reservation = ''
        self.exclusivity = ''
        self.type = ''
        self.scratch = ''
        self.root_dir = ''
        self.service = None
        self.scheduler = None
        self.directory = None

    @property
    def serial_platform(self):
        """
        Platform to use for serial jobs
        :return: platform's object
        :rtype: platform
        """
        if self._serial_platform is None:
            return self
        return self._serial_platform

    @serial_platform.setter
    def serial_platform(self, value):
        self._serial_platform = value

    @property
    def queue(self):
        """
        Queue to use for jobs
        :return: queue's name
        :rtype: str
        """
        if self._default_queue is None:
            return ''
        return self._default_queue

    @queue.setter
    def queue(self, value):
        self._default_queue = value

    @property
    def serial_queue(self):
        """
        Queue to use for serial jobs
        :return: queue's name
        :rtype: str
        """
        if self._serial_queue is None:
            return self.queue
        return self._serial_queue

    @serial_queue.setter
    def serial_queue(self, value):
        self._serial_queue = value

    def add_parameters(self, parameters, main_hpc=False):
        """
        Add parameters for the current platform to the given parameters list

        :param parameters: parameters list to update
        :type parameters: dict
        :param main_hpc: if it's True, uses HPC instead of NAME_ as prefix for the parameters
        :type main_hpc: bool
        """
        if main_hpc:
            prefix = 'HPC'
            parameters['SCRATCH_DIR'.format(prefix)] = self.scratch
        else:
            prefix = self.name + '_'

        parameters['{0}ARCH'.format(prefix)] = self.name
        parameters['{0}HOST'.format(prefix)] = self.host
        parameters['{0}QUEUE'.format(prefix)] = self.queue
        parameters['{0}USER'.format(prefix)] = self.user
        parameters['{0}PROJ'.format(prefix)] = self.project
        parameters['{0}BUDG'.format(prefix)] = self.budget
        parameters['{0}RESERVATION'.format(prefix)] = self.reservation
        parameters['{0}EXCLUSIVITY'.format(prefix)] = self.exclusivity
        parameters['{0}TYPE'.format(prefix)] = self.type
        parameters['{0}SCRATCH_DIR'.format(prefix)] = self.scratch
        parameters['{0}ROOTDIR'.format(prefix)] = self.root_dir
        parameters['{0}LOGDIR'.format(prefix)] = self.get_files_path()

    def send_file(self, filename):
        """
        Sends a local file to the platform
        :param filename: name of the file to send
        :type filename: str
        """
        raise NotImplementedError

    def get_file(self, filename, must_exist=True):
        """
        Copies a file from the current platform to experiment's tmp folder

        :param filename: file name
        :type filename: str
        :param must_exist: If True, raises an exception if file can not be copied
        :type must_exist: bool
        :return: True if file is copied succesfully, false otherwise
        :rtype: bool
        """
        raise NotImplementedError

    def delete_file(self, filename):
        """
        Deletes a file from this platform

        :param filename: file name
        :type filename: str
        :return: True if succesful or file does no exists
        :rtype: bool
        """
        raise NotImplementedError

    def get_completed_files(self, job_name, retries=1):
        """
        Get the COMPLETED file of the given job


        :param job_name: name of the job
        :type job_name: str
        :param retries: Max number of tries to get the file
        :type retries: int
        :return: True if successful, false otherwise
        :rtype: bool
        """
        while True:
            if self.get_file('{0}_COMPLETED'.format(job_name), False):
                return True
            if retries == 0:
                return False
            retries -= 1
            sleep(5)

    def remove_stat_file(self, jobname):
        """
        Removes *STAT* files from remote

        :param jobname: name of job to check
        :type jobname: str
        :return: True if succesful, False otherwise
        :rtype: bool
        """
        filename = jobname + '_STAT'
        if self.delete_file(filename):
            Log.debug('{0}_STAT have been removed', jobname)
            return True
        return False

    def remove_completed_file(self, jobname):
        """
        Removes *COMPLETED* files from remote

        :param jobname: name of job to check
        :type jobname: str
        :return: True if succesful, False otherwise
        :rtype: bool
        """
        filename = jobname + '_COMPLETED'
        if self.delete_file(filename):
            Log.debug('{0} been removed', filename)
            return True
        return False

    def get_stat_file(self, jobname, retries=1):
        """
        Copies *STAT* files from remote to local

        :param retries: number of intents to get the completed files
        :type retries: int
        :param jobname: name of job to check
        :type jobname: str
        :return: True if succesful, False otherwise
        :rtype: bool
        """
        filename = jobname + '_STAT'
        stat_local_path = os.path.join(self.config.LOCAL_ROOT_DIR, self.expid, self.config.LOCAL_TMP_DIR, filename)
        if os.path.exists(stat_local_path):
            os.remove(stat_local_path)

        while True:
            if self.get_file(filename, False):
                Log.debug('{0}_STAT file have been transfered', jobname)
                return True
            if retries == 0:
                break
            retries -= 1
            # wait five seconds to check get file
            sleep(5)

        Log.debug('Something did not work well when transferring the STAT file')
        return False

    def get_files_path(self):
        """
        Get the path to the platform's LOG directory

        :return: platform's LOG directory
        :rtype: str
        """
        if self.type == "local":
            path = os.path.join(self.root_dir, self.config.LOCAL_TMP_DIR, 'LOG_{0}'.format(self.expid))
        else:
            path = os.path.join(self.root_dir, 'LOG_{0}'.format(self.expid))
        return path

    def submit_job(self, job, scriptname):
        """
        Creates a saga job from a given job object.

        :param job: job object
        :type job: autosubmit.job.job.Job
        :param scriptname: job script's name
        :rtype scriptname: str
        :return: saga job object for the given job
        :rtype: saga.job.Job
        """
<<<<<<< HEAD
        jd = saga.job.Description()
        if job.type == Type.BASH:
            binary = 'source'
        elif job.type == Type.PYTHON:
            binary = 'python '
        elif job.type == Type.R:
            binary = 'Rscript'

        # jd.executable = '{0} {1}'.format(binary, os.path.join(self.get_files_path(), scriptname))
        jd.executable = os.path.join(self.get_files_path(), scriptname)
        jd.working_directory = self.get_files_path()
        str_datetime = date2str(datetime.datetime.now(), 'S')
        jd.output = "{0}.{1}.out".format(job.name, str_datetime)
        jd.error = "{0}.{1}.err".format(job.name, str_datetime)
        self.add_attribute(jd, 'Name', job.name)

        wallclock = job.parameters["WALLCLOCK"]
        if wallclock == '':
            wallclock = 0
        else:
            wallclock = wallclock.split(':')
            wallclock = int(wallclock[0]) * 60 + int(wallclock[1])
        self.add_attribute(jd, 'WallTimeLimit', wallclock)

        self.add_attribute(jd, 'Queue', job.parameters["CURRENT_QUEUE"])

        project = job.parameters["CURRENT_BUDG"]
        if job.parameters["CURRENT_RESERVATION"] != '' or job.parameters["CURRENT_EXCLUSIVITY"] == 'true':
            project += ':' + job.parameters["CURRENT_RESERVATION"] + ':'
            if job.parameters["CURRENT_EXCLUSIVITY"] == 'true':
                project += job.parameters["CURRENT_EXCLUSIVITY"]
        self.add_attribute(jd, 'Project', project)

        self.add_attribute(jd, 'TotalCPUCount', job.parameters["NUMPROC"])
        if job.parameters["NUMTASK"] != 0:
            self.add_attribute(jd, 'ProcessesPerHost', job.parameters["NUMTASK"])
        self.add_attribute(jd, 'ThreadsPerProcess', job.parameters["NUMTHREADS"])

        self.add_attribute(jd, 'TotalPhysicalMemory', job.parameters["MEMORY"])

        saga_job = self.service.create_job(jd)
        return saga_job

    def add_attribute(self, jd, name, value):
        """
        Adds an attribute to a given job descriptor, only if it is supported by the adaptor.

        :param jd: job descriptor to use:
        :type jd: saga.job.Descriptor
        :param name: attribute's name
        :type name: str
        :param value: attribute's value
        """
        if self._attributes is None:
            # noinspection PyProtectedMember
            self._attributes = self.service._adaptor._adaptor._info['capabilities']['jdes_attributes']
        if name not in self._attributes or not value:
            return
        jd.set_attribute(name, value)
=======
        # TODO-R: Update docstring
        raise NotImplementedError
>>>>>>> dccf7d7d

    def check_job(self, jobid, default_status=Status.COMPLETED, retries=30):
        """
        Checks job running status

        :param retries: retries
        :param jobid: job id
        :type jobid: str
        :param default_status: status to assign if it can be retrieved from the platform
        :type default_status: autosubmit.job.job_common.Status
        :return: current job status
        :rtype: autosubmit.job.job_common.Status
        """
        raise NotImplementedError<|MERGE_RESOLUTION|>--- conflicted
+++ resolved
@@ -245,70 +245,8 @@
         :return: saga job object for the given job
         :rtype: saga.job.Job
         """
-<<<<<<< HEAD
-        jd = saga.job.Description()
-        if job.type == Type.BASH:
-            binary = 'source'
-        elif job.type == Type.PYTHON:
-            binary = 'python '
-        elif job.type == Type.R:
-            binary = 'Rscript'
-
-        # jd.executable = '{0} {1}'.format(binary, os.path.join(self.get_files_path(), scriptname))
-        jd.executable = os.path.join(self.get_files_path(), scriptname)
-        jd.working_directory = self.get_files_path()
-        str_datetime = date2str(datetime.datetime.now(), 'S')
-        jd.output = "{0}.{1}.out".format(job.name, str_datetime)
-        jd.error = "{0}.{1}.err".format(job.name, str_datetime)
-        self.add_attribute(jd, 'Name', job.name)
-
-        wallclock = job.parameters["WALLCLOCK"]
-        if wallclock == '':
-            wallclock = 0
-        else:
-            wallclock = wallclock.split(':')
-            wallclock = int(wallclock[0]) * 60 + int(wallclock[1])
-        self.add_attribute(jd, 'WallTimeLimit', wallclock)
-
-        self.add_attribute(jd, 'Queue', job.parameters["CURRENT_QUEUE"])
-
-        project = job.parameters["CURRENT_BUDG"]
-        if job.parameters["CURRENT_RESERVATION"] != '' or job.parameters["CURRENT_EXCLUSIVITY"] == 'true':
-            project += ':' + job.parameters["CURRENT_RESERVATION"] + ':'
-            if job.parameters["CURRENT_EXCLUSIVITY"] == 'true':
-                project += job.parameters["CURRENT_EXCLUSIVITY"]
-        self.add_attribute(jd, 'Project', project)
-
-        self.add_attribute(jd, 'TotalCPUCount', job.parameters["NUMPROC"])
-        if job.parameters["NUMTASK"] != 0:
-            self.add_attribute(jd, 'ProcessesPerHost', job.parameters["NUMTASK"])
-        self.add_attribute(jd, 'ThreadsPerProcess', job.parameters["NUMTHREADS"])
-
-        self.add_attribute(jd, 'TotalPhysicalMemory', job.parameters["MEMORY"])
-
-        saga_job = self.service.create_job(jd)
-        return saga_job
-
-    def add_attribute(self, jd, name, value):
-        """
-        Adds an attribute to a given job descriptor, only if it is supported by the adaptor.
-
-        :param jd: job descriptor to use:
-        :type jd: saga.job.Descriptor
-        :param name: attribute's name
-        :type name: str
-        :param value: attribute's value
-        """
-        if self._attributes is None:
-            # noinspection PyProtectedMember
-            self._attributes = self.service._adaptor._adaptor._info['capabilities']['jdes_attributes']
-        if name not in self._attributes or not value:
-            return
-        jd.set_attribute(name, value)
-=======
         # TODO-R: Update docstring
         raise NotImplementedError
->>>>>>> dccf7d7d
 
     def check_job(self, jobid, default_status=Status.COMPLETED, retries=30):
         """
