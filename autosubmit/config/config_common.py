#!/usr/bin/env python

# Copyright 2015-2020 Earth Sciences Department, BSC-CNS

# This file is part of Autosubmit.

# Autosubmit is free software: you can redistribute it and/or modify
# it under the terms of the GNU General Public License as published by
# the Free Software Foundation, either version 3 of the License, or
# (at your option) any later version.

# Autosubmit is distributed in the hope that it will be useful,
# but WITHOUT ANY WARRANTY; without even the implied warranty of
# MERCHANTABILITY or FITNESS FOR A PARTICULAR PURPOSE.  See the
# GNU General Public License for more details.

# You should have received a copy of the GNU General Public License
# along with Autosubmit.  If not, see <http://www.gnu.org/licenses/>.
try:
    # noinspection PyCompatibility
    from configparser import SafeConfigParser
except ImportError:
    # noinspection PyCompatibility
    from ConfigParser import SafeConfigParser
import os
import re
import subprocess
import traceback
import json

from pyparsing import nestedExpr

from bscearth.utils.date import parse_date
from log.log import Log, AutosubmitError, AutosubmitCritical

from autosubmit.config.basicConfig import BasicConfig
from collections import defaultdict


class AutosubmitConfig(object):
    """
    Class to handle experiment configuration coming from file or database

    :param expid: experiment identifier
    :type expid: str
    """

    def __init__(self, expid, basic_config, parser_factory):
        self.ignore_undefined_platforms = False
        self.expid = expid
        self.basic_config = basic_config
        self.parser_factory = parser_factory

        self._conf_parser = None
        self._conf_parser_file = os.path.join(self.basic_config.LOCAL_ROOT_DIR, expid, "conf",
                                              "autosubmit_" + expid + ".conf")
        self._exp_parser = None
        self._exp_parser_file = os.path.join(self.basic_config.LOCAL_ROOT_DIR, expid, "conf",
                                             "expdef_" + expid + ".conf")
        self._platforms_parser = None
        self._platforms_parser_file = os.path.join(self.basic_config.LOCAL_ROOT_DIR, expid, "conf",
                                                   "platforms_" + expid + ".conf")
        self._jobs_parser = None
        self._jobs_parser_file = os.path.join(self.basic_config.LOCAL_ROOT_DIR, expid, "conf",
                                              "jobs_" + expid + ".conf")
        self._proj_parser = None
        self._proj_parser_file = os.path.join(self.basic_config.LOCAL_ROOT_DIR, expid, "conf",
                                              "proj_" + expid + ".conf")
        self.ignore_file_path = False
        self.wrong_config = defaultdict(list)
        self.warn_config = defaultdict(list)

    @property
    def jobs_parser(self):
        return self._jobs_parser

    @property
    def experiment_file(self):
        """
        Returns experiment's config file name
        """
        return self._exp_parser_file

    @property
    def platforms_parser(self):
        """
        Returns experiment's platforms parser object

        :return: platforms config parser object
        :rtype: SafeConfigParser
        """
        return self._platforms_parser

    @property
    def platforms_file(self):
        """
        Returns experiment's platforms config file name

        :return: platforms config file's name
        :rtype: str
        """
        return self._platforms_parser_file

    @property
    def project_file(self):
        """
        Returns project's config file name
        """
        return self._proj_parser_file

    def check_proj_file(self):
        """
        Add a section header to the project's configuration file (if not exists)
        """
        if os.path.exists(self._proj_parser_file):
            with open(self._proj_parser_file, 'r+') as f:
                first_line = f.readline()
                if not re.match('^\[[^\[\]\# \t\n]*\][ \t]*$|^[ \t]+\[[^\[\]# \t\n]*\]', first_line):
                    content = f.read()
                    f.seek(0, 0)
                    f.write('[DEFAULT]'.rstrip('\r\n') +
                            '\n' + first_line + content)

    @property
    def jobs_file(self):
        """
        Returns project's jobs file name
        """
        return self._jobs_parser_file

    def get_full_config_as_dict(self):
        """
        Returns full configuration as json object
        """
        _conf = _exp = _platforms = _jobs = _proj = None
        result = {}

        def get_data(parser):
            """
            dictionary comprehension to get data from parser
            """
            res = {sec: {option: parser.get(sec, option) for option in parser.options(sec)} for sec in [
                section for section in parser.sections()]}
            return res

        result["conf"] = get_data(
            self._conf_parser) if self._conf_parser else None
        result["exp"] = get_data(
            self._exp_parser) if self._exp_parser else None
        result["platforms"] = get_data(
            self._platforms_parser) if self._platforms_parser else None
        result["jobs"] = get_data(
            self._jobs_parser) if self._jobs_parser else None
        result["proj"] = get_data(
            self._proj_parser) if self._proj_parser else None
        return result

    def get_full_config_as_json(self):
        """
        Return config as json object
        """
        try:
            return json.dumps(self.get_full_config_as_dict())
        except Exception as exp:
            Log.warning(
                "Autosubmit was not able to retrieve and save the configuration into the historical database.")
            return ""

    def get_project_dir(self):
        """
        Returns experiment's project directory

        :return: experiment's project directory
        :rtype: str
        """

        dir_templates = os.path.join(self.basic_config.LOCAL_ROOT_DIR, self.expid, BasicConfig.LOCAL_PROJ_DIR,
                                     self.get_project_destination())
        return dir_templates

    def get_wallclock(self, section):
        """
        Gets wallclock for the given job type
        :param section: job type
        :type section: str
        :return: wallclock time
        :rtype: str
        """
        return self._jobs_parser.get_option(section, 'WALLCLOCK', '')

    def get_export(self, section):
        """
        Gets command line for being submitted with
        :param section: job type
        :type section: str
        :return: wallclock time
        :rtype: str
        """
        return self._jobs_parser.get_option(section, 'EXPORT', "none")

    def get_wchunkinc(self, section):
        """
        Gets the chunk increase to wallclock  
        :param section: job type
        :type section: str
        :return: wallclock increase per chunk
        :rtype: str
        """
        return self._jobs_parser.get_option(section, 'WCHUNKINC', '')

    def get_synchronize(self, section):
        """
        Gets wallclock for the given job type
        :param section: job type
        :type section: str
        :return: wallclock time
        :rtype: str
        """
        return self._jobs_parser.get_option(section, 'SYNCHRONIZE', '')

    def get_processors(self, section):
        """
        Gets processors needed for the given job type
        :param section: job type
        :type section: str
        :return: wallclock time
        :rtype: str
        """
        return str(self._jobs_parser.get_option(section, 'PROCESSORS', 1))

    def get_threads(self, section):
        """
        Gets threads needed for the given job type
        :param section: job type
        :type section: str
        :return: threads needed
        :rtype: str
        """
        return str(self._jobs_parser.get_option(section, 'THREADS', 1))

    def get_tasks(self, section):
        """
        Gets tasks needed for the given job type
        :param section: job type
        :type section: str
        :return: tasks (processes) per host
        :rtype: str
        """
        return str(self._jobs_parser.get_option(section, 'TASKS', 0))

    def get_scratch_free_space(self, section):
        """
        Gets scratch free space needed for the given job type
        :param section: job type
        :type section: str
        :return: percentage of scratch free space needed
        :rtype: int
        """
        return int(self._jobs_parser.get_option(section, 'SCRATCH_FREE_SPACE', 0))

    def get_memory(self, section):
        """
        Gets memory needed for the given job type
        :param section: job type
        :type section: str
        :return: memory needed
        :rtype: str
        """
        return str(self._jobs_parser.get_option(section, 'MEMORY', ''))

    def get_memory_per_task(self, section):
        """
        Gets memory per task needed for the given job type
        :param section: job type
        :type section: str
        :return: memory per task needed
        :rtype: str
        """
        return str(self._jobs_parser.get_option(section, 'MEMORY_PER_TASK', ''))

    def get_migrate_user_to(self, section):
        """
        Returns the user to change to from platform config file.

        :return: migrate user to
        :rtype: str
        """
        return self._platforms_parser.get_option(section, 'USER_TO', '').lower()

    def get_migrate_duplicate(self, section):
        """
        Returns the user to change to from platform config file.

        :return: migrate user to
        :rtype: str
        """
        return self._platforms_parser.get_option(section, 'SAME_USER', 'false').lower()

    def get_current_user(self, section):
        """
        Returns the user to be changed from platform config file.

        :return: migrate user to
        :rtype: str
        """
        return self._platforms_parser.get_option(section, 'USER', '').lower()

    def get_current_host(self, section):
        """
        Returns the user to be changed from platform config file.

        :return: migrate user to
        :rtype: str
        """
        return self._platforms_parser.get_option(section, 'HOST', '').lower()

    def get_current_project(self, section):
        """
        Returns the project to be changed from platform config file.

        :return: migrate user to
        :rtype: str
        """
        return self._platforms_parser.get_option(section, 'PROJECT', '').lower()

    def set_new_user(self, section, new_user):
        """
        Sets new user for given platform
        :param new_user: 
        :param section: platform name
        :type: str
        """
        with open(self._platforms_parser_file) as p_file:
            contentLine = p_file.readline()
            contentToMod = ""
            content = ""
            mod = False
            while contentLine:
                if re.search(section, contentLine):
                    mod = True
                if mod:
                    contentToMod += contentLine
                else:
                    content += contentLine
                contentLine = p_file.readline()
        if mod:
            old_user = self.get_current_user(section)
            contentToMod = contentToMod.replace(re.search(
                r'[^#]\bUSER\b =.*', contentToMod).group(0)[1:], "USER = " + new_user)
            contentToMod = contentToMod.replace(re.search(
                r'[^#]\bUSER_TO\b =.*', contentToMod).group(0)[1:], "USER_TO = " + old_user)
        open(self._platforms_parser_file, 'w').write(content)
        open(self._platforms_parser_file, 'a').write(contentToMod)

    def set_new_host(self, section, new_host):
        """
        Sets new host for given platform
        :param new_host:
        :param section: platform name
        :type: str
        """
        with open(self._platforms_parser_file) as p_file:
            contentLine = p_file.readline()
            contentToMod = ""
            content = ""
            mod = False
            while contentLine:
                if re.search(section, contentLine):
                    mod = True
                if mod:
                    contentToMod += contentLine
                else:
                    content += contentLine
                contentLine = p_file.readline()
        if mod:
            old_host = self.get_current_host(section)
            contentToMod = contentToMod.replace(re.search(
                r'[^#]\bHOST\b =.*', contentToMod).group(0)[1:], "HOST = " + new_host)
            contentToMod = contentToMod.replace(re.search(
                r'[^#]\bHOST_TO\b =.*', contentToMod).group(0)[1:], "HOST_TO = " + old_host)
        open(self._platforms_parser_file, 'w').write(content)
        open(self._platforms_parser_file, 'a').write(contentToMod)

    def get_migrate_project_to(self, section):
        """
        Returns the project to change to from platform config file.

        :return: migrate project to
        :rtype: str
        """
        return self._platforms_parser.get_option(section, 'PROJECT_TO', '').lower()

    def get_migrate_host_to(self, section):
        """
        Returns the host to change to from platform config file.

        :return: host_to
        :rtype: str
        """
        return self._platforms_parser.get_option(section, 'HOST_TO', "none").lower()

    def set_new_project(self, section, new_project):
        """
        Sets new project for given platform
        :param new_project: 
        :param section: platform name
        :type: str
        """
        with open(self._platforms_parser_file) as p_file:
            contentLine = p_file.readline()
            contentToMod = ""
            content = ""
            mod = False
            while contentLine:
                if re.search(section, contentLine):
                    mod = True
                if mod:
                    contentToMod += contentLine
                else:
                    content += contentLine
                contentLine = p_file.readline()
        if mod:
            old_project = self.get_current_project(section)
            contentToMod = contentToMod.replace(re.search(
                r"[^#]\bPROJECT\b =.*", contentToMod).group(0)[1:], "PROJECT = " + new_project)
            contentToMod = contentToMod.replace(re.search(
                r"[^#]\bPROJECT_TO\b =.*", contentToMod).group(0)[1:], "PROJECT_TO = " + old_project)
        open(self._platforms_parser_file, 'w').write(content)
        open(self._platforms_parser_file, 'a').write(contentToMod)

    def get_custom_directives(self, section):
        """
        Gets custom directives needed for the given job type
        :param section: job type
        :type section: str
        :return: custom directives needed
        :rtype: str
        """
        return str(self._jobs_parser.get_option(section, 'CUSTOM_DIRECTIVES', ''))

    def show_messages(self):

        if len(self.warn_config.keys()) == 0 and len(self.wrong_config.keys()) == 0:
            Log.result("Configuration files OK\n")
        elif len(self.warn_config.keys()) > 0 and len(self.wrong_config.keys()) == 0:
            Log.result("Configuration files contain some issues ignored")
        if len(self.warn_config.keys()) > 0:
            message = "In Configuration files:\n"
            for section in self.warn_config:
                message += "Issues in [{0}] config file:".format(section)
                for parameter in self.warn_config[section]:
                    message += "\n[{0}] {1} ".format(parameter[0],
                                                     parameter[1])
                message += "\n"
            Log.printlog(message, 6013)

        if len(self.wrong_config.keys()) > 0:
            message = "On Configuration files:\n"
            for section in self.wrong_config:
                message += "Critical Issues on [{0}] config file:".format(
                    section)
                for parameter in self.wrong_config[section]:
                    message += "\n[{0}] {1}".format(parameter[0], parameter[1])
                message += "\n"
            raise AutosubmitCritical(message, 7014)
        else:
            return True

    def check_conf_files(self, running_time=False):
        """
        Checks configuration files (autosubmit, experiment jobs and platforms), looking for invalid values, missing
        required options. Prints results in log

        :return: True if everything is correct, False if it finds any error
        :rtype: bool
        """

        Log.info('\nChecking configuration files...')
        self.ignore_file_path = running_time
        self.ignore_undefined_platforms = running_time

        try:
            self.reload()
        except IOError as e:
            raise AutosubmitError(
                "I/O Issues con config files", 6016, e.message)
        except (AutosubmitCritical, AutosubmitError) as e:
            raise
        except BaseException as e:
            raise
        # Annotates all errors found in the configuration files in dictionaries self.warn_config and self.wrong_config.
        self.check_expdef_conf()
        self.check_platforms_conf()
        self.check_jobs_conf()
        self.check_autosubmit_conf()
        try:
            if self.get_project_type() != "none":
                # Check proj configuration
                self.check_proj()
        except:
            # This exception is in case that the experiment doesn't contains any file ( usefull for test the workflow with None Option)
            pass
        # End of checkers.

        # This Try/Except is in charge of  print all the info gathered by all the checkers and stop the program if any critical error is found.
        try:
            result = self.show_messages()
            return result
        except AutosubmitCritical as e:
            # In case that there are critical errors in the configuration, Autosubmit won't continue.
            if running_time is True:
                raise AutosubmitCritical(e.message, e.code, e.trace)
        except Exception as e:
            raise AutosubmitCritical(
                "There was an error while showing the config log messages", 7014, str(e))

    def check_autosubmit_conf(self):
        """
        Checks experiment's autosubmit configuration file.

        :return: True if everything is correct, False if it founds any error
        :rtype: bool
        """

        self._conf_parser.read(self._conf_parser_file)
        if not self._conf_parser.check_exists('config', 'AUTOSUBMIT_VERSION'):
            self.wrong_config["Autosubmit"] += [['config',
                                                 "AUTOSUBMIT_VERSION parameter not found"]]
        if not self._conf_parser.check_is_int('config', 'MAXWAITINGJOBS', True):
            self.wrong_config["Autosubmit"] += [['config',
                                                 "MAXWAITINGJOBS parameter not found or non-integer"]]
        if not self._conf_parser.check_is_int('config', 'TOTALJOBS', True):
            self.wrong_config["Autosubmit"] += [['config',
                                                 "TOTALJOBS parameter not found or non-integer"]]
        if not self._conf_parser.check_is_int('config', 'SAFETYSLEEPTIME', True):
            self.set_safetysleeptime(10)
            # self.wrong_config["Autosubmit"] += [['config',
            #                                     "SAFETYSLEEPTIME parameter not found or non-integer"]]
        if not self._conf_parser.check_is_int('config', 'RETRIALS', True):
            self.wrong_config["Autosubmit"] += [['config',
                                                 "RETRIALS parameter not found or non-integer"]]
        if not self._conf_parser.check_is_boolean('mail', 'NOTIFICATIONS', False):
            self.wrong_config["Autosubmit"] += [['mail',
                                                 "NOTIFICATIONS parameter not found or non-boolean"]]
        if not self.is_valid_communications_library():
            self.wrong_config["Autosubmit"] += [['config',
                                                 "LIBRARY parameter not found or is not paramiko"]]
        if not self.is_valid_storage_type():
            self.wrong_config["Autosubmit"] += [['storage',
                                                 "TYPE parameter not found"]]
        if self.get_wrapper_type().lower() == 'multi':
            list_of_wrappers = self.get_wrapper_multi() # list
            for wrapper_section_name in self.get_wrapper_multi():
                self.check_wrapper_conf(wrapper_section_name)
        elif self.get_wrapper_type() != 'None':
            self.check_wrapper_conf()


        if self.get_notifications() == 'true':
            for mail in self.get_mails_to():
                if not self.is_valid_mail_address(mail):
                    self.wrong_config["Autosubmit"] += [['mail',
                                                         "invalid e-mail"]]
        if "Autosubmit" not in self.wrong_config:
            Log.result('{0} OK'.format(
                os.path.basename(self._conf_parser_file)))
            return True
        else:
            Log.warning('{0} Issues'.format(
                os.path.basename(self._conf_parser_file)))
            return True
        return False

    def check_platforms_conf(self):
        """
        Checks experiment's queues configuration file.
        """
        if len(self._platforms_parser.sections()) == 0:
            self.wrong_config["Platform"] += [["Global",
                                               "Platform file is not well-configured or found"]]

        if len(self._platforms_parser.sections()) != len(set(self._platforms_parser.sections())):
            self.wrong_config["Platform"] += [["Global",
                                               "There are repeated platforms"]]
        main_platform_found = False
        if self.hpcarch in ["local", "LOCAL"]:
            main_platform_found = True
        elif self.ignore_undefined_platforms:
            main_platform_found = True
        for section in self._platforms_parser.sections():
            if section in self.hpcarch:
                main_platform_found = True
            if not self._platforms_parser.check_exists(section, 'TYPE'):
                self.wrong_config["Platform"] += [[section,
                                                   "Mandatory TYPE parameter not found"]]
                platform_type = self._platforms_parser.get_option(
                    section, 'TYPE', '').lower()
                if platform_type != 'ps':
                    if not self._platforms_parser.check_exists(section, 'PROJECT'):
                        self.wrong_config["Platform"] += [[section,
                                                           "Mandatory PROJECT parameter not found"]]
                    if not self._platforms_parser.check_exists(section, 'USER'):
                        self.wrong_config["Platform"] += [[section,
                                                           "Mandatory USER parameter not found"]]
            if not self._platforms_parser.check_exists(section, 'HOST'):
                self.wrong_config["Platform"] += [[section,
                                                   "Mandatory HOST parameter not found"]]
            if not self._platforms_parser.check_exists(section, 'SCRATCH_DIR'):
                self.wrong_config["Platform"] += [[section,
                                                   "Mandatory SCRATCH_DIR parameter not found"]]
            if not self._platforms_parser.check_is_boolean(section, 'ADD_PROJECT_TO_HOST', False):
                self.wrong_config["Platform"] += [
                    [section, "Mandatory ADD_PROJECT_TO_HOST parameter not found or non-boolean"]]
            if not self._platforms_parser.check_is_boolean(section, 'TEST_SUITE', False):
                self.wrong_config["Platform"] += [[section,
                                                   "Mandatory TEST_SUITE parameter not found or non-boolean"]]
            if not self._platforms_parser.check_is_int(section, 'MAX_WAITING_JOBS', False):
                self.wrong_config["Platform"] += [
                    [section, "Mandatory MAX_WAITING_JOBS parameter not found or non-integer"]]
            if not self._platforms_parser.check_is_int(section, 'TOTAL_JOBS', False):
                self.wrong_config["Platform"] += [[section,
                                                   "Mandatory TOTAL_JOBS parameter not found or non-integer"]]
        if not main_platform_found:
            self.wrong_config["Expdef"] += [["Default",
                                             "Main platform is not defined! check if [HPCARCH = {0}] has any typo".format(self.hpcarch)]]
        if "Platform" not in self.wrong_config:
            Log.result('{0} OK'.format(
                os.path.basename(self._platforms_parser_file)))
            return True
        return False

    def check_jobs_conf(self):
        """
        Checks experiment's jobs configuration file.

        :return: True if everything is correct, False if it founds any error
        :rtype: bool
        """
        parser = self._jobs_parser
        sections = parser.sections()
        platforms = self._platforms_parser.sections()
        platforms.append('LOCAL')
        platforms.append('local')
        if len(sections) != len(set(sections)):
            self.wrong_config["Jobs"] += [["Global",
                                           "There are repeated job names"]]

        for section in sections:
            if not parser.check_exists(section, 'FILE'):
                self.wrong_config["Jobs"] += [[section,
                                               "Mandatory FILE parameter not found"]]
            else:
                section_file_path = parser.get_option(section, 'FILE')
                try:
                    if self.ignore_file_path:
                        if not os.path.exists(os.path.join(self.get_project_dir(), section_file_path)):
                            if parser.check_exists(section, 'CHECK'):
                                if not parser.get_option(section, 'CHECK') in "on_submission":
                                    self.wrong_config["Jobs"] += [
                                        [section, "FILE {0} doesn't exist and check parameter is not set on_submission value".format(section_file_path)]]
                            else:
                                self.wrong_config["Jobs"] += [[section, "FILE {0}  doesn't exist".format(
                                    os.path.join(self.get_project_dir(), section_file_path))]]
                except BaseException:
                    pass  # tests conflict quick-patch
            if not parser.check_is_boolean(section, 'RERUN_ONLY', False):
                self.wrong_config["Jobs"] += [[section,
                                               "Mandatory RERUN_ONLY parameter not found or non-bool"]]
            if parser.has_option(section, 'PLATFORM'):
                if not parser.check_is_choice(section, 'PLATFORM', False, platforms):
                    self.wrong_config["Jobs"] += [
                        [section, "PLATFORM parameter is invalid, this platform is not configured"]]

            if parser.has_option(section, 'DEPENDENCIES'):
                for dependency in str(parser.get_option(section, 'DEPENDENCIES', '')).split(' '):
                    if '-' in dependency:
                        dependency = dependency.split('-')[0]
                    elif '+' in dependency:
                        dependency = dependency.split('+')[0]
                    elif '*' in dependency:
                        dependency = dependency.split('*')[0]
                    if '[' in dependency:
                        dependency = dependency[:dependency.find('[')]
                    if dependency not in sections:
                        self.warn_config["Jobs"].append(
                            [section, "Dependency parameter is invalid, job {0} is not configured".format(dependency)])

            if parser.has_option(section, 'RERUN_DEPENDENCIES'):
                for dependency in str(parser.get_option(section, 'RERUN_DEPENDENCIES', '')).split(' '):
                    if '-' in dependency:
                        dependency = dependency.split('-')[0]
                    if '[' in dependency:
                        dependency = dependency[:dependency.find('[')]
                    if dependency not in sections:
                        self.warn_config["Jobs"] += [
                            [section, "RERUN_DEPENDENCIES parameter is invalid, job {0} is not configured".format(dependency)]]

            if not parser.check_is_choice(section, 'RUNNING', False, ['once', 'date', 'member', 'chunk']):
                self.wrong_config["Jobs"] += [[section,
                                               "Mandatory RUNNING parameter is invalid"]]
        if "Jobs" not in self.wrong_config:
            Log.result('{0} OK'.format(
                os.path.basename(self._jobs_parser_file)))
            return True
        return False

    def check_expdef_conf(self):
        """
        Checks experiment's experiment configuration file.

        :return: True if everything is correct, False if it founds any error
        :rtype: bool
        """
        parser = self._exp_parser
        if not parser.check_exists('DEFAULT', 'EXPID'):
            self.wrong_config["Expdef"] += [['DEFAULT',
                                             "Mandatory EXPID parameter is invalid"]]

        if not parser.check_exists('DEFAULT', 'HPCARCH'):
            self.wrong_config["Expdef"] += [['DEFAULT',
                                             "Mandatory HPCARCH parameter is invalid"]]
        else:
            try:
                self.hpcarch = self.get_platform()
            except:
                self.wrong_config["Expdef"] += [['Default',
                                                 "HPCARCH value is not a valid platform (check typo)"]]
        if not parser.check_exists('experiment', 'DATELIST'):
            self.wrong_config["Expdef"] += [['DEFAULT',
                                             "Mandatory DATELIST parameter is invalid"]]
        if not parser.check_exists('experiment', 'MEMBERS'):
            self.wrong_config["Expdef"] += [['DEFAULT',
                                             "Mandatory MEMBERS parameter is invalid"]]
        if not parser.check_is_choice('experiment', 'CHUNKSIZEUNIT', True, ['year', 'month', 'day', 'hour']):
            self.wrong_config["Expdef"] += [['experiment',
                                             "Mandatory CHUNKSIZEUNIT choice is invalid"]]

        if not parser.check_is_int('experiment', 'CHUNKSIZE', True):
            self.wrong_config["Expdef"] += [['experiment',
                                             "Mandatory CHUNKSIZE is not an integer"]]
        if not parser.check_is_int('experiment', 'NUMCHUNKS', True):
            self.wrong_config["Expdef"] += [['experiment',
                                             "Mandatory NUMCHUNKS is not an integer"]]

        if not parser.check_is_choice('experiment', 'CALENDAR', True,
                                      ['standard', 'noleap']):
            self.wrong_config["Expdef"] += [['experiment',
                                             "Mandatory CALENDAR choice is invalid"]]

        if not parser.check_is_boolean('rerun', 'RERUN', True):
            self.wrong_config["Expdef"] += [['experiment',
                                             "Mandatory RERUN choice is not a boolean"]]

        if parser.check_is_choice('project', 'PROJECT_TYPE', True, ['none', 'git', 'svn', 'local']):
            project_type = parser.get_option('project', 'PROJECT_TYPE', '')

            if project_type == 'git':
                if not parser.check_exists('git', 'PROJECT_ORIGIN'):
                    self.wrong_config["Expdef"] += [['git',
                                                     "PROJECT_ORIGIN parameter is invalid"]]
                if not parser.check_exists('git', 'PROJECT_BRANCH'):
                    self.wrong_config["Expdef"] += [['git',
                                                     "PROJECT_BRANCH parameter is invalid"]]

            elif project_type == 'svn':
                if not parser.check_exists('svn', 'PROJECT_URL'):
                    self.wrong_config["Expdef"] += [['svn',
                                                     "PROJECT_URL parameter is invalid"]]
                if not parser.check_exists('svn', 'PROJECT_REVISION'):
                    self.wrong_config["Expdef"] += [['svn',
                                                     "PROJECT_REVISION parameter is invalid"]]
            elif project_type == 'local':
                if not parser.check_exists('local', 'PROJECT_PATH'):
                    self.wrong_config["Expdef"] += [['local',
                                                     "PROJECT_PATH parameter is invalid"]]
            elif project_type == 'none':  # debug propouses
                self.ignore_file_path = False

            if project_type != 'none':
                if not parser.check_exists('project_files', 'FILE_PROJECT_CONF'):
                    self.wrong_config["Expdef"] += [['project_files',
                                                     "FILE_PROJECT_CONF parameter is invalid"]]
        else:
            self.wrong_config["Expdef"] += [['project',
                                             "Mandatory project choice is invalid"]]

        if "Expdef" not in self.wrong_config:
            Log.result('{0} OK'.format(
                os.path.basename(self._exp_parser_file)))
            return True
        return False

    def check_proj(self):
        """
        Checks project config file

        :return: True if everything is correct, False if it founds any error
        :rtype: bool
        """
        try:
            if self._proj_parser_file == '':
                self._proj_parser = None
            else:
                self._proj_parser = AutosubmitConfig.get_parser(
                    self.parser_factory, self._proj_parser_file)
            return True
        except Exception as e:
            self.wrong_config["Proj"] += [['project_files',
                                           "FILE_PROJECT_CONF parameter is invalid"]]
            return False

    def check_wrapper_conf(self,wrapper_section_name="wrapper"):
        if not self.is_valid_jobs_in_wrapper(wrapper_section_name):
            self.wrong_config["Wrapper"] += [[wrapper_section_name,
                                              "JOBS_IN_WRAPPER contains non-defined jobs.  parameter is invalid"]]
        if 'horizontal' in self.get_wrapper_type(wrapper_section_name):
            if not self._platforms_parser.check_exists(self.get_platform(), 'PROCESSORS_PER_NODE'):
                self.wrong_config["Wrapper"] += [
                    [wrapper_section_name, "PROCESSORS_PER_NODE no exist in the horizontal-wrapper platform"]]
            if not self._platforms_parser.check_exists(self.get_platform(), 'MAX_PROCESSORS'):
                self.wrong_config["Wrapper"] += [[wrapper_section_name,
                                                  "MAX_PROCESSORS no exist in the horizontal-wrapper platform"]]
        if 'vertical' in self.get_wrapper_type(wrapper_section_name):
            if not self._platforms_parser.check_exists(self.get_platform(), 'MAX_WALLCLOCK'):
                self.wrong_config["Wrapper"] += [[wrapper_section_name,
                                                  "MAX_WALLCLOCK no exist in the vertical-wrapper platform"]]
        if "Wrapper" not in self.wrong_config:
            Log.result('wrappers OK')
            return True

    def reload(self):
        """
        Creates parser objects for configuration files
        """
        try:
            self._conf_parser = AutosubmitConfig.get_parser(
                self.parser_factory, self._conf_parser_file)
            self._platforms_parser = AutosubmitConfig.get_parser(
                self.parser_factory, self._platforms_parser_file)
            self._jobs_parser = AutosubmitConfig.get_parser(
                self.parser_factory, self._jobs_parser_file)
            self._exp_parser = AutosubmitConfig.get_parser(
                self.parser_factory, self._exp_parser_file)
        except IOError as e:
            raise AutosubmitError("IO issues during the parsing of configuration files",6014,e.message)
        except Exception as e:
            raise AutosubmitCritical(
                "{0} \n Repeated parameter, check if you have any uncommented value that should be commented".format(str(e)), 7014)
        if self._proj_parser_file == '':
            self._proj_parser = None
        else:
            self._proj_parser = AutosubmitConfig.get_parser(
                self.parser_factory, self._proj_parser_file)

    def load_parameters(self):
        """
        Load parameters from experiment and autosubmit config files. If experiment's type is not none,
        also load parameters from model's config file

        :return: a dictionary containing tuples [parameter_name, parameter_value]
        :rtype: dict
        """
        parameters = dict()
        for section in self._exp_parser.sections():
            for option in self._exp_parser.options(section):
                parameters[option] = self._exp_parser.get(section, option)
        for section in self._conf_parser.sections():
            for option in self._conf_parser.options(section):
                parameters[option] = self._conf_parser.get(section, option)

        parameters['PROJECT_TYPE'] = self.get_project_type()
        if parameters['PROJECT_TYPE'] != "none" and self._proj_parser is not None:
            # Load project parameters
            Log.debug("Loading project parameters...")
            parameters2 = parameters.copy()
            parameters2.update(self.load_project_parameters())
            parameters = parameters2

        return parameters

    def load_platform_parameters(self):
        """
        Load parameters from platform config files.

        :return: a dictionary containing tuples [parameter_name, parameter_value]
        :rtype: dict
        """
        parameters = dict()
        for section in self._platforms_parser.sections():
            for option in self._platforms_parser.options(section):
                parameters[section + "_" +
                           option] = self._platforms_parser.get(section, option)
        return parameters

    def load_section_parameters(self, job_list, as_conf, submitter):
        """
        Load parameters from job config files.

        :return: a dictionary containing tuples [parameter_name, parameter_value]
        :rtype: dict
        """
        as_conf.check_conf_files(False)

        job_list_by_section = defaultdict()
        parameters = defaultdict()
        for job in job_list.get_job_list():
            if job.platform_name is None:
                job.platform_name = self.hpcarch
            if job.section not in job_list_by_section.keys():
                job_list_by_section[job.section] = [job]
            else:
                job_list_by_section[job.section].append(job)
            try:
                job.platform = submitter.platforms[job.platform_name.lower()]
            except:
                job.platform = submitter.platforms["local"]

        for section in job_list_by_section.keys():
            job_list_by_section[section][0].update_parameters(
                as_conf, job_list.parameters)
            section_list = job_list_by_section[section][0].parameters.keys()
            for section_param in section_list:
                if section_param not in job_list.parameters.keys():
                    parameters[section + "_" +
                               section_param] = job_list_by_section[section][0].parameters[section_param]
        return parameters

    def load_project_parameters(self):
        """
        Loads parameters from model config file

        :return: dictionary containing tuples [parameter_name, parameter_value]
        :rtype: dict
        """
        projdef = []
        for section in self._proj_parser.sections():
            projdef += self._proj_parser.items(section)

        parameters = dict()
        for item in projdef:
            parameters[item[0]] = item[1]

        return parameters

    def set_expid(self, exp_id):
        """
        Set experiment identifier in autosubmit and experiment config files

        :param exp_id: experiment identifier to store
        :type exp_id: str
        """
        # Experiment conf
        content = open(self._exp_parser_file).read()
        if re.search('EXPID =.*', content):
            content = content.replace(
                re.search('EXPID =.*', content).group(0), "EXPID = " + exp_id)
        open(self._exp_parser_file, 'w').write(content)

        content = open(self._conf_parser_file).read()
        if re.search('EXPID =.*', content):
            content = content.replace(
                re.search('EXPID =.*', content).group(0), "EXPID = " + exp_id)
        open(self._conf_parser_file, 'w').write(content)

    def get_project_type(self):
        """
        Returns project type from experiment config file

        :return: project type
        :rtype: str
        """
        return self._exp_parser.get('project', 'PROJECT_TYPE').lower()

    def get_parse_two_step_start(self):
        """
        Returns two step start jobs

        :return: jobs_list
        :rtype: str
        """

        return self._exp_parser.get_option('experiment', 'TWO_STEP_START', '').lower()

    def get_file_project_conf(self):
        """
        Returns path to project config file from experiment config file

        :return: path to project config file
        :rtype: str
        """
        return self._exp_parser.get('project_files', 'FILE_PROJECT_CONF')

    def get_file_jobs_conf(self):
        """
        Returns path to project config file from experiment config file

        :return: path to project config file
        :rtype: str
        """
        return self._exp_parser.get_option('project_files', 'FILE_JOBS_CONF', '')

    def get_git_project_origin(self):
        """
        Returns git origin from experiment config file

        :return: git origin
        :rtype: str
        """
        return self._exp_parser.get_option('git', 'PROJECT_ORIGIN', '')

    def get_git_project_branch(self):
        """
        Returns git branch  from experiment's config file

        :return: git branch
        :rtype: str
        """
        return self._exp_parser.get_option('git', 'PROJECT_BRANCH', 'master')

    def get_git_project_commit(self):
        """
        Returns git commit from experiment's config file

        :return: git commit
        :rtype: str
        """
        return self._exp_parser.get_option('git', 'PROJECT_COMMIT', None)

    def get_git_remote_project_root(self):
        """
        Returns remote machine ROOT PATH

        :return: git commit
        :rtype: str
        """
        return self._exp_parser.get_option('git', 'REMOTE_CLONE_ROOT', '')

    def get_submodules_list(self):
        """
        Returns submodules list from experiment's config file
        Default is --recursive
        :return: submodules to load
        :rtype: list
        """
        return ' '.join(self._exp_parser.get_option('git', 'PROJECT_SUBMODULES', '').split()).split()

    def get_fetch_single_branch(self):
        """
        Returns fetch single branch from experiment's config file
        Default is -single-branch
        :return: fetch_single_branch(Y/N)
        :rtype: boolean
        """
        return self._exp_parser.get_option('git', 'FETCH_SINGLE_BRANCH', 'False').lower()

    def get_project_destination(self):
        """
        Returns git commit from experiment's config file

        :return: git commit
        :rtype: str
        """
        try:
            value = self._exp_parser.get('project', 'PROJECT_DESTINATION')
            if not value:
                if self.get_project_type().lower() == "local":
                    value = os.path.split(self.get_local_project_path())[1]
                elif self.get_project_type().lower() == "svn":
                    value = self.get_svn_project_url().split('/')[-1]
                elif self.get_project_type().lower() == "git":
                    value = self.get_git_project_origin().split(
                        '/')[-1].split('.')[-2]
            return value
        except Exception as exp:
            Log.debug(str(exp))
            Log.debug(traceback.format_exc())
            return ''

    def set_git_project_commit(self, as_conf):
        """
        Function to register in the configuration the commit SHA of the git project version.
        :param as_conf: Configuration class for exteriment
        :type as_conf: AutosubmitConfig
        """
        full_project_path = as_conf.get_project_dir()
        try:
            output = subprocess.check_output("cd {0}; git rev-parse --abbrev-ref HEAD".format(full_project_path),
                                             shell=True)
        except subprocess.CalledProcessError as e:
            raise AutosubmitCritical(
                "Failed to retrieve project branch...", 7014, e.message)

        project_branch = output
        Log.debug("Project branch is: " + project_branch)
        try:
            output = subprocess.check_output(
                "cd {0}; git rev-parse HEAD".format(full_project_path), shell=True)
        except subprocess.CalledProcessError as e:
            raise AutosubmitCritical(
                "Failed to retrieve project commit SHA...", 7014, e.message)
        project_sha = output
        Log.debug("Project commit SHA is: " + project_sha)

        # register changes
        content = open(self._exp_parser_file).read()
        if re.search('PROJECT_BRANCH =.*', content):
            content = content.replace(re.search('PROJECT_BRANCH =.*', content).group(0),
                                      "PROJECT_BRANCH = " + project_branch)
        if re.search('PROJECT_COMMIT =.*', content):
            content = content.replace(re.search('PROJECT_COMMIT =.*', content).group(0),
                                      "PROJECT_COMMIT = " + project_sha)
        open(self._exp_parser_file, 'w').write(content)
        Log.debug(
            "Project commit SHA succesfully registered to the configuration file.")
        return True

    def get_svn_project_url(self):
        """
        Gets subversion project url

        :return: subversion project url
        :rtype: str
        """
        return self._exp_parser.get('svn', 'PROJECT_URL')

    def get_svn_project_revision(self):
        """
        Get revision for subversion project

        :return: revision for subversion project
        :rtype: str
        """
        return self._exp_parser.get('svn', 'PROJECT_REVISION')

    def get_local_project_path(self):
        """
        Gets path to origin for local project

        :return: path to local project
        :rtype: str
        """
        return self._exp_parser.get('local', 'PROJECT_PATH')

    def get_date_list(self):
        """
        Returns startdates list from experiment's config file

        :return: experiment's startdates
        :rtype: list
        """
        date_list = list()
        string = self._exp_parser.get('experiment', 'DATELIST')
        if not string.startswith("["):
            string = '[{0}]'.format(string)
        split_string = nestedExpr('[', ']').parseString(string).asList()
        string_date = None
        for split in split_string[0]:
            if type(split) is list:
                for split_in in split:
                    if split_in.find("-") != -1:
                        numbers = split_in.split("-")
                        for count in xrange(int(numbers[0]), int(numbers[1]) + 1):
                            date_list.append(parse_date(
                                string_date + str(count).zfill(len(numbers[0]))))
                    else:
                        date_list.append(parse_date(string_date + split_in))
                string_date = None
            else:
                if string_date is not None:
                    date_list.append(parse_date(string_date))
                string_date = split
        if string_date is not None:
            date_list.append(parse_date(string_date))
        return date_list

    def get_num_chunks(self):
        """
        Returns number of chunks to run for each member

        :return: number of chunks
        :rtype: int
        """
        return int(self._exp_parser.get('experiment', 'NUMCHUNKS'))

    def get_chunk_ini(self, default=1):
        """
        Returns the first chunk from where the experiment will start

        :param default:
        :return: initial chunk
        :rtype: int
        """
        chunk_ini = self._exp_parser.get_option(
            'experiment', 'CHUNKINI', default)
        if chunk_ini == '':
            return default
        return int(chunk_ini)

    def get_chunk_size_unit(self):
        """
        Unit for the chunk length

        :return: Unit for the chunk length  Options: {hour, day, month, year}
        :rtype: str
        """
        return self._exp_parser.get('experiment', 'CHUNKSIZEUNIT').lower()

    def get_chunk_size(self, default=1):
        """
        Chunk Size as defined in the expdef file.

        :return: Chunksize, 1 as default.
        :rtype: int
        """
        chunk_size = self._exp_parser.get_option(
            'experiment', 'CHUNKSIZE', default)
        if chunk_size == '':
            return default
        return int(chunk_size)

    def get_member_list(self, run_only=False):
        """
        Returns members list from experiment's config file

        :return: experiment's members
        :rtype: list
        """
        member_list = list()
        string = self._exp_parser.get('experiment', 'MEMBERS') if run_only == False else self._exp_parser.get_option(
            'experiment', 'RUN_ONLY_MEMBERS', '')
        if not string.startswith("["):
            string = '[{0}]'.format(string)
        split_string = nestedExpr('[', ']').parseString(string).asList()
        string_member = None
        for split in split_string[0]:
            if type(split) is list:
                for split_in in split:
                    if split_in.find("-") != -1:
                        numbers = split_in.split("-")
                        for count in xrange(int(numbers[0]), int(numbers[1]) + 1):
                            member_list.append(
                                string_member + str(count).zfill(len(numbers[0])))
                    else:
                        member_list.append(string_member + split_in)
                string_member = None
            else:
                if string_member is not None:
                    member_list.append(string_member)
                string_member = split
        if string_member is not None:
            member_list.append(string_member)
        return member_list

    def get_rerun(self):
        """
        Returns startdates list from experiment's config file

        :return: rerurn value
        :rtype: list
        """

        return self._exp_parser.get('rerun', 'RERUN').lower()

    def get_chunk_list(self):
        """
        Returns chunk list from experiment's config file

        :return: experiment's chunks
        :rtype: list
        """
        return self._exp_parser.get('rerun', 'CHUNKLIST')

    def get_platform(self):
        """
        Returns main platforms from experiment's config file

        :return: main platforms
        :rtype: str
        """
        return self._exp_parser.get('experiment', 'HPCARCH')

    def set_platform(self, hpc):
        """
        Sets main platforms in experiment's config file

        :param hpc: main platforms
        :type: str
        """
        content = open(self._exp_parser_file).read()
        if re.search('HPCARCH =.*', content):
            content = content.replace(
                re.search('HPCARCH =.*', content).group(0), "HPCARCH = " + hpc)
        open(self._exp_parser_file, 'w').write(content)

    def set_version(self, autosubmit_version):
        """
        Sets autosubmit's version in autosubmit's config file

        :param autosubmit_version: autosubmit's version
        :type autosubmit_version: str
        """
        content = open(self._conf_parser_file).read()
        if re.search('AUTOSUBMIT_VERSION =.*', content):
            content = content.replace(re.search('AUTOSUBMIT_VERSION =.*', content).group(0),
                                      "AUTOSUBMIT_VERSION = " + autosubmit_version)
        open(self._conf_parser_file, 'w').write(content)

    def get_version(self):
        """
        Returns version number of the current experiment from autosubmit's config file

        :return: version
        :rtype: str
        """
        return self._conf_parser.get_option('config', 'AUTOSUBMIT_VERSION', 'None')

    def get_total_jobs(self):
        """
        Returns max number of running jobs  from autosubmit's config file

        :return: max number of running jobs
        :rtype: int
        """
        return int(self._conf_parser.get('config', 'TOTALJOBS'))

    def get_output_type(self):
        """
        Returns default output type, pdf if none

        :return: output type
        :rtype: string
        """
        return self._conf_parser.get_option('config', 'OUTPUT', 'pdf')

    def get_max_wallclock(self):
        """
        Returns max wallclock

        :rtype: str
        """
        return self._conf_parser.get_option('config', 'MAX_WALLCLOCK', '')

    def get_disable_recovery_threads(self, section):
        """
        Returns FALSE/TRUE
        :return: recovery_threads_option
        :rtype: str
        """
        return self._platforms_parser.get_option(section, 'DISABLE_RECOVERY_THREADS', 'FALSE').lower()

    def get_max_processors(self):
        """
        Returns max processors from autosubmit's config file

        :rtype: str
        """
        config_value = self._conf_parser.get_option(
            'config', 'MAX_PROCESSORS', None)
        return int(config_value) if config_value is not None else config_value

    def get_max_waiting_jobs(self):
        """
        Returns max number of waiting jobs from autosubmit's config file

        :return: main platforms
        :rtype: int
        """
        return int(self._conf_parser.get('config', 'MAXWAITINGJOBS'))

    def get_default_job_type(self):
        """
        Returns the default job type from experiment's config file

        :return: default type such as bash, python, r..
        :rtype: str
        """
        return self._exp_parser.get_option('project_files', 'JOB_SCRIPTS_TYPE', 'bash')

    def get_safetysleeptime(self):
        """
        Returns safety sleep time from autosubmit's config file

        :return: safety sleep time
        :rtype: int
        """
        return int(self._conf_parser.get_option('config', 'SAFETYSLEEPTIME', 10))

    def set_safetysleeptime(self, sleep_time):
        """
        Sets autosubmit's version in autosubmit's config file

        :param sleep_time: value to set
        :type sleep_time: int
        """
        content = open(self._conf_parser_file).read()
        content = content.replace(re.search('SAFETYSLEEPTIME =.*', content).group(0),
                                  "SAFETYSLEEPTIME = %d" % sleep_time)
        open(self._conf_parser_file, 'w').write(content)

    def get_retrials(self):
        """
        Returns max number of retrials for job from autosubmit's config file

        :return: safety sleep time
        :rtype: int
        """
        return int(self._conf_parser.get('config', 'RETRIALS'))

    def get_notifications(self):
        """
        Returns if the user has enabled the notifications from autosubmit's config file

        :return: if notifications
        :rtype: string
        """
        return self._conf_parser.get_option('mail', 'NOTIFICATIONS', 'false').lower()

    def get_remote_dependencies(self):
        """
        Returns if the user has enabled the PRESUBMISSION configuration parameter from autosubmit's config file

        :return: if remote dependencies
        :rtype: bool
        """
        config_value = self._conf_parser.get_option(
            'config', 'PRESUBMISSION', 'false').lower()
        if config_value == "true":
            return True
        else:
            return False

    def get_wrapper_type(self, wrapper_section_name="wrapper"):
        """
        Returns what kind of wrapper (VERTICAL, MIXED-VERTICAL, HORIZONTAL, HYBRID, MULTI NONE) the user has configured in the autosubmit's config

        :return: wrapper type (or none)
        :rtype: string
        """
        return self._conf_parser.get_option(wrapper_section_name, 'TYPE', 'None').lower()

    def get_wrapper_multi(self):
        """
        return the section name of the wrappers

        :return: wrapper section list
        :rtype: string
        """
        list_of_wrappers = self._conf_parser.get_option("wrapper", 'WRAPPER_LIST', [])
        if "," in list_of_wrappers:
            list_of_wrappers = list_of_wrappers.split(',')
        else:
            list_of_wrappers = []
        return list_of_wrappers

    def get_wrapper_policy(self,wrapper_section_name="wrapper"):
        """
        Returns what kind of policy (flexible, strict, mixed ) the user has configured in the autosubmit's config

        :return: wrapper type (or none)
        :rtype: string
        """
        return self._conf_parser.get_option(wrapper_section_name, 'POLICY', 'flexible').lower()

    def get_wrapper_jobs(self,wrapper_section_name="wrapper"):
        """
        Returns the jobs that should be wrapped, configured in the autosubmit's config

        :return: expression (or none)
        :rtype: string
        """
        return self._conf_parser.get_option(wrapper_section_name, 'JOBS_IN_WRAPPER', 'None')

    def get_wrapper_queue(self,wrapper_section_name="wrapper"):
        """
        Returns the wrapper queue if not defined, will be the one of the first job wrapped

        :return: expression (or none)
        :rtype: string
        """
        return self._conf_parser.get_option(wrapper_section_name, 'QUEUE', 'None')

    def get_min_wrapped_jobs(self,wrapper_section_name="wrapper"):
        """
         Returns the minim number of jobs that can be wrapped together as configured in autosubmit's config file

        :return: minim number of jobs (or total jobs)
        :rtype: int
        """
        return int(self._conf_parser.get_option(wrapper_section_name, 'MIN_WRAPPED', 2))

    def get_max_wrapped_jobs(self,wrapper_section_name="wrapper"):
        """
         Returns the maximum number of jobs that can be wrapped together as configured in autosubmit's config file

         :return: maximum number of jobs (or total jobs)
         :rtype: int
         """
        return int(self._conf_parser.get_option(wrapper_section_name, 'MAX_WRAPPED', self.get_total_jobs()))

    def get_wrapper_method(self,wrapper_section_name="wrapper"):
        """
         Returns the method of make the wrapper

         :return: method
         :rtype: string
         """
        return self._conf_parser.get_option(wrapper_section_name, 'METHOD', 'ASThread')

    def get_wrapper_check_time(self,wrapper_section_name="wrapper"):
        """
         Returns time to check the status of jobs in the wrapper

         :return: wrapper check time
         :rtype: int
         """
        return int(self._conf_parser.get_option(wrapper_section_name, 'CHECK_TIME_WRAPPER', self.get_safetysleeptime()))

    def get_wrapper_machinefiles(self,wrapper_section_name="wrapper"):
        """
         Returns the strategy for creating the machinefiles in wrapper jobs

         :return: machinefiles function to use
         :rtype: string
         """
<<<<<<< HEAD
        return self._conf_parser.get_option(wrapper_section_name, 'MACHINEFILES', '')
=======
        return self._conf_parser.get_option('wrapper', 'MACHINEFILES', '')
    def get_wrapper_export(self):
        """
         Returns modules variable from wrapper
>>>>>>> 7b9e9e81

         :return: string
         :rtype: string
         """
        return self._conf_parser.get_option('wrapper', 'EXPORT', 'none')
    def get_jobs_sections(self):
        """
        Returns the list of sections defined in the jobs config file

        :return: sections
        :rtype: list
        """
        return self._jobs_parser.sections()

    def get_copy_remote_logs(self):
        """
        Returns if the user has enabled the logs local copy from autosubmit's config file

        :return: if logs local copy
        :rtype: bool
        """
        return self._conf_parser.get_option('storage', 'COPY_REMOTE_LOGS', 'true').lower()

    def get_mails_to(self):
        """
        Returns the address where notifications will be sent from autosubmit's config file

        :return: mail address
        :rtype: [str]
        """
        return [str(x) for x in self._conf_parser.get_option('mail', 'TO', '').split(' ')]

    def get_communications_library(self):
        """
        Returns the communications library from autosubmit's config file. Paramiko by default.

        :return: communications library
        :rtype: str
        """
        return self._conf_parser.get_option('communications', 'API', 'paramiko').lower()

    def get_storage_type(self):
        """
        Returns the communications library from autosubmit's config file. Paramiko by default.

        :return: communications library
        :rtype: str
        """
        return self._conf_parser.get_option('storage', 'TYPE', 'pkl').lower()

    @staticmethod
    def is_valid_mail_address(mail_address):
        if re.match('^[_a-z0-9-]+(\.[_a-z0-9-]+)*@[a-z0-9-]+(\.[a-z0-9-]+)*(\.[a-z]{2,4})$', mail_address):
            return True
        else:
            return False

    def is_valid_communications_library(self):
        library = self.get_communications_library()
        return library in ['paramiko']

    def is_valid_storage_type(self):
        storage_type = self.get_storage_type()
        return storage_type in ['pkl', 'db']

    def is_valid_jobs_in_wrapper(self,wrapper_section_name="wrapper"):
        expression = self.get_wrapper_jobs(wrapper_section_name="wrapper")
        if expression != 'None':
            parser = self._jobs_parser
            sections = parser.sections()
            for section in expression.split(" "):
                if "&" in section:
                    for inner_section in section.split("&"):
                        if inner_section not in sections:
                            return False
                elif section not in sections:
                    return False
        return True

    def is_valid_git_repository(self):
        origin_exists = self._exp_parser.check_exists('git', 'PROJECT_ORIGIN')
        branch = self.get_git_project_branch()
        commit = self.get_git_project_commit()
        return origin_exists and (branch is not None or commit is not None)

    @staticmethod
    def get_parser(parser_factory, file_path):
        """
        Gets parser for given file

        :param parser_factory:
        :param file_path: path to file to be parsed
        :type file_path: str
        :return: parser
        :rtype: SafeConfigParser
        """
        parser = parser_factory.create_parser()
        parser.optionxform = str
        # For testing purposes
        if file_path.find('/dummy/local/root/dir/a000/conf/') >= 0 or file_path.find('dummy/file/path') >= 0:
            parser.read(file_path)
            return parser

        if file_path.find('proj_') > 0:
            # proj file might not be present
            if not os.path.exists(file_path):
                Log.warning(
                    "{0} was not found. Some variables might be missing. If your experiment does not need a proj file, you can ignore this message.", file_path)
            parser.read(file_path)
        else:
            # This block may rise an exception but all its callers handle it
            try:
                with open(file_path) as f:
                    parser.read(file_path)
            except IOError as exp:
                raise
            except Exception as exp:
                raise Exception(
                    "{}\n This file and the correctness of its content are necessary.".format(str(exp)))
        # parser.read(file_path)
        return parser<|MERGE_RESOLUTION|>--- conflicted
+++ resolved
@@ -1522,14 +1522,7 @@
          :return: machinefiles function to use
          :rtype: string
          """
-<<<<<<< HEAD
         return self._conf_parser.get_option(wrapper_section_name, 'MACHINEFILES', '')
-=======
-        return self._conf_parser.get_option('wrapper', 'MACHINEFILES', '')
-    def get_wrapper_export(self):
-        """
-         Returns modules variable from wrapper
->>>>>>> 7b9e9e81
 
          :return: string
          :rtype: string
