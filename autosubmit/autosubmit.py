--- conflicted
+++ resolved
@@ -5428,181 +5428,8 @@
                         for section in ft:
                             for job in job_list.get_job_list():
                                 if job.section == section:
-<<<<<<< HEAD
                                     final_list.append(job)
                                     #Autosubmit.change_status(final, final_status, job, save)
-=======
-                                    if filter_chunks:
-                                        jobs_filtered.append(job)
-                                    else:
-                                        Autosubmit.change_status(
-                                            final, final_status, job, save)
-
-                # New feature : Change status by section, member, and chunk; freely.
-                # Including inner validation. Trying to make it independent.
-                # 19601101 [ fc0 [1 2 3 4] Any [1] ] 19651101 [ fc0 [16-30] ] ],SIM,SIM2,SIM3
-                if filter_type_chunk:
-                    validation_message = "## -ftc Validation Message ##"
-                    filter_is_correct = True
-                    selected_sections = filter_type_chunk.split(",")[1:]
-                    selected_formula = filter_type_chunk.split(",")[0]
-                    deserializedJson = object()
-                    performed_changes = dict()
-
-                    # Starting Validation
-                    if len(str(selected_sections).strip()) == 0:
-                        filter_is_correct = False
-                        validation_message += "\n\tMust include a section (job type). If you want to apply the changes to all sections, include 'Any'."
-                    else:
-                        for section in selected_sections:
-                            # Validating empty sections
-                            if len(str(section).strip()) == 0:
-                                filter_is_correct = False
-                                validation_message += "\n\tEmpty sections are not accepted."
-                                break
-                            # Validating existing sections
-                            # Retrieve experiment data
-                            current_sections = as_conf.jobs_data
-                            if section not in current_sections and section != "Any":
-                                filter_is_correct = False
-                                validation_message += "\n\tSection " + \
-                                                      section + " does not exist in experiment."
-
-                    # Validating chunk formula
-                    if len(selected_formula) == 0:
-                        filter_is_correct = False
-                        validation_message += "\n\tA formula for chunk filtering has not been provided. If you want to change all chunks, include 'Any'."
-
-                    # If everything is fine until this point
-                    if filter_is_correct is True:
-                        # Retrieve experiment data
-                        current_dates = as_conf.experiment_data["EXPERIMENT"]["DATELIST"].split()
-                        current_members = as_conf.get_member_list()
-                        # Parse json
-                        try:
-                            deserializedJson = json.loads(
-                                Autosubmit._create_json(selected_formula))
-                        except Exception as e:
-                            filter_is_correct = False
-                            validation_message += "\n\tProvided chunk formula does not have the right format. Were you trying to use another option?"
-                        if filter_is_correct is True:
-                            for startingDate in deserializedJson['sds']:
-                                if startingDate['sd'] not in current_dates:
-                                    filter_is_correct = False
-                                    validation_message += "\n\tStarting date " + \
-                                                          startingDate['sd'] + \
-                                                          " does not exist in experiment."
-                                for member in startingDate['ms']:
-                                    if member['m'] not in current_members and member['m'] != "Any":
-                                        filter_is_correct_ = False
-                                        validation_message += "\n\tMember " + \
-                                                              member['m'] + \
-                                                              " does not exist in experiment."
-
-                    # Ending validation
-                    if filter_is_correct is False:
-                        raise AutosubmitCritical(
-                            "Error in the supplied input for -ftc.", 7011, section_validation_message+job_validation_message)
-
-                    # If input is valid, continue.
-                    record = dict()
-                    final_list = []
-                    # Get current list
-                    working_list = job_list.get_job_list()
-                    for section in selected_sections:
-                        if section == "Any":
-                            # Any section
-                            section_selection = working_list
-                            # Go through start dates
-                            for starting_date in deserializedJson['sds']:
-                                date = starting_date['sd']
-                                date_selection = [j for j in section_selection if date2str(
-                                    j.date) == date]
-                                # Members for given start date
-                                for member_group in starting_date['ms']:
-                                    member = member_group['m']
-                                    if member == "Any":
-                                        # Any member
-                                        member_selection = date_selection
-                                        chunk_group = member_group['cs']
-                                        for chunk in chunk_group:
-                                            filtered_job = [j for j in member_selection if j.chunk == int(chunk)]
-                                            for job in filtered_job:
-                                                final_list.append(job)
-                                            # From date filter and sync is not None
-                                            for job in [j for j in date_selection if
-                                                        j.chunk == int(chunk) and j.synchronize is not None]:
-                                                final_list.append(job)
-                                    else:
-                                        # Selected members
-                                        member_selection = [j for j in date_selection if j.member == member]
-                                        chunk_group = member_group['cs']
-                                        for chunk in chunk_group:
-                                            filtered_job = [j for j in member_selection if j.chunk == int(chunk)]
-                                            for job in filtered_job:
-                                                final_list.append(job)
-                                            # From date filter and sync is not None
-                                            for job in [j for j in date_selection if
-                                                        j.chunk == int(chunk) and j.synchronize is not None]:
-                                                final_list.append(job)
-                        else:
-                            # Only given section
-                            section_selection = [j for j in working_list if j.section == section]
-                            # Go through start dates
-                            for starting_date in deserializedJson['sds']:
-                                date = starting_date['sd']
-                                date_selection = [j for j in section_selection if date2str(
-                                    j.date) == date]
-                                # Members for given start date
-                                for member_group in starting_date['ms']:
-                                    member = member_group['m']
-                                    if member == "Any":
-                                        # Any member
-                                        member_selection = date_selection
-                                        chunk_group = member_group['cs']
-                                        for chunk in chunk_group:
-                                            filtered_job = [j for j in member_selection if
-                                                            j.chunk is None or j.chunk == int(chunk)]
-                                            for job in filtered_job:
-                                                final_list.append(job)
-                                            # From date filter and sync is not None
-                                            for job in [j for j in date_selection if
-                                                        j.chunk == int(chunk) and j.synchronize is not None]:
-                                                final_list.append(job)
-                                    else:
-                                        # Selected members
-                                        member_selection = [j for j in date_selection if j.member == member]
-                                        chunk_group = member_group['cs']
-                                        for chunk in chunk_group:
-                                            filtered_job = [j for j in member_selection if j.chunk == int(chunk)]
-                                            for job in filtered_job:
-                                                final_list.append(job)
-                                            # From date filter and sync is not None
-                                            for job in [j for j in date_selection if
-                                                        j.chunk == int(chunk) and j.synchronize is not None]:
-                                                final_list.append(job)
-                    status = Status()
-                    for job in final_list:
-                        if job.status in [Status.QUEUING, Status.RUNNING,
-                                          Status.SUBMITTED] and job.platform.name not in definitive_platforms:
-                            Log.printlog("JOB: [{1}] is ignored as the [{0}] platform is currently offline".format(
-                                job.platform.name, job.name), 6000)
-                            continue
-                        if job.status != final_status:
-                            # Only real changes
-                            performed_changes[job.name] = str(
-                                Status.VALUE_TO_KEY[job.status]) + " -> " + str(final)
-                            Autosubmit.change_status(
-                                final, final_status, job, save)
-                    # If changes have been performed
-                    if len(list(performed_changes.keys())) > 0:
-                        if detail:
-                            Autosubmit.detail(job_list)
-                    else:
-                        Log.warning("No changes were performed.")
-                # End of New Feature
-
->>>>>>> 44913503
                 if filter_chunks:
                     ft = filter_chunks.split(",")[1:]
                     # Any located in section part
