#!/usr/bin/env python3

# Copyright 2017-2020 Earth Sciences Department, BSC-CNS

# This file is part of Autosubmit.

# Autosubmit is free software: you can redistribute it and/or modify
# it under the terms of the GNU General Public License as published by
# the Free Software Foundation, either version 3 of the License, or
# (at your option) any later version.

# Autosubmit is distributed in the hope that it will be useful,
# but WITHOUT ANY WARRANTY; without even the implied warranty of
# MERCHANTABILITY or FITNESS FOR A PARTICULAR PURPOSE.  See the
# GNU General Public License for more details.

# You should have received a copy of the GNU General Public License
# along with Autosubmit.  If not, see <http://www.gnu.org/licenses/>.
"""
Slurm Platform File

This Files is responsible to generate the interactions between Autosubmit and a Slurm Platform creating commands
being responsible for executing them as needed but the Jobs.
"""
from contextlib import suppress

import locale
import os
from datetime import datetime
from time import mktime
from time import sleep
from time import time
from typing import List, Union, Any
from xml.dom.minidom import parseString

from autosubmitconfigparser.config.configcommon import AutosubmitConfig

from autosubmit.job.job_common import Status, parse_output_number
from autosubmit.platforms.headers.slurm_header import SlurmHeader
from autosubmit.platforms.paramiko_platform import ParamikoPlatform
from autosubmit.platforms.wrappers.wrapper_factory import SlurmWrapperFactory
from log.log import AutosubmitCritical, AutosubmitError, Log

class SlurmPlatform(ParamikoPlatform):
    """
    Class to manage jobs to host using SLURM scheduler.
    """

    def __init__(self, expid: str, name: str, config: dict, auth_password: str=None) -> None:
        """
        Initialization of the Class SlurmPlatform.

        :param expid: ID of the experiment which will instantiate the SlurmPlatform.
        :type expid: str
        :param name: Name of the platform to be instantiated.
        :type name: str
        :param config: Configuration of the platform, PATHS to Files and DB.
        :type config: dict
        :param auth_password: Authenticator's password.
        :type auth_password: str

        :rtype: None
        """
        ParamikoPlatform.__init__(self, expid, name, config, auth_password = auth_password)
        self.mkdir_cmd = None
        self.get_cmd = None
        self.put_cmd = None
        self._submit_hold_cmd = None
        self._submit_command_name = None
        self._submit_cmd = None
        self.x11_options = None
        self._submit_cmd_x11 = f'{self.remote_log_dir}'
        self.cancel_cmd = None
        self._header = SlurmHeader()
        self._wrapper = SlurmWrapperFactory(self)
        self.job_status = dict()
        self.job_status['COMPLETED'] = ['COMPLETED']
        self.job_status['RUNNING'] = ['RUNNING']
        self.job_status['QUEUING'] = ['PENDING', 'CONFIGURING', 'RESIZING']
        self.job_status['FAILED'] = ['FAILED', 'CANCELLED', 'CANCELLED+', 'NODE_FAIL',
                                     'PREEMPTED', 'SUSPENDED', 'TIMEOUT', 'OUT_OF_MEMORY', 'OUT_OF_ME+', 'OUT_OF_ME']
        self._pathdir = "\$HOME/LOG_" + self.expid
        self._allow_arrays = False
        self._allow_wrappers = True
        self.update_cmds()
        self.config = config
        exp_id_path = os.path.join(self.config.get("LOCAL_ROOT_DIR"), self.expid)
        tmp_path = os.path.join(exp_id_path, "tmp")
        self._submit_script_path = os.path.join(
            tmp_path, self.config.get("LOCAL_ASLOG_DIR"), "submit_" + self.name + ".sh") # noqa
        self._submit_script_base_name = os.path.join(
            tmp_path, self.config.get("LOCAL_ASLOG_DIR"), "submit_") # noqa

    def create_a_new_copy(self):
        """
        Return a copy of a SlurmPlatform object with the same
        expid, name and config as the original.

        :return: A new platform type slurm
        :rtype: SlurmPlatform
        """
        return SlurmPlatform(self.expid, self.name, self.config)

    def get_submit_cmd_x11(self, args: str, script_name: str) -> str:
        """
        Returns the submit command for the platform.

        :param args: Arguments to be used in the construction of the submit command.
        :type args: str
        :param script_name: Name of the file to be referenced.
        :type script_name: str

        :return: Command slurm to allocate jobs
        :rtype: str
        """

        cmd = f'salloc {args} {self._submit_cmd_x11}/{script_name}'
        Log.debug(f"Salloc command: {cmd}")
        return cmd

    def generate_new_name_submit_script_file(self) -> None:
        """
        Delete the current file and generates a new one with a new name.

        :rtype: None
        """
        if os.path.exists(self._submit_script_path):
            os.remove(self._submit_script_path)
        self._submit_script_path = self._submit_script_base_name + os.urandom(16).hex() + ".sh"

    def process_batch_ready_jobs(self, valid_packages_to_submit, failed_packages: list[str],
                                 error_message: str="", hold: bool=False) -> tuple[bool, list]:
        """
        Retrieve multiple jobs identifiers.

        :param valid_packages_to_submit: List of valid Job Packages to be processes
        :type valid_packages_to_submit: List[JobPackageBase]
        :param failed_packages: List of packages that have failed to be submitted
        :type failed_packages: list[str]
        :param error_message: concatenated error message
        :type error_message: str
        :param hold: if True, the job will be held for 5 retries
        :type hold: bool

        :return: retrieve the ID of the Jobs
        :rtype: tuple[bool, list[JobPackageBase]]
        """
        try:
            valid_packages_to_submit = [ package for package in valid_packages_to_submit if package.x11 is not True]
            if len(valid_packages_to_submit) > 0:
                duplicated_jobs_already_checked = False
                platform = valid_packages_to_submit[0].jobs[0].platform
                try:
                    jobs_id = self.submit_Script(hold=hold)
                except AutosubmitError as e:
                    job_names = []
                    duplicated_jobs_already_checked = True
                    try:
                        for package_ in valid_packages_to_submit:
                            if hasattr(package_,"name"):
                                job_names.append(package_.name) # wrapper_name
                            else:
                                job_names.append(package_.jobs[0].name) # job_name
                        Log.error(f'TRACE:{e.trace}\n{e.message} JOBS:{job_names}')
                        for job_name in job_names:
                            jobid = self.get_jobid_by_jobname(job_name)
                            #cancel bad submitted job if jobid is encountered
                            for id_ in jobid:
                                self.send_command(self.cancel_job(id_))
                    except BaseException:
                        pass
                    jobs_id = None
                    self.connected = False
                    if e.trace is not None:
                        has_trace_bad_parameters = str(e.trace).lower().find("bad parameters") != -1
                    else:
                        has_trace_bad_parameters = False
                    if (has_trace_bad_parameters or e.message.lower().find("invalid partition") != -1 or
                            e.message.lower().find(" invalid qos") != -1 or
                            e.message.lower().find("scheduler is not installed") != -1 or
                            e.message.lower().find("failed") != -1 or e.message.lower().find("not available") != -1):
                        error_msg = ""
                        for package_tmp in valid_packages_to_submit:
                            for job_tmp in package_tmp.jobs:
                                if job_tmp.section not in error_msg:
                                    error_msg += job_tmp.section + "&"
                        if has_trace_bad_parameters:
                            error_message+=(f"Check job and queue specified in your JOBS definition in YAML. Sections "
                                            f"that could be affected: {error_msg[:-1]}")
                        else:
                            error_message+=(f"\ncheck that {self.name} platform has set the correct scheduler. "
                                            f"Sections that could be affected: {error_msg[:-1]}")

                        raise AutosubmitCritical(error_message, 7014, e.error_message) from e
                except IOError as e:
                    raise AutosubmitError("IO issues ", 6016, str(e)) from e
                except BaseException as e:
                    if str(e).find("scheduler") != -1:
                        raise AutosubmitCritical(f"Are you sure that [{self.type.upper()}] scheduler is the "
                                    f"correct type for platform [{self.name.upper()}]?.\n Please, double check that "
                                    f"{self.type.upper()} is loaded for {self.name.upper()} before "
                                    f"autosubmit launch any job.",7070) from e
                    raise AutosubmitError(
                        "Submission failed, this can be due a failure on the platform", 6015, str(e)) from e
                if jobs_id is None or len(jobs_id) <= 0:
                    raise AutosubmitError(
                        "Submission failed, this can be due a failure on the platform",
                        6015,f"Jobs_id {jobs_id}")
                if hold:
                    sleep(10)
                jobid_index = 0
                for package in valid_packages_to_submit:
                    current_package_id = str(jobs_id[jobid_index])
                    if hold:
                        retries = 5
                        package.jobs[0].id = current_package_id
                        try:
                            can_continue = True
                            while can_continue and retries > 0:
                                cmd = package.jobs[0].platform.get_queue_status_cmd(current_package_id)
                                package.jobs[0].platform.send_command(cmd)
                                queue_status = package.jobs[0].platform._ssh_output
                                reason = package.jobs[0].platform.parse_queue_reason(queue_status, current_package_id)
                                if reason == '(JobHeldAdmin)':
                                    can_continue = False
                                elif reason == '(JobHeldUser)':
                                    can_continue = True
                                else:
                                    can_continue = False
                                    sleep(5)
                                retries = retries - 1
                            if not can_continue:
                                package.jobs[0].platform.send_command(
                                    package.jobs[0].platform.cancel_cmd+f" {current_package_id}")
                                jobid_index += 1
                                continue
                            if not self.hold_job(package.jobs[0]):
                                jobid_index += 1
                                continue
                        except Exception:
                            failed_packages.append(current_package_id)
                            continue
                    package.process_jobs_to_submit(current_package_id, hold)
                    # Check if there are duplicated job_name
                    if not duplicated_jobs_already_checked:
                        job_name = package.name if hasattr(package, "name") else package.jobs[0].name
                        jobid = self.get_jobid_by_jobname(job_name)
                        if len(jobid) > 1: # Cancel each job that is not the associated
                            ids_to_check = [package.jobs[0].id]
                            if package.jobs[0].het:
                                for i in range(1,package.jobs[0].het.get("HETSIZE",1)): # noqa
                                    ids_to_check.append(str(int(ids_to_check[0]) + i))
                            # TODO to optimize cancel all jobs at once
                            for id_ in [ jobid for jobid in jobid if jobid not in ids_to_check]:
                                self.send_command(self.cancel_job(id_))
                                Log.debug(f'Job {id_} with the assigned name: {job_name} has been cancelled')
                            Log.debug(f'Job {package.jobs[0].id} with the assigned name: {job_name} has been submitted')
                    jobid_index += 1
                if len(failed_packages) > 0:
                    for job_id in failed_packages:
                        platform.send_command(platform.cancel_cmd + f" {job_id}")
                    raise AutosubmitError(f"{self.name} submission failed, some hold jobs failed to be held", 6015)
            save = True
        except AutosubmitError:
            raise
        except AutosubmitCritical:
            raise
        except AttributeError:
            raise
        except Exception as e:
            raise AutosubmitError(f"{self.name} submission failed", 6015, str(e)) from e
        return save,valid_packages_to_submit

    def generate_submit_script(self) -> None:
        """
        Delete the current file and generates a new one with a new name.

        :rtype: None
        """
        # remove file
        with suppress(FileNotFoundError):
            os.remove(self._submit_script_path)
        self.generate_new_name_submit_script_file()

    def get_submit_script(self) -> str:
        """
        Change file permissions to 0o750 and return the path of the file.

        :return: Path to the file
        :rtype: str
        """
        os.chmod(self._submit_script_path, 0o750)
        return self._submit_script_path

    def submit_job(self, job, script_name: str, hold: bool=False, export: str="none") -> Union[int, None]:
        """
        Submit a job from a given job object.

        :param job: Job object
        :type job: autosubmit.job.job.Job
        :param script_name: Name of the script of the job.
        :type script_name: str
        :param hold: Send job hold.
        :type hold: bool
        :param export: Set within the jobs.yaml, used to export environment script to use before the job is launched.
        :type export: str

        :return: job id for the submitted job.
        :rtype: int
        """
        if job is None or not job:
            x11 = False
        else:
            x11 = job.x11
        if not x11:
            self.get_submit_cmd(script_name, job, hold=hold, export=export)
            return None
        cmd = self.get_submit_cmd(script_name, job, hold=hold, export=export)
        if cmd is None:
            return None
        if self.send_command(cmd, x11=x11):
            job_id = self.get_submitted_job_id(self.get_ssh_output(), x11=x11)
            if job:
                Log.result(f"Job: {job.name} submitted with job_id: {str(job_id).strip()} and workflow commit: "
                           f"{job.workflow_commit}")
            return int(job_id)
        return None

    def submit_Script(self, hold: bool=False) -> Union[List[int], int]:
        """
        Sends a Submit file Script, execute it in the platform and retrieves the Jobs_ID of all jobs at once.

        :param hold: Deprecated.
        :type hold: bool

        :return: job id for submitted jobs.
        :rtype: Union[List[int], int]
        """
        try:
            self.send_file(self.get_submit_script(), False)
            cmd = os.path.join(self.get_files_path(),
                               os.path.basename(self._submit_script_path))
            # remove file after submission
            cmd = f"{cmd} ; rm {cmd}"
            try:
                self.send_command(cmd)
            except AutosubmitError as as_err:
                raise as_err
            except AutosubmitCritical as as_critcal:
                raise as_critcal
            except Exception as e:
                raise e
            jobs_id = self.get_submitted_job_id(self.get_ssh_output())

            return jobs_id
        except IOError as e:
            raise AutosubmitError("Submit script is not found, retry again in next AS iteration", 6008, str(e)) from e
        except AutosubmitError:
            raise
        except AutosubmitCritical:
            raise
        except Exception as e:
            raise AutosubmitError("Submit script is not found, retry again in next AS iteration", 6008, str(e)) from e

    def check_remote_log_dir(self) -> None:
        """
        Creates log dir on remote host.

        :rtype: None
        """

        try:
            # Test if remote_path exists
            self._ftpChannel.chdir(self.remote_log_dir)
        except IOError as io_err:
            try:
                if self.send_command(self.get_mkdir_cmd()):
                    Log.debug(f'{self.remote_log_dir} has been created on {self.host}.')
                else:
                    raise AutosubmitError("SFTP session not active ", 6007,
                                  f"Could not create the DIR {self.remote_log_dir} on HPC {self.host}") from io_err
            except BaseException as e:
                raise AutosubmitError("SFTP session not active ", 6007, str(e)) from e

    def update_cmds(self) -> None:
        """
        Updates commands for platforms.

        :rtype: None
        """
        self.root_dir = os.path.join(
            self.scratch, self.project_dir, self.user, self.expid)
        self.remote_log_dir = os.path.join(self.root_dir, "LOG_" + self.expid)
        self.cancel_cmd = "scancel"
        self._submit_cmd = f'sbatch --no-requeue -D {self.remote_log_dir} {self.remote_log_dir}/'
        self._submit_command_name = "sbatch"
        self._submit_hold_cmd = f'sbatch -H -D {self.remote_log_dir} {self.remote_log_dir}/'
        # jobid =$(sbatch WOA_run_mn4.sh 2 > & 1 | grep -o "[0-9]*"); scontrol hold $jobid;
        self.put_cmd = "scp"
        self.get_cmd = "scp"
        self.mkdir_cmd = "mkdir -p " + self.remote_log_dir
        self._submit_cmd_x11 = f'{self.remote_log_dir}'

    def hold_job(self, job) -> bool:
        """
        Create a Slurm command to cancel the execution of the Job.

        :param job: Job to be held.
        :type job: autosubmit.job.job.Job

        :return: A boolean indicating whether the job is being held.
        :rtype: bool
        """
        try:
            cmd = f"scontrol release {job.id} ; sleep 2 ; scontrol hold {job.id} "
            self.send_command(cmd)
            job_status = self.check_job(job, submit_hold_check=True)
            if job_status == Status.RUNNING:
                self.send_command(f"scancel {job.id}")
                return False
            if job_status == Status.FAILED:
                return False
            cmd = self.get_queue_status_cmd(job.id)
            self.send_command(cmd)

            queue_status = self._ssh_output
            reason = self.parse_queue_reason(queue_status, job.id)
            self.send_command(self.get_estimated_queue_time_cmd(job.id))
            estimated_time = self.parse_estimated_time(self._ssh_output)
            if reason == '(JobHeldAdmin)':  # Job is held by the system
                self.send_command(f"scancel {job.id}")
                return False
            Log.info(
                f"The {job.name} will be eligible to run the day {estimated_time.get('date', 'Unknown')} at "
                f"{estimated_time.get('time', 'Unknown')}\nQueuing reason is: {reason}")
            return True
        except BaseException as e:
            try:
                self.send_command(f"scancel {job.id}")
                raise AutosubmitError(f"Can't hold jobid:{job.id}, canceling job", 6000, str(e)) from e
            except BaseException as err:
                raise AutosubmitError(f"Can't cancel the jobid: {job.id}", 6000, str(err)) from err
            except AutosubmitError as as_err:
                raise as_err

    def get_mkdir_cmd(self) -> str:
        """
        Get the variable mkdir_cmd that stores the mkdir command.

        :return: Mkdir command
        :rtype: str
        """
        return self.mkdir_cmd

    def get_remote_log_dir(self) -> str:
        """
        Get the variable remote_log_dir that stores the directory of the Log of the experiment.

        :return: The remote_log_dir variable.
        :rtype: str
        """
        return self.remote_log_dir

    def parse_job_output(self, output: str) -> str:
        """
        Parses check job command output, so it can be interpreted by autosubmit.

        :param output: output to parse.
        :type output: str

        :return: job status.
        :rtype: str
        """
        return output.strip().split(' ')[0].strip()

<<<<<<< HEAD
    @staticmethod
    def parse_job_finish_data(output: str, packed: bool) -> [int, int, int, int, int, int, {}, bool]:
        """
        Parses the context of the sacct query to SLURM for a single job.
        Only normal jobs return submit, start, finish, joules, ncpus, nnodes.

        When a wrapper has finished, capture finish time.
        :param output: The sacct output.
        :type output: str
        :param packed: true if job belongs to package.
        :type packed: bool

        :return: submit, start, finish, energy, ncpus, nnodes, detailed_data, is_end_of_wrapper.
        :rtype: int, int, int, int, int, int, dict[str, dict[str, str] | dict[str, str]], bool
        """
        try:
            # Setting up: Storing detail for posterity
            detailed_data = dict()
            steps = []
            # No blank spaces after or before
            output = output.strip() if output else None
            lines = output.split("\n") if output else []
            is_end_of_wrapper = False
            extra_data = None
            # If there is output, list exists
            if len(lines) > 0:
                # Collecting information from all output
                for line in lines:
                    line = line.strip().split()
                    if len(line) > 0:
                        # Collecting detailed data
                        name = str(line[0])
                        if packed:
                            # If it belongs to a wrapper
                            extra_data = {"ncpus": str(line[2] if len(line) > 2 else "NA"),
                                          "nnodes": str(line[3] if len(line) > 3 else "NA"),
                                          "submit": str(line[4] if len(line) > 4 else "NA"),
                                          "start": str(line[5] if len(line) > 5 else "NA"),
                                          "finish": str(line[6] if len(line) > 6 else "NA"),
                                          "energy": str(line[7] if len(line) > 7 else "NA"),
                                          "MaxRSS": str(line[8] if len(line) > 8 else "NA"),
                                          "AveRSS": str(line[9] if len(line) > 9 else "NA")}
                        else:
                            # Normal job
                            extra_data = {"submit": str(line[4] if len(line) > 4 else "NA"),
                                          "start": str(line[5] if len(line) > 5 else "NA"),
                                          "finish": str(line[6] if len(line) > 6 else "NA"),
                                          "energy": str(line[7] if len(line) > 7 else "NA"),
                                          "MaxRSS": str(line[8] if len(line) > 8 else "NA"),
                                          "AveRSS": str(line[9] if len(line) > 9 else "NA")}
                        # Detailed data will contain the important information from output
                        detailed_data[name] = extra_data
                        steps.append(name)
                submit = start = finish = energy = nnodes = ncpus = 0 # noqa
                # Take first line as source
                line = lines[0].strip().split()
                ncpus = int(line[2] if len(line) > 2 else 0)
                nnodes = int(line[3] if len(line) > 3 else 0)
                status = str(line[1])
                if packed is False:
                    # If it is not wrapper job, take first line as source
                    if status not in ["COMPLETED", "FAILED", "UNKNOWN"]:
                        # It is not completed, then its error and send default data plus output
                        return 0, 0, 0, 0, ncpus, nnodes, detailed_data, False
                else:
                    # If it is a wrapped job
                    # Check if the wrapper has finished
                    if status in ["COMPLETED", "FAILED", "UNKNOWN"]:
                        # Wrapper has finished
                        is_end_of_wrapper = True
                # Continue with first line as source
                if line:
                    try:
                        # Parse submit and start only for normal jobs (not packed)
                        submit = int(mktime(datetime.strptime(
                            line[4], "%Y-%m-%dT%H:%M:%S").timetuple())) if not packed else 0
                        start = int(mktime(datetime.strptime(
                            line[5], "%Y-%m-%dT%H:%M:%S").timetuple())) if not packed else 0
                        # Assuming the job has been COMPLETED
                        # If normal job or end of wrapper =>
                        # Try to get the finish time from the first line of the output, else default to now.
                        finish = 0

                        if not packed:
                            # If normal job, take finish time from first line
                            finish = (int(mktime(datetime.strptime(line[6], "%Y-%m-%dT%H:%M:%S").timetuple(
                            ))) if len(line) > 6 and line[6] != "Unknown" else int(time()))
                            energy = parse_output_number(line[7]) if len(
                                line) > 7 and len(line[7]) > 0 else 0
                        else:
                            # If it is a wrapper job
                            # If end of wrapper, take data from first line
                            if is_end_of_wrapper is True:
                                finish = (int(mktime(datetime.strptime(line[6], "%Y-%m-%dT%H:%M:%S").timetuple(
                                ))) if len(line) > 6 and line[6] != "Unknown" else int(time()))
                                energy = parse_output_number(line[7]) if len(
                                    line) > 7 and len(line[7]) > 0 else 0
                            else:
                                # If packed but not end of wrapper, try to get info from current data.
                                if "finish" in list(extra_data.keys()) and extra_data["finish"] != "Unknown":
                                    # finish data exists
                                    finish = int(mktime(datetime.strptime(
                                        extra_data["finish"], "%Y-%m-%dT%H:%M:%S").timetuple()))
                                else:
                                    # if finish date does not exist, query previous step.
                                    if len(steps) >= 2 and detailed_data.__contains__(steps[-2]):
                                        new_extra_data = detailed_data[steps[-2]]
                                        if ("finish" in list(new_extra_data.keys()) and
                                                new_extra_data["finish"] != "Unknown"):
                                            # This might result in a job finish < start,
                                            # need to handle that in the caller function
                                            finish = int(mktime(datetime.strptime(
                                                new_extra_data["finish"], "%Y-%m-%dT%H:%M:%S").timetuple()))
                                        else:
                                            finish = int(time())
                                    else:
                                        finish = int(time())
                                if "energy" in list(extra_data.keys()) and extra_data["energy"] != "NA":
                                    # energy exists
                                    energy = parse_output_number(
                                        extra_data["energy"])
                                else:
                                    # if energy does not exist, query previous step
                                    if len(steps) >= 2 and detailed_data.__contains__(steps[-2]):
                                        new_extra_data = detailed_data[steps[-2]]
                                        if "energy" in list(new_extra_data.keys()) and new_extra_data["energy"] != "NA":
                                            energy = parse_output_number(
                                                new_extra_data["energy"])
                                        else:
                                            energy = 0
                                    else:
                                        energy = 0
                    except Exception :
                        Log.info("Parsing mishandling.")
                detailed_data = detailed_data if not packed or is_end_of_wrapper is True else extra_data
                return submit, start, finish, energy, ncpus, nnodes, detailed_data, is_end_of_wrapper

            return 0, 0, 0, 0, 0, 0, {}, False
        except Exception as exp:
            Log.warning(f"Autosubmit couldn't parse SLURM energy output. From parse_job_finish_data: {str(exp)}")
            return 0, 0, 0, 0, 0, 0, {}, False

    def parse_Alljobs_output(self, output: str, job_id: int) -> Union[list[str], str]: # noqa
        """
        Filter one or more status of a specific Job ID.

        :param output: Output of the status of the jobs.
        :type output: str
        :param job_id: job ID.
        :type job_id: int

        :return: All status related to a Job.
        :rtype: Union[list[str], str]
        """
=======
>>>>>>> 53b2a142
    def parse_Alljobs_output(self, output, job_id):
        status = ""
        try:
            status = [x.split()[1] for x in output.splitlines()
                      if x.split()[0][:len(str(job_id))] == str(job_id)]
        except BaseException:
            pass
        if len(status) == 0:
            return status
        return status[0]

    def get_submitted_job_id(self, output_lines: str, x11: bool = False) -> Union[list[int], int]:
        """

        :param output_lines: Output of the ssh command.
        :type output_lines: str
        :param x11: Enable x11 forwarding, to enable graphical jobs.
        :type x11: bool

        :return: List of job ids that got submitted and had an output.
        :rtype: Union[list[int], int]
        """
        try:
            if output_lines.find("failed") != -1:
                raise AutosubmitCritical(
                    "Submission failed. Command Failed", 7014)
            if x11:
                return int(output_lines.splitlines()[0])
            jobs_id = []
            for output in output_lines.splitlines():
                jobs_id.append(int(output.split(' ')[3]))
            return jobs_id
        except IndexError as exc:
            raise AutosubmitCritical("Submission failed. There are issues on your config file", 7014) from exc

    @staticmethod
    def jobs_in_queue() -> list[int]:
        """
        list of nodeValue of the firstChild of each element.

        :return: Return the list of values of the children of each job in the list of jobs.
        :rtype: list[int]
        """
        dom = parseString('')
        jobs_xml = dom.getElementsByTagName("JB_job_number")
        return [int(element.firstChild.nodeValue) for element in jobs_xml]

    def get_submit_cmd(self, job_script: str, job, hold: bool=False, export: str="") -> str:
        """

        :param job_script: Name of the script of the job.
        :type job_script: str
        :param job: Job object.
        :type job: autosubmit.job.job.Job
        :param hold: Send job hold.
        :type hold: bool
        :param export: Set within the jobs.yaml, used to export environment script to use before the job is launched.
        :type export: str

        :return: Submit command for the script.
        :rtype: str
        """
        if (export is None or export.lower() == "none") or len(export) == 0:
            export = ""
        else:
            export += " ; "
        if job is None or not job:
            x11 = False
        else:
            x11 = job.x11

        if not x11:
            try:
                lang = locale.getlocale()[1]
                if lang is None:
                    lang = locale.getdefaultlocale()[1]
                    if lang is None:
                        lang = 'UTF-8'
                with open(self._submit_script_path, "ab") as submit_script_file:
                    if not hold:
                        submit_script_file.write((export + self._submit_cmd + job_script + "\n").encode(lang))
                    else:
                        submit_script_file.write((export + self._submit_hold_cmd + job_script + "\n").encode(lang))
            except BaseException:
                pass
        return export + self.get_submit_cmd_x11(job.x11_options.strip(""), job_script.strip(""))

    def get_checkjob_cmd(self, job_id: str) -> str: # noqa
        """
        Generates sacct command to the job selected.

        :param job_id: ID of a job.
        :param job_id: str

        :return: Generates the sacct command to be executes.
        :rtype: str
        """
        return f'sacct -n -X --jobs {job_id} -o "State"'

    def get_checkAlljobs_cmd(self, jobs_id: str): # noqa
        """
        Generates sacct command to all the jobs passed down.

        :param jobs_id: ID of one or more jobs.
        :param jobs_id: str

        :return: sacct command to all jobs.
        :rtype: str
        """
        return f"sacct -n -X --jobs {jobs_id} -o jobid,State"

    def get_estimated_queue_time_cmd(self, job_id: str):
        """
        Gets an estimated queue time to the job selected.

        :param job_id: ID of a job.
        :param job_id: str

        :return: Gets estimated queue time.
        :rtype: str
        """
        return f"scontrol -o show JobId {job_id} | grep -Po '(?<=EligibleTime=)[0-9-:T]*'"

    def get_queue_status_cmd(self, job_id: str) -> str:
        """
        Get queue generating squeue command to the job selected.

        :param job_id: ID of a job.
        :param job_id: str

        :return: Gets estimated queue time.
        :rtype: str
        """
        return f'squeue -j {job_id} -o %A,%R'

    def get_jobid_by_jobname_cmd(self, job_name: str) -> str: # noqa
        """
        Looks for a job based on its name.

        :param job_name: Name given to a job
        :param job_name: str

        :return: Command to look for a job in the queue.
        :rtype: str
        """
        return f'squeue -o %A,%.50j -n {job_name}'

    @staticmethod
    def cancel_job(job_id: str) -> str:
        """
        Command to cancel a job.

        :param job_id: ID of a job.
        :param job_id: str

        :return: Cancel job command.
        :rtype: str
        """
        return f'scancel {job_id}'

    def get_job_energy_cmd(self, job_id: str) -> str:
        """
        Generates a command to get data from a job
        JobId, State, NCPUS, NNodes, Submit, Start, End, ConsumedEnergy, MaxRSS, AveRSS%25.

        :param job_id: ID of a job.
        :param job_id: str

        :return: Command to get job energy.
        :rtype: str
        """
        return (f'sacct -n --jobs {job_id} -o JobId%25,State,NCPUS,NNodes,Submit,'
                f'Start,End,ConsumedEnergy,MaxRSS%25,AveRSS%25')

    def parse_queue_reason(self, output: str, job_id: str) -> str:
        """
        Parses the queue reason from the output of the command.

        :param output: output of the command.
        :param job_id: job id

        :return: queue reason.
        :rtype: str
        """
        reason = [x.split(',')[1] for x in output.splitlines()
                  if x.split(',')[0] == str(job_id)]
        if isinstance(reason,list):
            # convert reason to str
            return ''.join(reason)
        return reason # noqa F501

    def get_queue_status(self, in_queue_jobs, list_queue_jobid: str, as_conf: AutosubmitConfig) -> None:
        """
        get_queue_status

        :param in_queue_jobs: List of Job.
        :type in_queue_jobs: list[Job]
        :param list_queue_jobid: List of Job IDs concatenated.
        :type list_queue_jobid: str
        :param as_conf: experiment configuration.
        :type as_conf: autosubmitconfigparser.config.AutosubmitConfig

        :rtype:None
        """
        if not in_queue_jobs:
            return
        cmd = self.get_queue_status_cmd(list_queue_jobid)
        self.send_command(cmd)
        queue_status = self._ssh_output
        for job in in_queue_jobs:
            reason = self.parse_queue_reason(queue_status, job.id)
            if job.queuing_reason_cancel(reason): # this should be a platform method to be implemented
                Log.error(
                    f"Job {job.name} will be cancelled and set to FAILED as it was queuing due to {reason}")
                self.send_command(
                    self.cancel_cmd + f" {job.id}")
                job.new_status = Status.FAILED
                job.update_status(as_conf)
            elif reason == '(JobHeldUser)':
                if not job.hold:
                    # should be self.release_cmd or something like that, but it is not implemented
                    self.send_command(f"scontrol release {job.id}")
                    job.new_status = Status.QUEUING  # If it was HELD and was released, it should be QUEUING next.
                else:
                    job.new_status = Status.HELD

    def wrapper_header(self,**kwargs: Any) -> str:
        """
        It generates the header of the wrapper configuring it to execute the Experiment.

        :param kwargs: Key arguments associated to the Job/Experiment to configure the wrapper.
        :type kwargs: Any

        :return: a sequence of slurm commands.
        :rtype: str
        """
        return self._header.wrapper_header(**kwargs)

    @staticmethod
    def allocated_nodes() -> str:
        """
        It sets the allocated nodes of the wrapper

        :return: A command that changes the num of Node per job
        :rtype: str
        """
        return """os.system("scontrol show hostnames $SLURM_JOB_NODELIST > node_list_{0}".format(node_id))"""

    def check_file_exists(self, src: str, wrapper_failed: bool=False, sleeptime: int=5, max_retries: int=3) -> bool:
        """
        Checks if a file exists on the FTP server.

        :param src: The name of the file to check.
        :type src: str
        :param wrapper_failed: Whether the wrapper has failed. Defaults to False.
        :type wrapper_failed: bool
        :param sleeptime: Time to sleep between retries in seconds. Defaults to 5.
        :type sleeptime: int
        :param max_retries: Maximum number of retries. Defaults to 3.
        :type max_retries: int

        :return: True if the file exists, False otherwise
        :rtype: bool
        """
        # noqa TODO check the sleeptime retrials of these function, previously it was waiting a lot of time
        file_exist = False
        retries = 0
        while not file_exist and retries < max_retries:
            try:
                # This return IOError if a path doesn't exist
                self._ftpChannel.stat(os.path.join(
                    self.get_files_path(), src))
                file_exist = True
            except IOError:  # File doesn't exist, retry in sleeptime
                if not wrapper_failed:
                    sleep(sleeptime)
                    retries = retries + 1
                else:
                    sleep(2)
                    retries = retries + 1
            except BaseException as e:  # Unrecoverable error
                if str(e).lower().find("garbage") != -1:
                    sleep(2)
                    retries = retries + 1
                else:
                    file_exist = False  # won't exist
                    retries = 999  # no more retries
        if not file_exist:
            Log.warning(f"File {src} couldn't be found")
        return file_exist<|MERGE_RESOLUTION|>--- conflicted
+++ resolved
@@ -473,7 +473,6 @@
         """
         return output.strip().split(' ')[0].strip()
 
-<<<<<<< HEAD
     @staticmethod
     def parse_job_finish_data(output: str, packed: bool) -> [int, int, int, int, int, int, {}, bool]:
         """
@@ -628,8 +627,7 @@
         :return: All status related to a Job.
         :rtype: Union[list[str], str]
         """
-=======
->>>>>>> 53b2a142
+
     def parse_Alljobs_output(self, output, job_id):
         status = ""
         try:
