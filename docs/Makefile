# Makefile for Sphinx documentation
#

# You can set these variables from the command line.
SPHINXOPTS    = -W
SPHINXBUILD   = sphinx-build
PAPER         =
SOURCEDIR     = source
<<<<<<< HEAD
BUILDDIR      = _build
=======
BUILDDIR      := $(if $(READTHEDOCS_OUTPUT),$(READTHEDOCS_OUTPUT), build)
>>>>>>> 0a6462bd

# User-friendly check for sphinx-build
ifeq ($(shell which $(SPHINXBUILD) >/dev/null 2>&1; echo $$?), 1)
$(error The '$(SPHINXBUILD)' command was not found. Make sure you have Sphinx installed, then set the SPHINXBUILD environment variable to point to the full path of the '$(SPHINXBUILD)' executable. Alternatively you can add the directory with the executable to your PATH. If you don't have Sphinx installed, grab it from http://sphinx-doc.org/)
endif

# Internal variables.
PAPEROPT_a4     = -D latex_paper_size=a4
PAPEROPT_letter = -D latex_paper_size=letter
ALLSPHINXOPTS   = -d $(BUILDDIR)/doctrees $(PAPEROPT_$(PAPER)) $(SPHINXOPTS) source
# the i18n builder cannot share the environment and doctrees with the others
I18NSPHINXOPTS  = $(PAPEROPT_$(PAPER)) $(SPHINXOPTS) source

.PHONY: help clean watch html dirhtml singlehtml pickle json htmlhelp qthelp devhelp epub latex latexpdf text man changes linkcheck doctest coverage gettext as_setup .EXPORT_ALL_VARIABLES

# This sets up Autosubmit for Sphinx. It writes experiments to the build directory,
# inside the sub-directory autosubmit. Note, this is a phony target, and uses
# `.EXPORT_ALL_VARIABLES`, which was also made phony. All variables defined here
# are exported to other targets. Use this feature with care!
as_setup: .EXPORT_ALL_VARIABLES
	$(eval AUTOSUBMIT_DIRECTORY := $(shell realpath -m $(BUILDDIR)/autosubmit))
	rm -rf $(AUTOSUBMIT_DIRECTORY)
	$(eval AUTOSUBMIT_CONFIGURATION := $(AUTOSUBMIT_DIRECTORY)/autosubmitrc)
	mkdir -p $(AUTOSUBMIT_DIRECTORY)/autosubmit
	@echo "Autosubmit home: [$(AUTOSUBMIT_DIRECTORY)]"
	touch $(AUTOSUBMIT_CONFIGURATION)
	@echo "Autosubmit configuration: [$(AUTOSUBMIT_CONFIGURATION)]"

	$(eval AUTOSUBMIT_CONFIGURATION_CONTENTS="\
	[database]\n\
	path = $(AUTOSUBMIT_DIRECTORY)/autosubmit\n\
	filename = autosubmit.db\n\
	\n\
	[local]\n\
	path = $(AUTOSUBMIT_DIRECTORY)/autosubmit\n\
	\n\
	[globallogs]\n\
	path = $(AUTOSUBMIT_DIRECTORY)/autosubmit/logs\n\
	\n\
	[structures]\n\
	path = $(AUTOSUBMIT_DIRECTORY)/autosubmit/metadata/structures\n\
	\n\
	[historicdb]\n\
	path = $(AUTOSUBMIT_DIRECTORY)/autosubmit/metadata/data\n\
	\n\
	[historiclog]\n\
	path = $(AUTOSUBMIT_DIRECTORY)/autosubmit/metadata/logs")
	echo $(AUTOSUBMIT_CONFIGURATION_CONTENTS) > $(AUTOSUBMIT_CONFIGURATION)

	@echo "Installing Autosubmit..."
	AUTOSUBMIT_CONFIGURATION=$(AUTOSUBMIT_CONFIGURATION) autosubmit install
	@echo "Autosubmit installed!"

# Automatically call Autosubmit's setup target.
-include as_setup

help:
	env | grep AUTOSUBMIT
	@echo "Please use \`make <target>' where <target> is one of"
	@echo "  html       to make standalone HTML files"
	@echo "  watch      to make standalone HTML files and watch for changes"
	@echo "  dirhtml    to make HTML files named index.html in directories"
	@echo "  singlehtml to make a single large HTML file"
	@echo "  pickle     to make pickle files"
	@echo "  json       to make JSON files"
	@echo "  htmlhelp   to make HTML files and a HTML help project"
	@echo "  qthelp     to make HTML files and a qthelp project"
	@echo "  applehelp  to make an Apple Help Book"
	@echo "  devhelp    to make HTML files and a Devhelp project"
	@echo "  epub       to make an epub"
	@echo "  latex      to make LaTeX files, you can set PAPER=a4 or PAPER=letter"
	@echo "  latexpdf   to make LaTeX files and run them through pdflatex"
	@echo "  latexpdfja to make LaTeX files and run them through platex/dvipdfmx"
	@echo "  text       to make text files"
	@echo "  man        to make manual pages"
	@echo "  texinfo    to make Texinfo files"
	@echo "  info       to make Texinfo files and run them through makeinfo"
	@echo "  gettext    to make PO message catalogs"
	@echo "  changes    to make an overview of all changed/added/deprecated items"
	@echo "  xml        to make Docutils-native XML files"
	@echo "  pseudoxml  to make pseudoxml-XML files for display purposes"
	@echo "  linkcheck  to check all external links for integrity"
	@echo "  doctest    to run all doctests embedded in the documentation (if enabled)"
	@echo "  coverage   to run coverage check of the documentation (if enabled)"

clean:
	rm -rf $(BUILDDIR)/*

watch: clean
	@echo
	@echo "Building and watching for changes in the documentation."
	sphinx-autobuild "$(SOURCEDIR)" "$(BUILDDIR)" \
			-b html \
			--ignore='**venv' \
			--ignore='**.gitlab' \
			--ignore='*.egg-info' \
			--ignore='bin' \
			--ignore='**_includes/**/*.txt' \
			--watch='source' \
			$(SPHINXOPTS) $(O)

xml_coverage:
	coverage run $$(which $(SPHINXBUILD)) -b xml $(ALLSPHINXOPTS) $(BUILDDIR)/xml
	@echo
	@echo "Build finished. The HTML pages are in $(BUILDDIR)/html. Coverage in $(BUILDDIR)/htmlcov."

html:
<<<<<<< HEAD
	@echo "Current directory is $$(pwd)"
	@echo "Build Started. The HTML pages are in $(BUILDDIR)/html."
	$(SPHINXBUILD) -b html $(ALLSPHINXOPTS) $(BUILDDIR)
	@echo "Current directory is $$(ls)"
	@echo "Current directory is $$(ls _build)"
	@echo "Current directory is $$(ls source)"
	@echo "Current directory is $$(ls source/troubleshooting)"
	@echo "Current directory is $$(ls source/troubleshooting/fig)"
=======
	@echo "$(READTHEDOCS_OUTPUT)"
	$(SPHINXBUILD) -M html $(ALLSPHINXOPTS) $(BUILDDIR)/html
>>>>>>> 0a6462bd
	@echo
	@echo "Build finished. The HTML pages are in $(BUILDDIR)/html."

dirhtml:
	$(SPHINXBUILD) -b dirhtml $(ALLSPHINXOPTS) $(BUILDDIR)/dirhtml
	@echo
	@echo "Build finished. The HTML pages are in $(BUILDDIR)/dirhtml."

singlehtml:
	$(SPHINXBUILD) -b singlehtml $(ALLSPHINXOPTS) $(BUILDDIR)/singlehtml
	@echo
	@echo "Build finished. The HTML page is in $(BUILDDIR)/singlehtml."

pickle:
	$(SPHINXBUILD) -b pickle $(ALLSPHINXOPTS) $(BUILDDIR)/pickle
	@echo
	@echo "Build finished; now you can process the pickle files."

json:
	$(SPHINXBUILD) -b json $(ALLSPHINXOPTS) $(BUILDDIR)/json
	@echo
	@echo "Build finished; now you can process the JSON files."

htmlhelp:
	$(SPHINXBUILD) -b htmlhelp $(ALLSPHINXOPTS) $(BUILDDIR)/htmlhelp
	@echo
	@echo "Build finished; now you can run HTML Help Workshop with the" \
	      ".hhp project file in $(BUILDDIR)/htmlhelp."

qthelp:
	$(SPHINXBUILD) -b qthelp $(ALLSPHINXOPTS) $(BUILDDIR)/qthelp
	@echo
	@echo "Build finished; now you can run "qcollectiongenerator" with the" \
	      ".qhcp project file in $(BUILDDIR)/qthelp, like this:"
	@echo "# qcollectiongenerator $(BUILDDIR)/qthelp/autosubmit.qhcp"
	@echo "To view the help file:"
	@echo "# assistant -collectionFile $(BUILDDIR)/qthelp/autosubmit.qhc"

applehelp:
	$(SPHINXBUILD) -b applehelp $(ALLSPHINXOPTS) $(BUILDDIR)/applehelp
	@echo
	@echo "Build finished. The help book is in $(BUILDDIR)/applehelp."
	@echo "N.B. You won't be able to view it unless you put it in" \
	      "~/Library/Documentation/Help or install it in your application" \
	      "bundle."

devhelp:
	$(SPHINXBUILD) -b devhelp $(ALLSPHINXOPTS) $(BUILDDIR)/devhelp
	@echo
	@echo "Build finished."
	@echo "To view the help file:"
	@echo "# mkdir -p $$HOME/.local/share/devhelp/autosubmit"
	@echo "# ln -s $(BUILDDIR)/devhelp $$HOME/.local/share/devhelp/autosubmit"
	@echo "# devhelp"

epub:
	$(SPHINXBUILD) -b epub $(ALLSPHINXOPTS) $(BUILDDIR)/epub
	@echo
	@echo "Build finished. The epub file is in $(BUILDDIR)/epub."

latex:
	$(SPHINXBUILD) -b latex $(ALLSPHINXOPTS) $(BUILDDIR)/latex
	@echo
	@echo "Build finished; the LaTeX files are in $(BUILDDIR)/latex."
	@echo "Run \`make' in that directory to run these through (pdf)latex" \
	      "(use \`make latexpdf' here to do that automatically)."

latexpdf:
	$(SPHINXBUILD) -b latex $(ALLSPHINXOPTS) $(BUILDDIR)/latex
	@echo "Running LaTeX files through pdflatex..."
	$(MAKE) -C $(BUILDDIR)/latex all-pdf
	@echo "pdflatex finished; the PDF files are in $(BUILDDIR)/latex."

latexpdfja:
	$(SPHINXBUILD) -b latex $(ALLSPHINXOPTS) $(BUILDDIR)/latex
	@echo "Running LaTeX files through platex and dvipdfmx..."
	$(MAKE) -C $(BUILDDIR)/latex all-pdf-ja
	@echo "pdflatex finished; the PDF files are in $(BUILDDIR)/latex."

text:
	$(SPHINXBUILD) -b text $(ALLSPHINXOPTS) $(BUILDDIR)/text
	@echo
	@echo "Build finished. The text files are in $(BUILDDIR)/text."

man:
	$(SPHINXBUILD) -b man $(ALLSPHINXOPTS) $(BUILDDIR)/man
	@echo
	@echo "Build finished. The manual pages are in $(BUILDDIR)/man."

texinfo:
	$(SPHINXBUILD) -b texinfo $(ALLSPHINXOPTS) $(BUILDDIR)/texinfo
	@echo
	@echo "Build finished. The Texinfo files are in $(BUILDDIR)/texinfo."
	@echo "Run \`make' in that directory to run these through makeinfo" \
	      "(use \`make info' here to do that automatically)."

info:
	$(SPHINXBUILD) -b texinfo $(ALLSPHINXOPTS) $(BUILDDIR)/texinfo
	@echo "Running Texinfo files through makeinfo..."
	make -C $(BUILDDIR)/texinfo info
	@echo "makeinfo finished; the Info files are in $(BUILDDIR)/texinfo."

gettext:
	$(SPHINXBUILD) -b gettext $(I18NSPHINXOPTS) $(BUILDDIR)/locale
	@echo
	@echo "Build finished. The message catalogs are in $(BUILDDIR)/locale."

changes:
	$(SPHINXBUILD) -b changes $(ALLSPHINXOPTS) $(BUILDDIR)/changes
	@echo
	@echo "The overview file is in $(BUILDDIR)/changes."

linkcheck:
	$(SPHINXBUILD) -b linkcheck $(ALLSPHINXOPTS) $(BUILDDIR)/linkcheck
	@echo
	@echo "Link check complete; look for any errors in the above output " \
	      "or in $(BUILDDIR)/linkcheck/output.txt."

doctest:
	$(SPHINXBUILD) -b doctest $(ALLSPHINXOPTS) $(BUILDDIR)/doctest
	@echo "Testing of doctests in the sources finished, look at the " \
	      "results in $(BUILDDIR)/doctest/output.txt."

coverage:
	$(SPHINXBUILD) -b coverage $(ALLSPHINXOPTS) $(BUILDDIR)/coverage
	@echo "Testing of coverage in the sources finished, look at the " \
	      "results in $(BUILDDIR)/coverage/python.txt."

xml:
	$(SPHINXBUILD) -b xml $(ALLSPHINXOPTS) $(BUILDDIR)/xml
	@echo
	@echo "Build finished. The XML files are in $(BUILDDIR)/xml."

pseudoxml:
	$(SPHINXBUILD) -b pseudoxml $(ALLSPHINXOPTS) $(BUILDDIR)/pseudoxml
	@echo
	@echo "Build finished. The pseudo-XML files are in $(BUILDDIR)/pseudoxml."<|MERGE_RESOLUTION|>--- conflicted
+++ resolved
@@ -6,11 +6,7 @@
 SPHINXBUILD   = sphinx-build
 PAPER         =
 SOURCEDIR     = source
-<<<<<<< HEAD
-BUILDDIR      = _build
-=======
-BUILDDIR      := $(if $(READTHEDOCS_OUTPUT),$(READTHEDOCS_OUTPUT), build)
->>>>>>> 0a6462bd
+BUILDDIR      = build
 
 # User-friendly check for sphinx-build
 ifeq ($(shell which $(SPHINXBUILD) >/dev/null 2>&1; echo $$?), 1)
@@ -118,19 +114,8 @@
 	@echo "Build finished. The HTML pages are in $(BUILDDIR)/html. Coverage in $(BUILDDIR)/htmlcov."
 
 html:
-<<<<<<< HEAD
-	@echo "Current directory is $$(pwd)"
-	@echo "Build Started. The HTML pages are in $(BUILDDIR)/html."
-	$(SPHINXBUILD) -b html $(ALLSPHINXOPTS) $(BUILDDIR)
-	@echo "Current directory is $$(ls)"
-	@echo "Current directory is $$(ls _build)"
-	@echo "Current directory is $$(ls source)"
-	@echo "Current directory is $$(ls source/troubleshooting)"
-	@echo "Current directory is $$(ls source/troubleshooting/fig)"
-=======
 	@echo "$(READTHEDOCS_OUTPUT)"
 	$(SPHINXBUILD) -M html $(ALLSPHINXOPTS) $(BUILDDIR)/html
->>>>>>> 0a6462bd
 	@echo
 	@echo "Build finished. The HTML pages are in $(BUILDDIR)/html."
 
