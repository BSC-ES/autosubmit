import atexit
import multiprocessing
import queue  # only for the exception
from collections import deque
from copy import copy
from os import _exit
import setproctitle
import locale
import os
from autosubmit.job.job_common import Status
from typing import List, Union, Set, Any
from autosubmit.helpers.parameters import autosubmit_parameter
from autosubmitconfigparser.config.configcommon import AutosubmitConfig
from log.log import AutosubmitCritical, AutosubmitError, Log
from multiprocessing import Event
from multiprocessing.queues import Queue
import time



def recover_platform_job_logs_wrapper(platform, recovery_queue, worker_event, cleanup_event):
    platform.recovery_queue = recovery_queue
    platform.work_event = worker_event
    platform.cleanup_event = cleanup_event
    platform.recover_platform_job_logs()
    _exit(0)  # Exit userspace after manually closing ssh sockets, recommended for child processes, the queue() and shared signals should be in charge of the main process.

class CopyQueue(Queue):
    """
    A queue that copies the object gathered.
    """

    def __init__(self, maxsize: int = -1, block: bool = True, timeout: float = None, ctx: Any = None) -> None:
        """
        Initializes the Queue.

        :param maxsize: Maximum size of the queue. Defaults to -1 (infinite size).
        :type maxsize: int
        :param block: Whether to block when the queue is full. Defaults to True.
        :type block: bool
        :param timeout: Timeout for blocking operations. Defaults to None.
        :type timeout: float
        :param ctx: Context for the queue. Defaults to None.
        :type ctx: Context
        """
        self.block = block
        self.timeout = timeout
        super().__init__(maxsize, ctx=ctx)


    def put(self, job: Any, block: bool = True, timeout: float = None) -> None:
        """
        Puts a job into the queue if it is not a duplicate.

        :param job: The job to be added to the queue.
        :type job: Any
        :param block: Whether to block when the queue is full. Defaults to True.
        :type block: bool
        :param timeout: Timeout for blocking operations. Defaults to None.
        :type timeout: float
        """
        super().put(job.__getstate__(), block, timeout)


class Platform(object):
    """
    Class to manage the connections to the different platforms.
    """
    # This is a list of the keep_alive events, used to send the signal outside the main loop of Autosubmit
    worker_events = list()
    # Shared lock between the main process and a retrieval log process
    lock = multiprocessing.Lock()

    def __init__(self, expid, name, config, auth_password=None):
        """
        Initializes the Platform object with the given experiment ID, platform name, configuration,
        and optional authentication password for two-factor authentication.

        :param expid: The experiment ID associated with the platform.
        :type expid: str
        :param name: The name of the platform.
        :type name: str
        :param config: Configuration dictionary containing platform-specific settings.
        :type config: dict
        :param auth_password: Optional password for two-factor authentication.
        :type auth_password: str or list, optional
        """
        self.connected = False
        self.expid = expid  # type: str
        self._name = name  # type: str
        self.config = config
        self.tmp_path = os.path.join(
            self.config.get("LOCAL_ROOT_DIR", ""), self.expid, self.config.get("LOCAL_TMP_DIR", ""))
        self._serial_platform = None
        self._serial_queue = None
        self._serial_partition = None
        self._default_queue = None
        self._partition = None
        self.ec_queue = "hpc"
        self.processors_per_node = None
        self.scratch_free_space = None
        self.custom_directives = None
        self._host = ''
        self._user = ''
        self._project = ''
        self._budget = ''
        self._reservation = ''
        self._exclusivity = ''
        self._type = ''
        self._scratch = ''
        self._project_dir = ''
        self.temp_dir = ''
        self._root_dir = ''
        self.service = None
        self.scheduler = None
        self.directory = None
        self._hyperthreading = False
        self.max_wallclock = '2:00'
        self.total_jobs = 20
        self.max_processors = "480"
        self._allow_arrays = False
        self._allow_wrappers = False
        self._allow_python_jobs = True
        self.mkdir_cmd = None
        self.get_cmd = None
        self.put_cmd = None
        self._submit_hold_cmd = None
        self._submit_cmd = None
        self._submit_cmd_x11 = None
        self._checkhost_cmd = None
        self.cancel_cmd = None
        self.two_factor_auth = None
        self.two_factor_auth = self.config.get("PLATFORMS", {}).get(self.name.upper(), {}).get("2FA", False)
        self.two_factor_method = self.config.get("PLATFORMS", {}).get(self.name.upper(), {}).get("2FA_METHOD", "token")

        # Retrieval log process variables
        self.max_waiting_jobs = 20
        self.recovery_queue = None
        self.work_event = None
        self.cleanup_event = None
        self.log_retrieval_process_active = False
        self.log_recovery_process = None
        self.keep_alive_timeout = 60 * 5  # Useful in case of kill -9
        self.processed_wrapper_logs = set()
        log_queue_size = 200
        if self.config:
            # We still support TOTALJOBS and TOTAL_JOBS for backwards compatibility... # TODO change in 4.2, I think
            default_queue_size = self.config.get("CONFIG", {}).get("LOG_RECOVERY_QUEUE_SIZE", 100)
            platform_default_queue_size = self.config.get("PLATFORMS", {}).get(self.name.upper(), {}).get("LOG_RECOVERY_QUEUE_SIZE", default_queue_size)
            config_total_jobs = self.config.get("CONFIG", {}).get("TOTAL_JOBS", platform_default_queue_size)
            platform_total_jobs = self.config.get("PLATFORMS", {}).get('TOTAL_JOBS', config_total_jobs)
            log_queue_size = int(platform_total_jobs) * 2
        self.log_queue_size = log_queue_size

    @classmethod
    def update_workers(cls, event_worker):
        # This is visible on all instances simultaneosly. Is to send the keep alive signal.
        cls.worker_events.append(event_worker)

    @classmethod
    def remove_workers(cls, event_worker: Event) -> None:
        """Remove the given even worker from the list of workers in this class."""
        if event_worker in cls.worker_events:
            cls.worker_events.remove(event_worker)

    @property
    @autosubmit_parameter(name='current_arch')
    def name(self):
        """Platform name."""
        return self._name

    @name.setter
    def name(self, value):
        self._name = value

    @property
    @autosubmit_parameter(name='current_host')
    def host(self):
        """Platform url."""
        return self._host

    @host.setter
    def host(self, value):
        self._host = value

    @property
    @autosubmit_parameter(name='current_user')
    def user(self):
        """Platform user."""
        return self._user

    @user.setter
    def user(self, value):
        self._user = value

    @property
    @autosubmit_parameter(name='current_proj')
    def project(self):
        """Platform project."""
        return self._project

    @project.setter
    def project(self, value):
        self._project = value

    @property
    @autosubmit_parameter(name='current_budg')
    def budget(self):
        """Platform budget."""
        return self._budget

    @budget.setter
    def budget(self, value):
        self._budget = value

    @property
    @autosubmit_parameter(name='current_reservation')
    def reservation(self):
        """You can configure your reservation id for the given platform."""
        return self._reservation

    @reservation.setter
    def reservation(self, value):
        self._reservation = value

    @property
    @autosubmit_parameter(name='current_exclusivity')
    def exclusivity(self):
        """True if you want to request exclusivity nodes."""
        return self._exclusivity

    @exclusivity.setter
    def exclusivity(self, value):
        self._exclusivity = value

    @property
    @autosubmit_parameter(name='current_hyperthreading')
    def hyperthreading(self):
        """TODO"""
        return self._hyperthreading

    @hyperthreading.setter
    def hyperthreading(self, value):
        self._hyperthreading = value

    @property
    @autosubmit_parameter(name='current_type')
    def type(self):
        """Platform scheduler type."""
        return self._type

    @type.setter
    def type(self, value):
        self._type = value

    @property
    @autosubmit_parameter(name='current_scratch_dir')
    def scratch(self):
        """Platform's scratch folder path."""
        return self._scratch

    @scratch.setter
    def scratch(self, value):
        self._scratch = value

    @property
    @autosubmit_parameter(name='current_proj_dir')
    def project_dir(self):
        """Platform's project folder path."""
        return self._project_dir

    @project_dir.setter
    def project_dir(self, value):
        self._project_dir = value

    @property
    @autosubmit_parameter(name='current_rootdir')
    def root_dir(self):
        """Platform's experiment folder path."""
        return self._root_dir

    @root_dir.setter
    def root_dir(self, value):
        self._root_dir = value

<<<<<<< HEAD
=======
    def get_exclusive_directive(self, job):
        """
        Returns exclusive directive for the specified job

        :param job: job to create exclusive directive for
        :type job: Job
        :return: exclusive directive
        :rtype: str
        """
        # only implemented for slurm
        return ""

    def get_multiple_jobids(self, job_list, valid_packages_to_submit, failed_packages, error_message="", hold=False):
        return False, valid_packages_to_submit
        # raise NotImplementedError
>>>>>>> 1ccf89c5

    def process_batch_ready_jobs(self, valid_packages_to_submit, failed_packages, error_message="", hold=False):
        return True, valid_packages_to_submit

    def submit_ready_jobs(self, as_conf, job_list, platforms_to_test, packages_persistence, packages_to_submit,
                          inspect=False, only_wrappers=False, hold=False):

        """
        Gets READY jobs and send them to the platforms if there is available space on the queues

        :param hold:
        :param packages_to_submit:
        :param as_conf: autosubmit config object \n
        :type as_conf: AutosubmitConfig object  \n
        :param job_list: job list to check  \n
        :type job_list: JobList object  \n
        :param platforms_to_test: platforms used  \n
        :type platforms_to_test: set of Platform Objects, e.g. SgePlatform(), SlurmPlatform().  \n
        :param packages_persistence: Handles database per experiment. \n
        :type packages_persistence: JobPackagePersistence object \n
        :param inspect: True if coming from generate_scripts_andor_wrappers(). \n
        :type inspect: Boolean \n
        :param only_wrappers: True if it comes from create -cw, False if it comes from inspect -cw. \n
        :type only_wrappers: Boolean \n
        :return: True if at least one job was submitted, False otherwise \n
        :rtype: Boolean
        """
        any_job_submitted = False
        save = False
        failed_packages = list()
        error_message = ""
        if not inspect:
            job_list.save()
        if not hold:
            Log.debug("\nJobs ready for {1}: {0}", len(
                job_list.get_ready(self, hold=hold)), self.name)
        else:
            Log.debug("\nJobs prepared for {1}: {0}", len(
                job_list.get_prepared(self)), self.name)
        if not inspect:
            self.generate_submit_script()
        valid_packages_to_submit = []  # type: List[JobPackageBase]
        for package in packages_to_submit:
            try:
                # If called from inspect command or -cw
                if only_wrappers or inspect:
                    if hasattr(package, "name"):
                        job_list.packages_dict[package.name] = package.jobs
                        from ..job.job import WrapperJob
                        wrapper_job = WrapperJob(package.name, package.jobs[0].id, Status.READY, 0,
                                                 package.jobs,
                                                 package._wallclock, package._num_processors,
                                                 package.platform, as_conf, hold)
                        job_list.job_package_map[package.jobs[0].id] = wrapper_job
                        packages_persistence.save(package, inspect)
                    for innerJob in package._jobs:
                        any_job_submitted = True
                        # Setting status to COMPLETED, so it does not get stuck in the loop that calls this function
                        innerJob.status = Status.COMPLETED
                        innerJob.updated_log = False

                # If called from RUN or inspect command
                if not only_wrappers:
                    try:
                        package.submit(as_conf, job_list.parameters, inspect, hold=hold)
                        save = True
                        if not inspect:
                            job_list.save()
                        if package.x11 != "true":
                            valid_packages_to_submit.append(package)
                        # Log.debug("FD end-submit: {0}".format(log.fd_show.fd_table_status_str(open()))
                    except (IOError, OSError):
                        if package.jobs[0].id != 0:
                            failed_packages.append(package.jobs[0].id)
                        continue
                    except AutosubmitError as e:
                        if package.jobs[0].id != 0:
                            failed_packages.append(package.jobs[0].id)
                        self.connected = False
                        if e.message.lower().find("bad parameters") != -1 or e.message.lower().find(
                                "scheduler is not installed") != -1:
                            error_msg = ""
                            for package_tmp in valid_packages_to_submit:
                                for job_tmp in package_tmp.jobs:
                                    if job_tmp.section not in error_msg:
                                        error_msg += job_tmp.section + "&"
                            for job_tmp in package.jobs:
                                if job_tmp.section not in error_msg:
                                    error_msg += job_tmp.section + "&"
                            if e.message.lower().find("bad parameters") != -1:
                                error_message += "\ncheck job and queue specified in your JOBS definition in YAML. Sections that could be affected: {0}".format(
                                    error_msg[:-1])
                            else:
                                error_message += "\ncheck that {1} platform has set the correct scheduler. Sections that could be affected: {0}".format(
                                    error_msg[:-1], self.name)
                    except AutosubmitCritical:
                        raise
                    except Exception as e:
                        self.connected = False
                        raise

            except AutosubmitCritical as e:
                raise
            except AutosubmitError as e:
                raise
            except Exception as e:
                raise
        if valid_packages_to_submit:
            any_job_submitted = True
        return save, failed_packages, error_message, valid_packages_to_submit, any_job_submitted

    @property
    def serial_platform(self):
        """
        Platform to use for serial jobs

        :return: platform's object
        :rtype: platform
        """
        if self._serial_platform is None:
            return self
        return self._serial_platform

    @serial_platform.setter
    def serial_platform(self, value):
        self._serial_platform = value

    @property
    @autosubmit_parameter(name='current_partition')
    def partition(self):
        """
        Partition to use for jobs.

        :return: queue's name
        :rtype: str
        """
        if self._partition is None:
            return ''
        return self._partition

    @partition.setter
    def partition(self, value):
        self._partition = value

    @property
    def queue(self):
        """
        Queue to use for jobs
        :return: queue's name
        :rtype: str
        """
        if self._default_queue is None or self._default_queue == "":
            return ''
        return self._default_queue

    @queue.setter
    def queue(self, value):
        self._default_queue = value

    @property
    def serial_partition(self):
        """
        Partition to use for serial jobs

        :return: partition's name
        :rtype: str
        """
        if self._serial_partition is None or self._serial_partition == "":
            return self.partition
        return self._serial_partition

    @serial_partition.setter
    def serial_partition(self, value):
        self._serial_partition = value

    @property
    def serial_queue(self):
        """
        Queue to use for serial jobs

        :return: queue's name
        :rtype: str
        """
        if self._serial_queue is None or self._serial_queue == "":
            return self.queue
        return self._serial_queue

    @serial_queue.setter
    def serial_queue(self, value):
        self._serial_queue = value

    @property
    def allow_arrays(self):
        if type(self._allow_arrays) is bool and self._allow_arrays:
            return True
        return self._allow_arrays == "true"

    @property
    def allow_wrappers(self):
        if type(self._allow_wrappers) is bool and self._allow_wrappers:
            return True
        return self._allow_wrappers == "true"

    @property
    def allow_python_jobs(self):
        if type(self._allow_python_jobs) is bool and self._allow_python_jobs:
            return True
        return self._allow_python_jobs == "true"

    def add_parameters(self, as_conf):
        """
        Add parameters for the current platform to the given parameters list

        :param as_conf: autosubmit config object
        :type as_conf: AutosubmitConfig object
        """
        prefix = 'HPC'

        as_conf.experiment_data['{0}ARCH'.format(prefix)] = self.name
        as_conf.experiment_data['{0}HOST'.format(prefix)] = self.host
        as_conf.experiment_data['{0}QUEUE'.format(prefix)] = self.queue
        as_conf.experiment_data['{0}EC_QUEUE'.format(prefix)] = self.ec_queue
        as_conf.experiment_data['{0}PARTITION'.format(prefix)] = self.partition

        as_conf.experiment_data['{0}USER'.format(prefix)] = self.user
        as_conf.experiment_data['{0}PROJ'.format(prefix)] = self.project
        as_conf.experiment_data['{0}BUDG'.format(prefix)] = self.budget
        as_conf.experiment_data['{0}RESERVATION'.format(prefix)] = self.reservation
        as_conf.experiment_data['{0}EXCLUSIVITY'.format(prefix)] = self.exclusivity
        as_conf.experiment_data['{0}TYPE'.format(prefix)] = self.type
        as_conf.experiment_data['{0}SCRATCH_DIR'.format(prefix)] = self.scratch
        as_conf.experiment_data['{0}TEMP_DIR'.format(prefix)] = self.temp_dir
        if self.temp_dir is None:
            self.temp_dir = ''
        as_conf.experiment_data['{0}ROOTDIR'.format(prefix)] = self.root_dir

        as_conf.experiment_data['{0}LOGDIR'.format(prefix)] = self.get_files_path()

<<<<<<< HEAD
=======
    def send_file(self, filename, check=True):
        """
        Sends a local file to the platform

        :param check:
        :param filename: name of the file to send
        :type filename: str
        """
        raise NotImplementedError

    def move_file(self, src, dest):
        """
        Moves a file on the platform

        :param src: source name
        :type src: str
        :param dest: destination name
        :type dest: str
        """
        raise NotImplementedError

    def get_file(self, filename, must_exist=True, relative_path='', ignore_log=False, wrapper_failed=False):
        """
        Copies a file from the current platform to experiment's tmp folder

        :param wrapper_failed:
        :param ignore_log:
        :param filename: file name
        :type filename: str
        :param must_exist: If True, raises an exception if file can not be copied
        :type must_exist: bool
        :param relative_path: relative path inside tmp folder
        :type relative_path: str
        :return: True if file is copied successfully, false otherwise
        :rtype: bool
        """
        raise NotImplementedError
>>>>>>> 1ccf89c5

    def get_files(self, files, must_exist=True, relative_path=''):
        """
        Copies some files from the current platform to experiment's tmp folder

        :param files: file names
        :type files: [str]
        :param must_exist: If True, raises an exception if file can not be copied
        :type must_exist: bool
        :param relative_path: relative path inside tmp folder
        :type relative_path: str
        :return: True if file is copied successfully, false otherwise
        :rtype: bool
        """
        for filename in files:
            self.get_file(filename, must_exist, relative_path)

    # Executed when calling from Job
    def get_logs_files(self, exp_id, remote_logs):
        """
        Get the given LOGS files

        :param exp_id: experiment id
        :type exp_id: str
        :param remote_logs: names of the log files
        :type remote_logs: (str, str)
        """
        (job_out_filename, job_err_filename) = remote_logs
        self.get_files([job_out_filename, job_err_filename], False, 'LOG_{0}'.format(exp_id))

    def get_checkpoint_files(self, job):
        """
        Get all the checkpoint files of a job

        :param job: Get the checkpoint files
        :type job: Job
        :param max_step: max step possible
        :type max_step: int
        """

        if job.current_checkpoint_step < job.max_checkpoint_step:
            remote_checkpoint_path = f'{self.get_files_path()}/CHECKPOINT_'
            self.get_file(f'{remote_checkpoint_path}{str(job.current_checkpoint_step)}', False, ignore_log=True)
            while self.check_file_exists(
                    f'{remote_checkpoint_path}{str(job.current_checkpoint_step)}') and job.current_checkpoint_step < job.max_checkpoint_step:
                self.remove_checkpoint_file(f'{remote_checkpoint_path}{str(job.current_checkpoint_step)}')
                job.current_checkpoint_step += 1
                self.get_file(f'{remote_checkpoint_path}{str(job.current_checkpoint_step)}', False, ignore_log=True)

    def get_completed_files(self, job_name, retries=0, recovery=False, wrapper_failed=False):
        """
        Get the COMPLETED file of the given job

        :param wrapper_failed:
        :param recovery:
        :param job_name: name of the job
        :type job_name: str
        :param retries: Max number of tries to get the file
        :type retries: int
        :return: True if successful, false otherwise
        :rtype: bool
        """
        if recovery:
            retries = 5
            for _ in range(retries):
                if self.get_file('{0}_COMPLETED'.format(job_name), False, ignore_log=recovery):
                    return True
            return False
        if self.get_file('{0}_COMPLETED'.format(job_name), True, wrapper_failed=wrapper_failed):
            return True
        else:
            return False

    def remove_stat_file(self, job: Any) -> bool:
        """
        Removes STAT files from remote.

        :param job: Job to check.
        :type job: Job
        :return: True if the file was removed, False otherwise.
        :rtype: bool
        """
        if self.delete_file(f"{job.stat_file[:-1]}{job.fail_count}"):
            Log.debug(f"{job.stat_file[:-1]}{job.fail_count} have been removed")
            return True
        return False

<<<<<<< HEAD

=======
>>>>>>> 1ccf89c5
    def remove_completed_file(self, job_name):
        """
        Removes *COMPLETED* files from remote

        :param job_name: name of job to check
        :type job_name: str
        :return: True if successful, False otherwise
        :rtype: bool
        """
        filename = job_name + '_COMPLETED'
        if self.delete_file(filename):
            Log.debug('{0} been removed', filename)
            return True
        return False

    def remove_checkpoint_file(self, filename):
        """
        Removes *CHECKPOINT* files from remote

        :param job_name: name of job to check
        :return: True if successful, False otherwise
        """
        if self.check_file_exists(filename):
            self.delete_file(filename)


    def get_stat_file(self, job, count=-1):

        if count == -1:  # No internal retrials
            filename = job.stat_file + "0"
        else:
            filename = job.name + '_STAT_{0}'.format(str(count))
        stat_local_path = os.path.join(
            self.config.get("LOCAL_ROOT_DIR"), self.expid, self.config.get("LOCAL_TMP_DIR"), filename)
        if os.path.exists(stat_local_path):
            os.remove(stat_local_path)
        if self.check_file_exists(filename):
            if self.get_file(filename, True):
                Log.debug('{0}_STAT file have been transferred', job.name)
                return True
        Log.warning('{0}_STAT file not found', job.name)
        return False

    @autosubmit_parameter(name='current_logdir')
    def get_files_path(self):
        """
        The platform's LOG directory.

        :return: platform's LOG directory
        :rtype: str
        """
        if self.type == "local":
            path = os.path.join(
                self.root_dir, self.config.get("LOCAL_TMP_DIR"), 'LOG_{0}'.format(self.expid))
        else:
            path = os.path.join(self.root_dir, 'LOG_{0}'.format(self.expid))
        return path


    def check_Alljobs(self, job_list, as_conf, retries=5):
        for job, _ in job_list:
            self.check_job(job)


    def write_jobid(self, jobid, complete_path):
        """
        Writes Job id in an out file.

        :param jobid: job id
        :type jobid: str
        :param complete_path: complete path to the file, includes filename
        :type complete_path: str
        :return: Modifies file and returns True, False if file could not be modified
        :rtype: Boolean
        """
        try:
            lang = locale.getlocale()[1]
            if lang is None:
                lang = locale.getdefaultlocale()[1]
                if lang is None:
                    lang = 'UTF-8'
            title_job = b"[INFO] JOBID=" + str(jobid).encode(lang)
            if os.path.exists(complete_path):
                file_type = complete_path[-3:]
                if file_type == "out" or file_type == "err":
                    with open(complete_path, "rb+") as f:
                        # Reading into memory (Potentially slow)
                        first_line = f.readline()
                        # Not rewrite
                        if not first_line.startswith(b'[INFO] JOBID='):
                            content = f.read()
                            # Write again (Potentially slow)
                            # start = time()
                            # Log.info("Attempting job identification of " + str(jobid))
                            f.seek(0, 0)
                            f.write(title_job + b"\n\n" + first_line + content)
                        f.close()
                        # finish = time()
                        # Log.info("Job correctly identified in " + str(finish - start) + " seconds")

        except Exception as ex:
            Log.error("Writing Job Id Failed : " + str(ex))

    def generate_submit_script(self):
        # type: () -> None
        """ Opens Submit script file """
        raise NotImplementedError

    def submit_Script(self, hold=False):
        # type: (bool) -> Union[List[str], str]
        """
        Sends a Submit file Script, execute it  in the platform and retrieves the Jobs_ID of all jobs at once.
        """
        raise NotImplementedError

    def add_job_to_log_recover(self, job):
        if job.id and int(job.id) != 0:
            self.recovery_queue.put(job)
        else:
            Log.warning(f"Job {job.name} and retry number:{job.fail_count} has no job id. Autosubmit will no record this retry.")
            job.updated_log = True


    def clean_log_recovery_process(self) -> None:
        """
        Cleans the log recovery process variables.

        This method sets the cleanup event to signal the log recovery process to finish,
        waits for the process to join with a timeout, and then resets all related variables.
        """
        self.cleanup_event.set()  # Indicates to old child ( if reachable ) to finish.
        if self.log_recovery_process:
            # Waits for old child ( if reachable ) to finish. Timeout in case of it being blocked.
            self.log_recovery_process.join(timeout=60)
        # Resets everything related to the log recovery process.
        self.recovery_queue = None
        self.log_retrieval_process_active = False
        self.remove_workers(self.work_event)
        self.work_event = None
        self.cleanup_event = None
        self.log_recovery_process = None
        self.processed_wrapper_logs = set()

    def load_process_info(self, platform):

        platform.host = self.host
        # Retrieve more configurations settings and save them in the object
        platform.project = self.project
        platform.budget = self.budget
        platform.reservation = self.reservation
        platform.exclusivity = self.exclusivity
        platform.user = self.user
        platform.scratch = self.scratch
        platform.project_dir = self.project_dir
        platform.temp_dir = self.temp_dir
        platform._default_queue = self.queue
        platform._partition = self.partition
        platform._serial_queue = self.serial_queue
        platform._serial_partition = self.serial_partition
        platform.ec_queue = self.ec_queue
        platform.custom_directives = self.custom_directives
        platform.scratch_free_space = self.scratch_free_space
        platform.root_dir = self.root_dir
        platform.update_cmds()
        del platform.poller
        platform.config = {}
        for key in [conf_param for conf_param in self.config]:
            # Basic configuration settings
            if not isinstance(self.config[key], dict) or key in ["PLATFORMS", "EXPERIMENT", "DEFAULT", "CONFIG"]:
                platform.config[key] = self.config[key]

    def prepare_process(self, ctx):
        new_platform = self.create_a_new_copy()
        self.work_event = ctx.Event()
        self.cleanup_event = ctx.Event()
        Platform.update_workers(self.work_event)
        self.load_process_info(new_platform)
        if self.recovery_queue:
            del self.recovery_queue
        # Retrieval log process variables
        self.recovery_queue = CopyQueue(ctx=ctx)
        # Cleanup will be automatically prompt on control + c or a normal exit
        atexit.register(self.send_cleanup_signal)
        atexit.register(self.closeConnection)
        return new_platform

    def create_new_process(self, ctx, new_platform) -> None:
        self.log_recovery_process = ctx.Process(
            target=recover_platform_job_logs_wrapper,
            args=(new_platform, self.recovery_queue, self.work_event, self.cleanup_event),
            name=f"{self.name}_log_recovery")
        self.log_recovery_process.daemon = True
        self.log_recovery_process.start()

    @staticmethod
    def get_mp_context():
        return multiprocessing.get_context('spawn')

    def join_new_process(self):
        # Prevents zombies
        os.waitpid(self.log_recovery_process.pid, os.WNOHANG)
        Log.result(f"Process {self.log_recovery_process.name} started with pid {self.log_recovery_process.pid}")


    def spawn_log_retrieval_process(self, as_conf: Any) -> None:
        """
        Spawns a process to recover the logs of the jobs that have been completed on this platform.

        :param as_conf: Configuration object for the platform.
        :type as_conf: AutosubmitConfig
        """
        if not self.log_retrieval_process_active and (
                as_conf is None or str(as_conf.platforms_data.get(self.name, {}).get('DISABLE_RECOVERY_THREADS',
                                                                                     "false")).lower() == "false"):
            if as_conf and as_conf.misc_data.get("AS_COMMAND", "").lower() == "run":
                self.log_retrieval_process_active = True
                ctx = self.get_mp_context()
                new_platform = self.prepare_process(ctx)
                self.create_new_process(ctx, new_platform)
                self.join_new_process()

    def send_cleanup_signal(self) -> None:
        """
        Sends a cleanup signal to the log recovery process if it is alive.
        This function is executed by the atexit module
        """
        if self.log_recovery_process and self.log_recovery_process.is_alive():
            self.work_event.clear()
            self.cleanup_event.set()
            self.log_recovery_process.join(timeout=60)

    def wait_mandatory_time(self, sleep_time: int = 60) -> bool:
        """
        Waits for the work_event to be set or the cleanup_event to be set for a mandatory time.

        :param sleep_time: Minimum time to wait in seconds. Defaults to 60.
        :type sleep_time: int
        :return: True if there is work to process, False otherwise.
        :rtype: bool
        """
        process_log = False
        for _ in range(sleep_time, 0, -1):
            time.sleep(1)
            if self.work_event.is_set() or not self.recovery_queue.empty():
                process_log = True
            if self.cleanup_event.is_set():
                process_log = True
                break
        return process_log

    def wait_for_work(self, sleep_time: int = 60) -> bool:
        """
        Waits a mandatory time and then waits until there is work, no work to more process or the cleanup event is set.

        :param sleep_time: Maximum time to wait in seconds. Defaults to 60.
        :type sleep_time: int
        :return: True if there is work to process, False otherwise.
        :rtype: bool
        """
        process_log = self.wait_mandatory_time(sleep_time)
        if not process_log:
            process_log = self.wait_until_timeout(self.keep_alive_timeout - sleep_time)
        self.work_event.clear()
        return process_log

    def wait_until_timeout(self, timeout: int = 60) -> bool:
        """
        Waits until the timeout is reached or any signal is set to process logs.

        :param sleep_time: Maximum time to wait in seconds. Defaults to 60.
        :type sleep_time: int
        :return: True if there is work to process, False otherwise.
        :rtype: bool
        """
        process_log = False
        for _ in range(timeout, 0, -1):
            time.sleep(1)
            if self.work_event.is_set() or not self.recovery_queue.empty() or self.cleanup_event.is_set():
                process_log = True
                break
        return process_log

    def recover_job_log(self, identifier: str, jobs_pending_to_process: Set[Any]) -> Set[Any]:
        """
        Recovers log files for jobs from the recovery queue and retry failed jobs.

        :param identifier: Identifier for logging purposes.
        :type identifier: str
        :param jobs_pending_to_process: Set of jobs that had issues during log retrieval.
        :type jobs_pending_to_process: Set[Any]
        :return: Updated set of jobs pending to process.
        :rtype: Set[Any]
        """
        job = None

        while not self.recovery_queue.empty():
            try:
                from autosubmit.job.job import Job
                job = Job(loaded_data=self.recovery_queue.get(timeout=1))
                job.platform_name = self.name  # Change the original platform to this process platform.
                job.platform = self
                job._log_recovery_retries = 0  # Reset the log recovery retries.
                try:
                    job.retrieve_logfiles(raise_error=True)
                except Exception:
                    jobs_pending_to_process.add(job)
                    job._log_recovery_retries += 1
                    Log.warning(f"{identifier} (Retry) Failed to recover log for job '{job.name}' and retry:'{job.fail_count}'.")
            except queue.Empty:
                pass

        if len(jobs_pending_to_process) > 0: # Restore the connection if there was an issue with one or more jobs.
            self.restore_connection(None)

        # This second while is to keep retring the failed jobs.
        # With the unique queue, the main process won't send the job again, so we have to store it here.
        while len(jobs_pending_to_process) > 0:  # jobs that had any issue during the log retrieval
            job = jobs_pending_to_process.pop()
            job._log_recovery_retries += 1
            try:
                job.retrieve_logfiles(raise_error=True)
                job._log_recovery_retries += 1
            except:
                if job._log_recovery_retries < 5:
                    jobs_pending_to_process.add(job)
                Log.warning(
                    f"{identifier} (Retry) Failed to recover log for job '{job.name}' and retry '{job.fail_count}'.")
            Log.result(
                f"{identifier} (Retry) Successfully recovered log for job '{job.name}' and retry '{job.fail_count}'.")
        if len(jobs_pending_to_process) > 0:
            self.restore_connection(None)  # Restore the connection if there was an issue with one or more jobs.

        return jobs_pending_to_process

    def recover_platform_job_logs(self) -> None:
        """
        Recovers the logs of the jobs that have been submitted.
        When this is executed as a process, the exit is controlled by the work_event and cleanup_events of the main process.
        """
        Log.get_logger("Autosubmit")  # Log needs to be initialised in the new process
        setproctitle.setproctitle(f"autosubmit log {self.expid} recovery {self.name.lower()}")
        identifier = f"{self.name.lower()}(log_recovery):"
        try:
            Log.info(f"{identifier} Starting...")
            jobs_pending_to_process = set()
            self.connected = False
            self.restore_connection(None)
            Log.result(f"{identifier} successfully connected.")
            log_recovery_timeout = self.config.get("LOG_RECOVERY_TIMEOUT", 60)
            # Keep alive signal timeout is 5 minutes, but the sleeptime is 60 seconds.
            self.keep_alive_timeout = max(log_recovery_timeout*5, 60*5)
            while self.wait_for_work(sleep_time=max(log_recovery_timeout, 60)):
                jobs_pending_to_process = self.recover_job_log(identifier, jobs_pending_to_process)
                if self.cleanup_event.is_set():  # Check if the main process is waiting for this child to end.
                    self.recover_job_log(identifier, jobs_pending_to_process)
                    break
        except Exception as e:
            Log.error(f"{identifier} {e}")
            Log.debug(traceback.format_exc())

        self.closeConnection()
        Log.info(f"{identifier} Exiting.")
        _exit(0)  # Exit userspace after manually closing ssh sockets, recommended for child processes, the queue() and shared signals should be in charge of the main process.

    def create_a_new_copy(self):
        raise NotImplementedError<|MERGE_RESOLUTION|>--- conflicted
+++ resolved
@@ -283,8 +283,6 @@
     def root_dir(self, value):
         self._root_dir = value
 
-<<<<<<< HEAD
-=======
     def get_exclusive_directive(self, job):
         """
         Returns exclusive directive for the specified job
@@ -300,7 +298,6 @@
     def get_multiple_jobids(self, job_list, valid_packages_to_submit, failed_packages, error_message="", hold=False):
         return False, valid_packages_to_submit
         # raise NotImplementedError
->>>>>>> 1ccf89c5
 
     def process_batch_ready_jobs(self, valid_packages_to_submit, failed_packages, error_message="", hold=False):
         return True, valid_packages_to_submit
@@ -539,8 +536,6 @@
 
         as_conf.experiment_data['{0}LOGDIR'.format(prefix)] = self.get_files_path()
 
-<<<<<<< HEAD
-=======
     def send_file(self, filename, check=True):
         """
         Sends a local file to the platform
@@ -578,7 +573,6 @@
         :rtype: bool
         """
         raise NotImplementedError
->>>>>>> 1ccf89c5
 
     def get_files(self, files, must_exist=True, relative_path=''):
         """
@@ -666,10 +660,6 @@
             return True
         return False
 
-<<<<<<< HEAD
-
-=======
->>>>>>> 1ccf89c5
     def remove_completed_file(self, job_name):
         """
         Removes *COMPLETED* files from remote
