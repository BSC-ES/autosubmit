--- conflicted
+++ resolved
@@ -16,10 +16,7 @@
 from pathlib import Path
 
 from docutils import nodes
-<<<<<<< HEAD
-=======
 from docutils.nodes import Node
->>>>>>> 866769d3
 from docutils.parsers.rst import directives
 from sphinx.directives import code
 
