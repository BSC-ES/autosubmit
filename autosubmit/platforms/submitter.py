--- conflicted
+++ resolved
@@ -72,11 +72,6 @@
             elif platform_type == 'ecaccess':
                 adaptor = 'ecaccess'
                 remote_platform.scheduler = AutosubmitConfig.get_option(parser, section, 'SCHEDULER', 'pbs').lower()
-<<<<<<< HEAD
-                remote_platform.scheduler_version = AutosubmitConfig.get_option(parser, section, 'SCHEDULER_VERSION',
-                                                                     '').lower()
-=======
->>>>>>> 04f70090
             elif platform_type == 'slurm':
                 adaptor = 'slurm+ssh'
             elif platform_type == '':
@@ -94,12 +89,6 @@
             ctx.user_id = AutosubmitConfig.get_option(parser, section, 'USER', None)
             session = saga.Session()
             session.add_context(ctx)
-<<<<<<< HEAD
-            remote_platform.service = saga.job.Service("{0}://{1}".format(adaptor, host), session=session)
-            remote_platform.service.scheduler = remote_platform.scheduler
-            remote_platform.service.scheduler_version = remote_platform.scheduler_version
-=======
->>>>>>> 04f70090
             remote_platform.host = host
             if remote_platform.type == 'ecaccess':
                 # It has to be fork because we are communciating through commands at the lcoal machine
