#!/usr/bin/env python

# Copyright 2015 Earth Sciences Department, BSC-CNS

# This file is part of Autosubmit.

# Autosubmit is free software: you can redistribute it and/or modify
# it under the terms of the GNU General Public License as published by
# the Free Software Foundation, either version 3 of the License, or
# (at your option) any later version.

# Autosubmit is distributed in the hope that it will be useful,
# but WITHOUT ANY WARRANTY; without even the implied warranty of
# MERCHANTABILITY or FITNESS FOR A PARTICULAR PURPOSE.  See the
# GNU General Public License for more details.

# You should have received a copy of the GNU General Public License
# along with Autosubmit.  If not, see <http://www.gnu.org/licenses/>.
try:
    # noinspection PyCompatibility
    from configparser import SafeConfigParser
except ImportError:
    # noinspection PyCompatibility
    from ConfigParser import SafeConfigParser
import os
<<<<<<< HEAD
from pyparsing import nestedExpr
=======
>>>>>>> 8b4601f7
import re
import subprocess

from pyparsing import nestedExpr

from autosubmit.date.chunk_date_lib import parse_date
from autosubmit.config.log import Log
from autosubmit.config.basicConfig import BasicConfig
<<<<<<< HEAD
=======
from autosubmit.platforms.psplatform import PsPlatform
from autosubmit.platforms.lsfplatform import LsfPlatform
from autosubmit.platforms.pbsplatform import PBSPlatform
from autosubmit.platforms.sgeplatform import SgePlatform
from autosubmit.platforms.ecplatform import EcPlatform
from autosubmit.platforms.slurmplatform import SlurmPlatform
from autosubmit.platforms.localplatform import LocalPlatform
from autosubmit.platforms.hpcplatform import HPCPlatformException
>>>>>>> 8b4601f7


class AutosubmitConfig:
    """
    Class to handle experiment configuration coming from file or database

    :param expid: experiment identifier
    :type expid: str
    """

    def __init__(self, expid):
        self.expid = expid
        self._conf_parser_file = os.path.join(BasicConfig.LOCAL_ROOT_DIR, expid, "conf",
                                              "autosubmit_" + expid + ".conf")
        self._exp_parser_file = os.path.join(BasicConfig.LOCAL_ROOT_DIR, expid, "conf",
                                             "expdef_" + expid + ".conf")
        self._platforms_parser_file = os.path.join(BasicConfig.LOCAL_ROOT_DIR, expid, "conf",
                                                   "platforms_" + expid + ".conf")
        self._jobs_parser_file = os.path.join(BasicConfig.LOCAL_ROOT_DIR, expid, "conf",
                                              "jobs_" + expid + ".conf")
        self._proj_parser_file = os.path.join(BasicConfig.LOCAL_ROOT_DIR, expid, "conf",
                                              "proj_" + expid + ".conf")

    @property
    def experiment_file(self):
        """
        Returns experiment's config file name
        """
        return self._exp_parser_file

    @property
    def platforms_parser(self):
        """
        Returns experiment's platforms parser object

        :return: platforms config parser object
        :rtype: SafeConfigParser
        """
        return self._platforms_parser

    @property
    def platforms_file(self):
        """
        Returns experiment's platforms config file name

        :return: platforms config file's name
        :rtype: str
        """
        return self._platforms_parser_file

    @property
    def project_file(self):
        """
        Returns project's config file name
        """
        return self._proj_parser_file

    @property
    def jobs_file(self):
        """
        Returns project's jobs file name
        """
        return self._jobs_parser_file

    def get_project_dir(self):
        """
        Returns experiment's project directory

        :return: experiment's project directory
        :rtype: str
        """
        dir_templates = os.path.join(BasicConfig.LOCAL_ROOT_DIR, self.get_expid(), BasicConfig.LOCAL_PROJ_DIR,
                                     self.get_project_destination())
        return dir_templates

    def get_wallclock(self, section):
        return AutosubmitConfig.get_option(self._jobs_parser, section, 'WALLCLOCK', '')

    def get_processors(self, section):
        return int(AutosubmitConfig.get_option(self._jobs_parser, section, 'PROCESSORS', 1))

    def get_threads(self, section):
        return int(AutosubmitConfig.get_option(self._jobs_parser, section, 'THREADS', 1))

    def get_tasks(self, section):
        return int(AutosubmitConfig.get_option(self._jobs_parser, section, 'TASKS', 1))

    def check_conf_files(self):
        """
        Checks configuration files (autosubmit, experiment jobs and platforms), looking for invalid values, missing
        required options. Prints results in log

        :return: True if everithing is correct, False if it founds any error
        :rtype: bool
        """
        Log.info('\nChecking configuration files...')
        self.reload()
        result = self._check_autosubmit_conf()
        result = result and self._check_platforms_conf()
        result = result and self._check_jobs_conf()
        result = result and self._check_expdef_conf()
        if result:
            Log.result("Configuration files OK\n")
        else:
            Log.error("Configuration files invalid\n")
        return result

    def _check_autosubmit_conf(self):
        """
        Checks experiment's autosubmit configuration file.

        :return: True if everything is correct, False if it founds any error
        :rtype: bool
        """
        result = True

        self._conf_parser.read(self._conf_parser_file)
        result = result and AutosubmitConfig.check_exists(self._conf_parser, 'config', 'AUTOSUBMIT_VERSION')
        result = result and AutosubmitConfig.check_is_int(self._conf_parser, 'config', 'MAXWAITINGJOBS', True)
        result = result and AutosubmitConfig.check_is_int(self._conf_parser, 'config', 'TOTALJOBS', True)
        result = result and AutosubmitConfig.check_is_int(self._conf_parser, 'config', 'SAFETYSLEEPTIME', True)
        result = result and AutosubmitConfig.check_is_int(self._conf_parser, 'config', 'RETRIALS', True)

        if not result:
            Log.critical("{0} is not a valid config file".format(os.path.basename(self._conf_parser_file)))
        else:
            Log.info('{0} OK'.format(os.path.basename(self._conf_parser_file)))
        return result

    def _check_platforms_conf(self):
        """
        Checks experiment's queues configuration file.

        :return: True if everything is correct, False if it founds any error
        :rtype: bool
        """
        result = True
        if len(self._platforms_parser.sections()) == 0:
            Log.warning("No remote platforms configured")

        if len(self._platforms_parser.sections()) != len(set(self._platforms_parser.sections())):
            Log.error('There are repeated platforms names')

        for section in self._platforms_parser.sections():
            result = result and AutosubmitConfig.check_exists(self._platforms_parser, section, 'TYPE')
            platform_type = AutosubmitConfig.get_option(self._platforms_parser, section, 'TYPE', '').lower()
            if platform_type != 'ps':
                result = result and AutosubmitConfig.check_exists(self._platforms_parser, section, 'PROJECT')
                result = result and AutosubmitConfig.check_exists(self._platforms_parser, section, 'USER')

            # if platform_type in ['pbs', 'ecaccess']:
            #     result = result and AutosubmitConfig.check_exists(self._platforms_parser, section, 'VERSION')

            result = result and AutosubmitConfig.check_exists(self._platforms_parser, section, 'HOST')
            result = result and AutosubmitConfig.check_is_boolean(self._platforms_parser, section,
                                                                  'ADD_PROJECT_TO_HOST', False)
            result = result and AutosubmitConfig.check_is_boolean(self._platforms_parser, section, 'TEST_SUITE', False)
            result = result and AutosubmitConfig.check_is_int(self._platforms_parser, section, 'MAX_WAITING_JOBS',
                                                              False)
            result = result and AutosubmitConfig.check_is_int(self._platforms_parser, section, 'TOTAL_JOBS', False)

        if not result:
            Log.critical("{0} is not a valid config file".format(os.path.basename(self._platforms_parser_file)))
        else:
            Log.info('{0} OK'.format(os.path.basename(self._platforms_parser_file)))
        return result

    def _check_jobs_conf(self):
        """
        Checks experiment's jobs configuration file.

        :return: True if everything is correct, False if it founds any error
        :rtype: bool
        """
        result = True
        parser = self._jobs_parser
        sections = parser.sections()
        if len(sections) == 0:
            Log.warning("No remote platforms configured")

        if len(sections) != len(set(sections)):
            Log.error('There are repeated job names')

        for section in sections:
            result = result and AutosubmitConfig.check_exists(parser, section, 'FILE')
            result = result and AutosubmitConfig.check_is_boolean(parser, section, 'RERUN_ONLY', False)
            if parser.has_option(section, 'DEPENDENCIES'):
                for dependency in str(AutosubmitConfig.get_option(parser, section, 'DEPENDENCIES', '')).split(' '):
                    if '-' in dependency:
                        dependency = dependency.split('-')[0]
                    if dependency not in sections:
                        Log.error('Job {0} depends on job {1} that is not defined'.format(section, dependency))

            if parser.has_option(section, 'RERUN_DEPENDENCIES'):
                for dependency in str(AutosubmitConfig.get_option(parser, section, 'RERUN_DEPENDENCIES',
                                                                  '')).split(' '):
                    if '-' in dependency:
                        dependency = dependency.split('-')[0]
                    if dependency not in sections:
                        Log.error('Job {0} depends on job {1} that is not defined'.format(section, dependency))
            result = result and AutosubmitConfig.check_is_choice(parser, section, 'RUNNING', False,
                                                                 ['once', 'date', 'member', 'chunk'])

        if not result:
            Log.critical("{0} is not a valid config file".format(os.path.basename(self._jobs_parser_file)))
        else:
            Log.info('{0} OK'.format(os.path.basename(self._jobs_parser_file)))

        return result

    def _check_expdef_conf(self):
        """
        Checks experiment's experiment configuration file.

        :return: True if everything is correct, False if it founds any error
        :rtype: bool
        """
        result = True
        parser = self._exp_parser

        result = result and AutosubmitConfig.check_exists(parser, 'DEFAULT', 'EXPID')
        result = result and AutosubmitConfig.check_exists(parser, 'DEFAULT', 'HPCARCH')

        result = result and AutosubmitConfig.check_exists(parser, 'experiment', 'DATELIST')
        result = result and AutosubmitConfig.check_exists(parser, 'experiment', 'MEMBERS')
        result = result and AutosubmitConfig.check_is_choice(parser, 'experiment', 'CHUNKSIZEUNIT', True,
                                                             ['year', 'month', 'day', 'hour'])
        result = result and AutosubmitConfig.check_is_int(parser, 'experiment', 'CHUNKSIZE', True)
        result = result and AutosubmitConfig.check_is_int(parser, 'experiment', 'NUMCHUNKS', True)
        result = result and AutosubmitConfig.check_is_choice(parser, 'experiment', 'CALENDAR', True,
                                                             ['standard', 'noleap'])

        result = result and AutosubmitConfig.check_is_boolean(parser, 'rerun', 'RERUN', True)

        if AutosubmitConfig.check_is_choice(parser, 'project', 'PROJECT_TYPE', True,
                                            ['none', 'git', 'svn', 'local']):
            project_type = AutosubmitConfig.get_option(parser, 'project', 'PROJECT_TYPE', '')

            if project_type == 'git':
                result = result and AutosubmitConfig.check_exists(parser, 'git', 'PROJECT_ORIGIN')
                result = result and AutosubmitConfig.check_exists(parser, 'git', 'PROJECT_BRANCH')
            elif project_type == 'svn':
                result = result and AutosubmitConfig.check_exists(parser, 'svn', 'PROJECT_URL')
                result = result and AutosubmitConfig.check_exists(parser, 'svn', 'PROJECT_REVISION')
            elif project_type == 'local':
                result = result and AutosubmitConfig.check_exists(parser, 'local', 'PROJECT_PATH')

            if project_type != 'none':
                result = result and AutosubmitConfig.check_exists(parser, 'project_files', 'FILE_PROJECT_CONF')
        else:
            result = False

        if not result:
            Log.critical("{0} is not a valid config file".format(os.path.basename(self._exp_parser_file)))
        else:
            Log.info('{0}  OK'.format(os.path.basename(self._exp_parser_file)))
        return result

    def check_proj(self):
        """
        Checks project config file

        :return: True if everything is correct, False if it founds any error
        :rtype: bool
        """
        try:
            if self._proj_parser_file == '':
                self._proj_parser = None
            else:
                self._proj_parser = AutosubmitConfig.get_parser(self._proj_parser_file)
            return True
        except Exception as e:
            Log.error('Project conf file error: {0}', e)
            return False

    def reload(self):
        """
        Creates parser objects for configuration files
        """
        self._conf_parser = AutosubmitConfig.get_parser(self._conf_parser_file)
        self._platforms_parser = AutosubmitConfig.get_parser(self._platforms_parser_file)
        self._jobs_parser = AutosubmitConfig.get_parser(self._jobs_parser_file)
        self._exp_parser = AutosubmitConfig.get_parser(self._exp_parser_file)
        if self._proj_parser_file == '':
            self._proj_parser = None
        else:
            self._proj_parser = AutosubmitConfig.get_parser(self._proj_parser_file)

    def load_parameters(self):
        """
        Load parameters from experiment and autosubmit config files. If experiment's type is not none,
        also load parameters from model's config file

        :return: a dictionary containing tuples [parameter_name, parameter_value]
        :rtype: dict
        """
        parameters = dict()
        for section in self._exp_parser.sections():
            for option in self._exp_parser.options(section):
                parameters[option] = self._exp_parser.get(section, option)
        for section in self._conf_parser.sections():
            for option in self._conf_parser.options(section):
                parameters[option] = self._conf_parser.get(section, option)

        project_type = self.get_project_type()
        if project_type != "none" and self._proj_parser is not None:
            # Load project parameters
            Log.debug("Loading project parameters...")
            parameters2 = parameters.copy()
            parameters2.update(self.load_project_parameters())
            parameters = parameters2

        return parameters

    def load_project_parameters(self):
        """
        Loads parameters from model config file

        :return: dictionary containing tuples [parameter_name, parameter_value]
        :rtype: dict
        """
        projdef = []
        for section in self._proj_parser.sections():
            projdef += self._proj_parser.items(section)

        parameters = dict()
        for item in projdef:
            parameters[item[0]] = item[1]

        return parameters

    @staticmethod
    def print_parameters(title, parameters):
        """
        Prints the parameters table in a tabular mode

        :param title: table's title
        :type title: str
        :param parameters: parameters to print
        :type: list
        """
        Log.info(title)
        Log.info("----------------------")
        Log.info("{0:<{col1}}| {1:<{col2}}".format("-- Parameter --", "-- Value --", col1=15, col2=15))
        for i in parameters:
            Log.info("{0:<{col1}}| {1:<{col2}}".format(i[0], i[1], col1=15, col2=15))
        Log.info("")

    def check_parameters(self):
        """
        Function to check configuration of Autosubmit.

        :return: True if all variables are set. If some parameter do not exist, the function returns False.
        :rtype: bool
        """
        result = True

        for section in self._conf_parser.sections():
            self.print_parameters("AUTOSUBMIT PARAMETERS - " + section, self._conf_parser.items(section))
            if "" in [item[1] for item in self._conf_parser.items(section)]:
                result = False
        for section in self._exp_parser.sections():
            self.print_parameters("EXPERIMENT PARAMETERS - " + section, self._exp_parser.items(section))
            if "" in [item[1] for item in self._exp_parser.items(section)]:
                result = False

        project_type = self.get_project_type()
        if project_type != "none" and self._proj_parser is not None:
            for section in self._proj_parser.sections():
                self.print_parameters("PROJECT PARAMETERS - " + section, self._proj_parser.items(section))
                if "" in [item[1] for item in self._proj_parser.items(section)]:
                    result = False

        return result

    def get_expid(self):
        """
        Returns experiment identifier read from experiment's config file

        :return: experiment identifier
        :rtype: str
        """
        return self._exp_parser.get('DEFAULT', 'EXPID')

    def set_expid(self, exp_id):
        """
        Set experiment identifier in autosubmit and experiment config files

        :param exp_id: experiment identifier to store
        :type exp_id: str
        """
        # Experiment conf
        content = open(self._exp_parser_file).read()
        if re.search('EXPID =.*', content):
            content = content.replace(re.search('EXPID =.*', content).group(0), "EXPID = " + exp_id)
        open(self._exp_parser_file, 'w').write(content)

        content = open(self._conf_parser_file).read()
        if re.search('EXPID =.*', content):
            content = content.replace(re.search('EXPID =.*', content).group(0), "EXPID = " + exp_id)
        open(self._conf_parser_file, 'w').write(content)

    def get_project_type(self):
        """
        Returns project type from experiment config file

        :return: project type
        :rtype: str
        """
        return self._exp_parser.get('project', 'PROJECT_TYPE').lower()

    def get_file_project_conf(self):
        """
        Returns path to project config file from experiment config file

        :return: path to project config file
        :rtype: str
        """
        return self._exp_parser.get('project_files', 'FILE_PROJECT_CONF')

    def get_file_jobs_conf(self):
        """
        Returns path to project config file from experiment config file

        :return: path to project config file
        :rtype: str
        """
        return AutosubmitConfig.get_option(self._exp_parser, 'project_files', 'FILE_JOBS_CONF', '')

    def get_git_project_origin(self):
        """
        Returns git origin from experiment config file

        :return: git origin
        :rtype: str
        """
        return AutosubmitConfig.get_option(self._exp_parser, 'git', 'PROJECT_ORIGIN', '')

    def get_git_project_branch(self):
        """
        Returns git branch  from experiment's config file

        :return: git branch
        :rtype: str
        """
        return self._exp_parser.get('git', 'PROJECT_BRANCH')

    def get_git_project_commit(self):
        """
        Returns git commit from experiment's config file

        :return: git commit
        :rtype: str
        """
        return self._exp_parser.get('git', 'PROJECT_COMMIT')

    def get_project_destination(self):
        """
        Returns git commit from experiment's config file

        :return: git commit
        :rtype: str
        """
        value = self._exp_parser.get('project', 'PROJECT_DESTINATION')
        if not value:
            if self.get_project_type().lower() == "local":
                value = os.path.split(self.get_local_project_path())[1]
            elif self.get_project_type().lower() == "svn":
                value = self.get_svn_project_url().split('/')[-1]
            elif self.get_project_type().lower() == "git":
                value = self.get_git_project_origin().split('/')[-1].split('.')[-2]
        return value

    def set_git_project_commit(self, as_conf):
        """
        Function to register in the configuration the commit SHA of the git project version.
        :param as_conf: Configuration class for exteriment
        :type as_conf: AutosubmitConfig
        """
        full_project_path = as_conf.get_project_dir()
        try:
            output = subprocess.check_output("cd {0}; git rev-parse --abbrev-ref HEAD".format(full_project_path),
                                             shell=True)
        except subprocess.CalledProcessError:
            Log.critical("Failed to retrieve project branch...")
            return False

        project_branch = output
        Log.debug("Project branch is: " + project_branch)
        try:
            output = subprocess.check_output("cd {0}; git rev-parse HEAD".format(full_project_path), shell=True)
        except subprocess.CalledProcessError:
            Log.critical("Failed to retrieve project commit SHA...")
            return False
        project_sha = output
        Log.debug("Project commit SHA is: " + project_sha)

        # register changes
        content = open(self._exp_parser_file).read()
        if re.search('PROJECT_BRANCH =.*', content):
            content = content.replace(re.search('PROJECT_BRANCH =.*', content).group(0),
                                      "PROJECT_BRANCH = " + project_branch)
        if re.search('PROJECT_COMMIT =.*', content):
            content = content.replace(re.search('PROJECT_COMMIT =.*', content).group(0),
                                      "PROJECT_COMMIT = " + project_sha)
        open(self._exp_parser_file, 'w').write(content)
        Log.debug("Project commit SHA succesfully registered to the configuration file.")
        return True

    def get_svn_project_url(self):
        """
        Gets subversion project url

        :return: subversion project url
        :rtype: str
        """
        return self._exp_parser.get('svn', 'PROJECT_URL')

    def get_svn_project_revision(self):
        """
        Get revision for subversion project

        :return: revision for subversion project
        :rtype: str
        """
        return self._exp_parser.get('svn', 'PROJECT_REVISION')

    def get_local_project_path(self):
        """
        Gets path to origin for local project

        :return: path to local project
        :rtype: str
        """
        return self._exp_parser.get('local', 'PROJECT_PATH')

    def get_date_list(self):
        """
        Returns startdates list from experiment's config file

        :return: experiment's startdates
        :rtype: list
        """
        date_list = list()
        string = self._exp_parser.get('experiment', 'DATELIST')
        if not string.startswith("["):
            string = '[{0}]'.format(string)
        split_string = nestedExpr('[', ']').parseString(string).asList()
        string_date = None
        for split in split_string[0]:
            if type(split) is list:
                for split_in in split:
                    date_list.append(parse_date(string_date + split_in))
                string_date = None
            else:
                if string_date is not None:
                    date_list.append(parse_date(string_date))
                string_date = split
        if string_date is not None:
            date_list.append(parse_date(string_date))
        return date_list

    def get_num_chunks(self):
        """
        Returns number of chunks to run for each member

        :return: number of chunks
        :rtype: int
        """
        return int(self._exp_parser.get('experiment', 'NUMCHUNKS'))

    def get_chunk_size_unit(self):
        """
        Unit for the chunk length

        :return: Unit for the chunk length  Options: {hour, day, month, year}
        :rtype: str
        """
        return self._exp_parser.get('experiment', 'CHUNKSIZEUNIT').lower()

    def get_member_list(self):
        """
        Returns members list from experiment's config file

        :return: experiment's members
        :rtype: list
        """
        return self._exp_parser.get('experiment', 'MEMBERS').split(' ')

    def get_rerun(self):
        """
        Returns startdates list from experiment's config file

        :return: rerurn value
        :rtype: list
        """
        return self._exp_parser.get('rerun', 'RERUN').lower()

    def get_chunk_list(self):
        """
        Returns chunk list from experiment's config file

        :return: experiment's chunks
        :rtype: list
        """
        return self._exp_parser.get('rerun', 'CHUNKLIST')

    def get_platform(self):
        """
        Returns main platforms from experiment's config file

        :return: main platforms
        :rtype: str
        """
        return self._exp_parser.get('experiment', 'HPCARCH').lower()

    def set_platform(self, hpc):
        """
        Sets main platforms in experiment's config file

        :param hpc: main platforms
        :type: str
        """
        content = open(self._exp_parser_file).read()
        if re.search('HPCARCH =.*', content):
            content = content.replace(re.search('HPCARCH =.*', content).group(0), "HPCARCH = " + hpc)
        open(self._exp_parser_file, 'w').write(content)

    def set_version(self, autosubmit_version):
        """
        Sets autosubmit's version in autosubmit's config file

        :param autosubmit_version: autosubmit's version
        :type autosubmit_version: str
        """
        content = open(self._conf_parser_file).read()
        if re.search('AUTOSUBMIT_VERSION =.*', content):
            content = content.replace(re.search('AUTOSUBMIT_VERSION =.*', content).group(0),
                                      "AUTOSUBMIT_VERSION = " + autosubmit_version)
        open(self._conf_parser_file, 'w').write(content)

    def get_total_jobs(self):
        """
        Returns max number of running jobs  from autosubmit's config file

        :return: max number of running jobs
        :rtype: int
        """
        return int(self._conf_parser.get('config', 'TOTALJOBS'))

    def get_max_waiting_jobs(self):
        """
        Returns max number of waitng jobs from autosubmit's config file

        :return: main platforms
        :rtype: int
        """
        return int(self._conf_parser.get('config', 'MAXWAITINGJOBS'))

    def get_safetysleeptime(self):
        """
        Returns safety sleep time from autosubmit's config file

        :return: safety sleep time
        :rtype: int
        """
        return int(self._conf_parser.get('config', 'SAFETYSLEEPTIME'))

    def set_safetysleeptime(self, sleep_time):
        """
        Sets autosubmit's version in autosubmit's config file

        :param sleep_time: value to set
        :type sleep_time: int
        """
        content = open(self._conf_parser_file).read()
        content = content.replace(re.search('SAFETYSLEEPTIME =.*', content).group(0),
                                  "SAFETYSLEEPTIME = %d" % sleep_time)
        open(self._conf_parser_file, 'w').write(content)

    def get_retrials(self):
        """
        Returns max number of retrials for job from autosubmit's config file

        :return: safety sleep time
        :rtype: int
        """
        return int(self._conf_parser.get('config', 'RETRIALS'))

    @staticmethod
    def get_parser(file_path):
        """
        Gets parser for given file

        :param file_path: path to file to be parsed
        :type file_path: str
        :return: parser
        :rtype: SafeConfigParser
        """
        parser = SafeConfigParser()
        parser.optionxform = str
        parser.read(file_path)
        return parser

<<<<<<< HEAD
=======
    def read_platforms_conf(self):
        """
        Read platforms configuration file and create defined platforms. Also adds the local remote_platform to the list

        :return: platforms defined on file and local remote_platform. None if configuration is invalid
        :rtype: list
        """
        parser = self._platforms_parser

        platforms = dict()
        local_platform = LocalPlatform(self.expid)
        local_platform.name = 'local'
        local_platform.type = 'local'
        local_platform.version = ''
        local_platform.queue = ''
        local_platform.max_waiting_jobs = self.get_max_waiting_jobs()
        local_platform.total_jobs = self.get_total_jobs()
        local_platform.set_host('localhost')
        local_platform.set_scratch(os.path.join(BasicConfig.LOCAL_ROOT_DIR, self.expid, BasicConfig.LOCAL_TMP_DIR))
        local_platform.set_project(self.expid)
        local_platform.set_budget(self.expid)
        local_platform.set_user('')
        local_platform.update_cmds()

        platforms['local'] = local_platform
        for section in parser.sections():
            platform_type = AutosubmitConfig.get_option(parser, section, 'TYPE', '').lower()
            platform_version = AutosubmitConfig.get_option(parser, section, 'VERSION', '')
            try:
                if platform_type == 'pbs':
                    remote_platform = PBSPlatform(self.expid, platform_version)
                elif platform_type == 'sge':
                    remote_platform = SgePlatform(self.expid)
                elif platform_type == 'ps':
                    remote_platform = PsPlatform(self.expid)
                elif platform_type == 'lsf':
                    remote_platform = LsfPlatform(self.expid)
                elif platform_type == 'ecaccess':
                    remote_platform = EcPlatform(self.expid, platform_version)
                elif platform_type == 'slurm':
                    remote_platform = SlurmPlatform(self.expid)
                elif platform_type == '':
                    Log.error("Queue type not specified".format(platform_type))
                    return None
                else:
                    Log.error("Queue type {0} not defined".format(platform_type))
                    return None
            except HPCPlatformException as e:
                Log.error("Queue exception: {0}".format(e.message))
                return None

            remote_platform.type = platform_type
            remote_platform.version = platform_version
            if AutosubmitConfig.get_option(parser, section, 'ADD_PROJECT_TO_HOST', '').lower() == 'true':
                host = '{0}-{1}'.format(AutosubmitConfig.get_option(parser, section, 'HOST', None),
                                        AutosubmitConfig.get_option(parser, section, 'PROJECT', None))
            else:
                host = AutosubmitConfig.get_option(parser, section, 'HOST', None)

            remote_platform.max_waiting_jobs = int(AutosubmitConfig.get_option(parser, section, 'MAX_WAITING_JOBS',
                                                                               self.get_max_waiting_jobs()))
            remote_platform.total_jobs = int(AutosubmitConfig.get_option(parser, section, 'TOTAL_JOBS',
                                                                         self.get_total_jobs()))
            remote_platform.set_host(host)
            remote_platform.set_project(AutosubmitConfig.get_option(parser, section, 'PROJECT', None))
            remote_platform.set_budget(AutosubmitConfig.get_option(parser, section, 'BUDGET', remote_platform.project))
            remote_platform.set_user(AutosubmitConfig.get_option(parser, section, 'USER', None))
            remote_platform.set_scratch(AutosubmitConfig.get_option(parser, section, 'SCRATCH_DIR', None))
            remote_platform._default_queue = AutosubmitConfig.get_option(parser, section, 'QUEUE', None)
            remote_platform._serial_queue = AutosubmitConfig.get_option(parser, section, 'SERIAL_QUEUE', None)
            remote_platform.name = section
            remote_platform.update_cmds()
            platforms[section] = remote_platform

        for section in parser.sections():
            if parser.has_option(section, 'SERIAL_PLATFORM'):
                platforms[section].set_serial_platform(platforms[AutosubmitConfig.get_option(parser, section,
                                                                                                     'SERIAL_PLATFORM',
                                                                                                     None)])

        return platforms

>>>>>>> 8b4601f7
    @staticmethod
    def get_option(parser, section, option, default):
        """
        Gets an option from given parser

        :param parser: parser to use
        :type parser: SafeConfigParser
        :param section: section that contains the option
        :type section: str
        :param option: option to get
        :type option: str
        :param default: value to be returned if option is not present
        :type default: object
        :return: option value
        :rtype: str
        """
        if parser.has_option(section, option):
            return parser.get(section, option)
        else:
            return default

    @staticmethod
    def get_bool_option(parser, section, option, default):
        """
        Gets a boolean option from given parser

        :param parser: parser to use
        :type parser: SafeConfigParser
        :param section: section that contains the option
        :type section: str
        :param option: option to get
        :type option: str
        :param default: value to be returned if option is not present
        :type default: bool
        :return: option value
        :rtype: bool
        """
        if parser.has_option(section, option):
            return parser.get(section, option).lower().strip() == 'true'
        else:
            return default

    @staticmethod
    def check_exists(parser, section, option):
        """
        Checks if an option exists in given parser

        :param parser: parser to use
        :type parser: SafeConfigParser
        :param section: section that contains the option
        :type section: str
        :param option: option to check
        :type option: str
        :return: True if option exists, False otherwise
        :rtype: bool
        """
        if parser.has_option(section, option):
            return True
        else:
            Log.error('Option {0} in section {1} not found'.format(option, section))
            return False

    @staticmethod
    def check_is_boolean(parser, section, option, must_exist):
        """
        Checks if an option is a boolean value in given parser

        :param parser: parser to use
        :type parser: SafeConfigParser
        :param section: section that contains the option
        :type section: str
        :param option: option to check
        :type option: str
        :param must_exist: if True, option must exist
        :type must_exist: bool
        :return: True if option value is boolean, False otherwise
        :rtype: bool
        """
        if must_exist and not AutosubmitConfig.check_exists(parser, section, option):
            Log.error('Option {0} in section {1} must exist'.format(option, section))
            return False
        if AutosubmitConfig.get_option(parser, section, option, 'false').lower() not in ['false', 'true']:
            Log.error('Option {0} in section {1} must be true or false'.format(option, section))
            return False
        return True

    @staticmethod
    def check_is_choice(parser, section, option, must_exist, choices):
        """
        Checks if an option is a valid choice in given parser

        :param parser: parser to use
        :type parser: SafeConfigParser
        :param section: section that contains the option
        :type section: str
        :param option: option to check
        :type option: str
        :param must_exist: if True, option must exist
        :type must_exist: bool
        :param choices: valid choices
        :type choices: list
        :return: True if option value is a valid choice, False otherwise
        :rtype: bool
        """
        if must_exist and not AutosubmitConfig.check_exists(parser, section, option):
            return False
        value = AutosubmitConfig.get_option(parser, section, option, choices[0])
        if value.lower() not in choices:
            Log.error('Value {2} in option {0} in section {1} is not a valid choice'.format(option, section, value))
            return False
        return True

    @staticmethod
    def check_is_int(parser, section, option, must_exist):
        """
        Checks if an option is an integer value in given parser

        :param parser: parser to use
        :type parser: SafeConfigParser
        :param section: section that contains the option
        :type section: str
        :param option: option to check
        :type option: str
        :param must_exist: if True, option must exist
        :type must_exist: bool
        :return: True if option value is integer, False otherwise
        :rtype: bool
        """
        if must_exist and not AutosubmitConfig.check_exists(parser, section, option):
            return False
        value = AutosubmitConfig.get_option(parser, section, option, '1')
        try:
            int(value)
        except ValueError:
            Log.error('Option {0} in section {1} is not valid an integer'.format(option, section))
            return False
        return True

    @staticmethod
    def check_regex(parser, section, option, must_exist, regex):
        """
        Checks if an option complies with a regular expression in given parser

        :param parser: parser to use
        :type parser: SafeConfigParser
        :param section: section that contains the option
        :type section: str
        :param option: option to check
        :type option: str
        :param must_exist: if True, option must exist
        :type must_exist: bool
        :param regex: regular expression to check
        :type regex: str
        :return: True if option complies with regex, False otherwise
        :rtype: bool
        """
        if must_exist and not AutosubmitConfig.check_exists(parser, section, option):
            return False
        prog = re.compile(regex)
        value = AutosubmitConfig.get_option(parser, section, option, '1')
        if not prog.match(value):
            Log.error('Option {0} in section {1} is not valid: {2}'.format(option, section, value))
            return False
        return True

    @staticmethod
    def check_json(key, value):
        """
        Checks if value is a valid json

        :param key: key to check
        :type key: str
        :param value: value
        :type value: str
        :return: True if value is a valid json, False otherwise
        :rtype: bool
        """
        # noinspection PyBroadException
        try:
            nestedExpr('[', ']').parseString(value).asList()
            return True
        except:
            Log.error("Invalid value {0}: {1}", key, value)
            return False<|MERGE_RESOLUTION|>--- conflicted
+++ resolved
@@ -23,10 +23,6 @@
     # noinspection PyCompatibility
     from ConfigParser import SafeConfigParser
 import os
-<<<<<<< HEAD
-from pyparsing import nestedExpr
-=======
->>>>>>> 8b4601f7
 import re
 import subprocess
 
@@ -35,17 +31,6 @@
 from autosubmit.date.chunk_date_lib import parse_date
 from autosubmit.config.log import Log
 from autosubmit.config.basicConfig import BasicConfig
-<<<<<<< HEAD
-=======
-from autosubmit.platforms.psplatform import PsPlatform
-from autosubmit.platforms.lsfplatform import LsfPlatform
-from autosubmit.platforms.pbsplatform import PBSPlatform
-from autosubmit.platforms.sgeplatform import SgePlatform
-from autosubmit.platforms.ecplatform import EcPlatform
-from autosubmit.platforms.slurmplatform import SlurmPlatform
-from autosubmit.platforms.localplatform import LocalPlatform
-from autosubmit.platforms.hpcplatform import HPCPlatformException
->>>>>>> 8b4601f7
 
 
 class AutosubmitConfig:
@@ -750,8 +735,6 @@
         parser.read(file_path)
         return parser
 
-<<<<<<< HEAD
-=======
     def read_platforms_conf(self):
         """
         Read platforms configuration file and create defined platforms. Also adds the local remote_platform to the list
@@ -769,7 +752,7 @@
         local_platform.queue = ''
         local_platform.max_waiting_jobs = self.get_max_waiting_jobs()
         local_platform.total_jobs = self.get_total_jobs()
-        local_platform.set_host('localhost')
+        local_platform.set_host(platform.node())
         local_platform.set_scratch(os.path.join(BasicConfig.LOCAL_ROOT_DIR, self.expid, BasicConfig.LOCAL_TMP_DIR))
         local_platform.set_project(self.expid)
         local_platform.set_budget(self.expid)
@@ -822,19 +805,18 @@
             remote_platform.set_scratch(AutosubmitConfig.get_option(parser, section, 'SCRATCH_DIR', None))
             remote_platform._default_queue = AutosubmitConfig.get_option(parser, section, 'QUEUE', None)
             remote_platform._serial_queue = AutosubmitConfig.get_option(parser, section, 'SERIAL_QUEUE', None)
-            remote_platform.name = section
+            remote_platform.name = section.lower()
             remote_platform.update_cmds()
-            platforms[section] = remote_platform
+            platforms[section.lower()] = remote_platform
 
         for section in parser.sections():
             if parser.has_option(section, 'SERIAL_PLATFORM'):
-                platforms[section].set_serial_platform(platforms[AutosubmitConfig.get_option(parser, section,
+                platforms[section.lower()].set_serial_platform(platforms[AutosubmitConfig.get_option(parser, section,
                                                                                                      'SERIAL_PLATFORM',
-                                                                                                     None)])
+                                                                                                     None).lower()])
 
         return platforms
 
->>>>>>> 8b4601f7
     @staticmethod
     def get_option(parser, section, option, default):
         """
