--- conflicted
+++ resolved
@@ -36,81 +36,6 @@
         return getattr(self, value)
 
 
-<<<<<<< HEAD
-=======
-class Type:
-    """Class to handle the type of a job.
-    At the moment contains 7 types:
-    SIMULATION are for multiprocessor jobs
-    POSTPROCESSING are single processor jobs
-    ClEANING are archiving job---> dealing with large transfer of data on tape
-    INITIALISATION are jobs which transfer data from tape to disk
-    LOCALSETUP are for source code preparation local jobs
-    REMOTESETUP are for soruce code compilation jobs
-    TRANSFER are for downloading data jobs"""
-    LOCALSETUP = 6
-    REMOTESETUP = 5
-    INITIALISATION = 4
-    SIMULATION = 3
-    POSTPROCESSING = 2
-    CLEANING = 1
-    TRANSFER = 0
-
-
-class Template:
-    """Class to handle the template code snippet of a job.
-    At the moment contains 7 templates:
-    SIMULATION are for multiprocessor jobs
-    POSTPROCESSING are single processor jobs
-    ClEANING are archiving job---> dealing with large transfer of data on tape
-    INITIALISATION are jobs which transfer data from tape to disk
-    LOCALSETUP are for source code preparation local jobs
-    REMOTESETUP are for soruce code compilation jobs
-    TRANSFER are for downloading data jobs"""
-
-    LOCALSETUP = textwrap.dedent("""\
-            """)
-
-    REMOTESETUP = textwrap.dedent("""\
-            """)
-
-    INITIALISATION = textwrap.dedent("""\
-            """)
-
-    SIMULATION = textwrap.dedent("""\
-            """)
-
-    POSTPROCESSING = textwrap.dedent("""\
-            """)
-
-    CLEANING = textwrap.dedent("""\
-            """)
-
-    TRANSFER = textwrap.dedent("""\
-            """)
-
-    def read_localsetup_file(self, filename):
-        self.LOCALSETUP = file(filename, 'r').read()
-
-    def read_remotesetup_file(self, filename):
-        self.REMOTESETUP = file(filename, 'r').read()
-
-    def read_initialisation_file(self, filename):
-        self.INITIALISATION = file(filename, 'r').read()
-
-    def read_simulation_file(self, filename):
-        self.SIMULATION = file(filename, 'r').read()
-
-    def read_postprocessing_file(self, filename):
-        self.POSTPROCESSING = file(filename, 'r').read()
-
-    def read_cleaning_file(self, filename):
-        self.CLEANING = file(filename, 'r').read()
-
-    def read_transfer_file(self, filename):
-        self.TRANSFER = file(filename, 'r').read()
-
-
 class QstatSnippet:
     """Class to check the completion of jobs when they are already gone from the scheduler scope"""
 
@@ -131,7 +56,6 @@
             """)
 
 
->>>>>>> 89d665b7
 class StatisticsSnippet:
     """Class to handle the statistics snippet of a job"""
 
