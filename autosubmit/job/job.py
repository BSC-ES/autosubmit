#!/usr/bin/env python

# Copyright 2017-2020 Earth Sciences Department, BSC-CNS

# This file is part of Autosubmit.

# Autosubmit is free software: you can redistribute it and/or modify
# it under the terms of the GNU General Public License as published by
# the Free Software Foundation, either version 3 of the License, or
# (at your option) any later version.

# Autosubmit is distributed in the hope that it will be useful,
# but WITHOUT ANY WARRANTY; without even the implied warranty of
# MERCHANTABILITY or FITNESS FOR A PARTICULAR PURPOSE.  See the
# GNU General Public License for more details.

# You should have received a copy of the GNU General Public License
# along with Autosubmit.  If not, see <http://www.gnu.org/licenses/>.

"""
Main module for Autosubmit. Only contains an interface class to all functionality implemented on Autosubmit
"""

import os
import re
import time
import json
import datetime
import textwrap
from collections import OrderedDict
import copy

from bscearth.utils.config_parser import ConfigParserFactory

from autosubmit.config.config_common import AutosubmitConfig
from autosubmit.job.job_common import Status, Type
from autosubmit.job.job_common import StatisticsSnippetBash, StatisticsSnippetPython
from autosubmit.job.job_common import StatisticsSnippetR, StatisticsSnippetEmpty
from autosubmit.config.basicConfig import BasicConfig
from autosubmit.database.db_jobdata import JobDataStructure
from bscearth.utils.date import date2str, parse_date, previous_day, chunk_end_date, chunk_start_date, Log, subs_dates
from time import sleep
from threading import Thread
from autosubmit.platforms.paramiko_submitter import ParamikoSubmitter
from log.log import Log, AutosubmitCritical, AutosubmitError
Log.get_logger("Autosubmit")


def threaded(fn):
    def wrapper(*args, **kwargs):
        thread = Thread(target=fn, args=args, kwargs=kwargs)
        thread.start()
        return thread
    return wrapper


class Job(object):
    """
    Class to handle all the tasks with Jobs at HPC.
    A job is created by default with a name, a jobid, a status and a type.
    It can have children and parents. The inheritance reflects the dependency between jobs.
    If Job2 must wait until Job1 is completed then Job2 is a child of Job1. Inversely Job1 is a parent of Job2

    :param name: job's name
    :type name: str
    :param jobid: job's identifier
    :type jobid: int
    :param status: job initial status
    :type status: Status
    :param priority: job's priority
    :type priority: int
    """

    CHECK_ON_SUBMISSION = 'on_submission'

    def __str__(self):
        return "{0} STATUS: {1}".format(self.name, self.status)

    def __init__(self, name, job_id, status, priority):
        self._platform = None
        self._queue = None
        self.platform_name = None
        self.section = None
        self.wallclock = None
        self.tasks = '0'
        self.threads = '1'
        self.processors = '1'
        self.memory = ''
        self.memory_per_task = ''
        self.chunk = None
        self.member = None
        self.date = None
        self.name = name
        self.split = None
        self.delay = None
        self.frequency = None
        self.synchronize = None
        self.repacked = 0
        self._long_name = None
        self.long_name = name
        self.date_format = ''
        self.type = Type.BASH
        self.scratch_free_space = None
        self.custom_directives = []
        self.undefined_variables = None
        self.log_retries = 5
        self.id = job_id
        self.file = None
        self._local_logs = ('', '')
        self._remote_logs = ('', '')

        self.status = status
        self.prev_status = status
        self.old_status = self.status
        self.new_status = status
        self.priority = priority
        self._parents = set()
        self._children = set()
        self.fail_count = 0
        self.expid = name.split('_')[0]
        self.parameters = dict()
        self._tmp_path = os.path.join(
            BasicConfig.LOCAL_ROOT_DIR, self.expid, BasicConfig.LOCAL_TMP_DIR)
        self.write_start = False
        self._platform = None
        self.check = 'true'
        self.check_warnings = False
        self.packed = False
        self.hold = False
        self.distance_weight = 0
        self.level = 0

    def __getstate__(self):
        odict = self.__dict__
        if '_platform' in odict:
            odict = odict.copy()  # copy the dict since we change it
            del odict['_platform']  # remove filehandle entry
        return odict

    # def __str__(self):
    #     return self.name

    def print_job(self):
        """
        Prints debug information about the job
        """
        Log.debug('NAME: {0}', self.name)
        Log.debug('JOBID: {0}', self.id)
        Log.debug('STATUS: {0}', self.status)
        Log.debug('TYPE: {0}', self.priority)
        Log.debug('PARENTS: {0}', [p.name for p in self.parents])
        Log.debug('CHILDREN: {0}', [c.name for c in self.children])
        Log.debug('FAIL_COUNT: {0}', self.fail_count)
        Log.debug('EXPID: {0}', self.expid)

    @property
    def parents(self):
        """
        Returns parent jobs list

        :return: parent jobs
        :rtype: set
        """
        return self._parents

    @parents.setter
    def parents(self, parents):
        """
        Sets the parents job list
        """
        self._parents = parents

    @property
    def is_serial(self):
        return str(self.processors) == '1'

    @property
    def platform(self):
        """
        Returns the platform to be used by the job. Chooses between serial and parallel platforms

        :return HPCPlatform object for the job to use
        :rtype: HPCPlatform
        """
        if self.is_serial:
            return self._platform.serial_platform
        else:
            return self._platform

    @platform.setter
    def platform(self, value):
        """
        Sets the HPC platforms to be used by the job.

        :param value: platforms to set
        :type value: HPCPlatform
        """
        self._platform = value

    @property
    def queue(self):
        """
        Returns the queue to be used by the job. Chooses between serial and parallel platforms

        :return HPCPlatform object for the job to use
        :rtype: HPCPlatform
        """
        if self._queue is not None:
            return self._queue
        if self.is_serial:
            return self._platform.serial_platform.serial_queue
        else:
            return self._platform.queue

    @queue.setter
    def queue(self, value):
        """
        Sets the queue to be used by the job.

        :param value: queue to set
        :type value: HPCPlatform
        """
        self._queue = value

    @property
    def children(self):
        """
        Returns a list containing all children of the job

        :return: child jobs
        :rtype: set
        """
        return self._children

    @children.setter
    def children(self, children):
        """
        Sets the children job list
        """
        self._children = children

    @property
    def long_name(self):
        """
        Job's long name. If not setted, returns name

        :return: long name
        :rtype: str
        """
        if hasattr(self, '_long_name'):
            return self._long_name
        else:
            return self.name

    @long_name.setter
    def long_name(self, value):
        """
        Sets long name for the job

        :param value: long name to set
        :type value: str
        """
        self._long_name = value

    @property
    def local_logs(self):
        return self._local_logs

    @local_logs.setter
    def local_logs(self, value):
        self._local_logs = value
        self._remote_logs = value

    @property
    def remote_logs(self):
        return self._remote_logs

    @remote_logs.setter
    def remote_logs(self, value):
        self._remote_logs = value

    @property
    def total_processors(self):
        if ':' in self.processors:
            return reduce(lambda x, y: int(x) + int(y), self.processors.split(':'))
        return int(self.processors)

    @property
    def total_wallclock(self):
        if self.wallclock:
            hours, minutes = self.wallclock.split(':')
            return float(minutes) / 60 + float(hours)
        return 0

    def log_job(self):
        """
        Prints job information in log
        """
        Log.debug("{0}\t{1}\t{2}", "Job Name", "Job Id", "Job Status")
        Log.debug("{0}\t\t{1}\t{2}", self.name, self.id, self.status)

        #Log.status("{0}\t{1}\t{2}", "Job Name", "Job Id", "Job Status")
        #Log.status("{0}\t\t{1}\t{2}", self.name, self.id, self.status)

    def print_parameters(self):
        """
        Print sjob parameters in log
        """
        Log.info(self.parameters)

    def inc_fail_count(self):
        """
        Increments fail count
        """
        self.fail_count += 1

    # Maybe should be renamed to the plural?
    def add_parent(self, *parents):
        """
        Add parents for the job. It also adds current job as a child for all the new parents

        :param parents: job's parents to add
        :type parents: *Job
        """
        for parent in parents:
            num_parents = 1
            if isinstance(parent, list):
                num_parents = len(parent)
            for i in range(num_parents):
                new_parent = parent[i] if isinstance(parent, list) else parent
                self._parents.add(new_parent)
                new_parent.__add_child(self)

    def __add_child(self, new_child):
        """
        Adds a new child to the job

        :param new_child: new child to add
        :type new_child: Job
        """
        self.children.add(new_child)

    def delete_parent(self, parent):
        """
        Remove a parent from the job

        :param parent: parent to remove
        :type parent: Job
        """
        self.parents.remove(parent)

    def delete_child(self, child):
        """
        Removes a child from the job

        :param child: child to remove
        :type child: Job
        """
        # careful it is only possible to remove one child at a time
        self.children.remove(child)

    def has_children(self):
        """
        Returns true if job has any children, else return false

        :return: true if job has any children, otherwise return false
        :rtype: bool
        """
        return self.children.__len__()

    def has_parents(self):
        """
        Returns true if job has any parents, else return false

        :return: true if job has any parent, otherwise return false
        :rtype: bool
        """
        return self.parents.__len__()

    def compare_by_status(self, other):
        """
        Compare jobs by status value

        :param other: job to compare
        :type other: Job
        :return: comparison result
        :rtype: bool
        """
        return self.status < other.status

    def compare_by_id(self, other):
        """
        Compare jobs by ID

        :param other: job to compare
        :type other: Job
        :return: comparison result
        :rtype: bool
        """
        return self.id < other.id

    def compare_by_name(self, other):
        """
        Compare jobs by name

        :param other: job to compare
        :type other: Job
        :return: comparison result
        :rtype: bool
        """
        return self.name < other.name

    def _get_from_stat(self, index):
        """
        Returns value from given row index position in STAT file associated to job

        :param index: row position to retrieve
        :type index: int
        :return: value in index position
        :rtype: int
        """
        logname = os.path.join(self._tmp_path, self.name + '_STAT')
        if os.path.exists(logname):
            lines = open(logname).readlines()
            if len(lines) >= index + 1:
                return int(lines[index])
            else:
                return 0
        else:
            return 0

    def _get_from_total_stats(self, index):
        """
        Returns list of values from given column index position in TOTAL_STATS file associated to job

        :param index: column position to retrieve
        :type index: int
        :return: list of values in column index position
        :rtype: list[datetime.datetime]
        """
        log_name = os.path.join(self._tmp_path, self.name + '_TOTAL_STATS')
        lst = []
        if os.path.exists(log_name):
            f = open(log_name)
            lines = f.readlines()
            for line in lines:
                fields = line.split()
                if len(fields) >= index + 1:
                    lst.append(parse_date(fields[index]))
        return lst

    def check_end_time(self):
        """
        Returns end time from stat file

        :return: date and time
        :rtype: str
        """
        return self._get_from_stat(1)

    def check_start_time(self):
        """
        Returns job's start time

        :return: start time
        :rtype: str
        """
        return self._get_from_stat(0)

    def check_retrials_submit_time(self):
        """
        Returns list of submit datetime for retrials from total stats file

        :return: date and time
        :rtype: list[int]
        """
        return self._get_from_total_stats(0)

    def check_retrials_end_time(self):
        """
        Returns list of end datetime for retrials from total stats file

        :return: date and time
        :rtype: list[int]
        """
        return self._get_from_total_stats(2)

    def check_retrials_start_time(self):
        """
        Returns list of start datetime for retrials from total stats file

        :return: date and time
        :rtype: list[int]
        """
        return self._get_from_total_stats(1)

    def get_last_retrials(self):
        log_name = os.path.join(self._tmp_path, self.name + '_TOTAL_STATS')
        retrials_list = []
        if os.path.exists(log_name):
            already_completed = False
            for retrial in reversed(open(log_name).readlines()):
                retrial_fields = retrial.split()
                if Job.is_a_completed_retrial(retrial_fields):
                    if already_completed:
                        break
                    already_completed = True
                retrial_dates = map(lambda y: parse_date(y) if y != 'COMPLETED' and y != 'FAILED' else y,
                                    retrial_fields)
                retrials_list.insert(0, retrial_dates)
        return retrials_list

    @threaded
    def retrieve_logfiles(self, copy_remote_logs, local_logs, remote_logs, expid, platform_name):
        as_conf = AutosubmitConfig(expid, BasicConfig, ConfigParserFactory())
        as_conf.reload()

        submitter = self._get_submitter(as_conf)
        submitter.load_platforms(as_conf)
        hpcarch = as_conf.get_platform()
        platforms_to_test = set()
        if self.platform_name is None:
            self.platform_name = hpcarch
        # serial
        self._platform = submitter.platforms[self.platform_name.lower()]
        try:
            self._platform.restore_connection()
        except Exception as e:
            Log.printlog(
                "{0} \n Couldn't connect to the remote platform for this {1} job err/out files. ".format(e.message, self.name), 6001)
        out_exist = False
        err_exist = False
        retries = 5
        sleeptime = 0
        i = 0
        sleep(10)
        no_continue = False
        try:
            while (not out_exist and not err_exist) and i < retries:
                try:
                    out_exist = self._platform.check_file_exists(
                        remote_logs[0])  # will do 5 retries
                except IOError as e:
                    out_exist = False
                try:
                    err_exist = self._platform.check_file_exists(
                        remote_logs[1])  # will do 5 retries
                except IOError as e:
                    err_exists = False
                if not out_exist or not err_exist:
                    sleeptime = sleeptime + 5
                    i = i + 1
                    sleep(sleeptime)
            if i >= retries:
                if not out_exist or not err_exist:
                    Log.printlog("Failed to retrieve log files {1} and {2} e=6001".format(
                        retries, remote_logs[0], remote_logs[1]))
                    sleep(5)  # safe wait before end a thread
                    return
            if copy_remote_logs:
                if local_logs != remote_logs:
                    # unifying names for log files
                    self.synchronize_logs(
                        self._platform, remote_logs, local_logs)
                    remote_logs = local_logs
                self._platform.get_logs_files(self.expid, remote_logs)
                # Update the logs with Autosubmit Job Id Brand
                try:
                    for local_log in local_logs:
                        self._platform.write_jobid(self.id, os.path.join(
                            self._tmp_path, 'LOG_' + str(self.expid), local_log))
                except BaseException as e:
                    Log.printlog("Trace {0} \n Failed to write the {1} e=6001".format(
                        e.message, self.name))
                    sleep(5)  # safe wait before end a thread
                    try:
                        self._platform.closeConnection()
                    except:
                        pass
                    return
        except AutosubmitError as e:
            Log.printlog("Trace {0} \nFailed to retrieve log file for job {0}".format(
                e.message, self.name), 6001)
            sleep(5)  # safe wait before end a thread
            try:
                self._platform.closeConnection()
            except:
                pass

            return
        except AutosubmitCritical as e:  # Critical errors can't be recovered. Failed configuration or autosubmit error
            Log.printlog("Trace {0} \nFailed to retrieve log file for job {0}".format(
                e.message, self.name), 6001)
            sleep(5)  # safe wait before end a thread
            try:
                self._platform.closeConnection()
            except:
                pass

            return
        sleep(5)  # safe wait before end a thread
        try:
            self._platform.closeConnection()
        except:
            pass
        return

    def update_status(self, copy_remote_logs=False):
        """
        Updates job status, checking COMPLETED file if needed

        :param new_status: job status retrieved from the platform
        :param copy_remote_logs: should copy remote logs when finished?
        :type: Status
        """
        previous_status = self.status
        self.prev_status = previous_status
        new_status = self.new_status
        if new_status == Status.COMPLETED:
            Log.debug(
                "{0} job seems to have completed: checking...".format(self.name))
            if not self._platform.get_completed_files(self.name, wrapper_failed=self.packed):
                log_name = os.path.join(
                    self._tmp_path, self.name + '_COMPLETED')

            self.check_completion()
        else:
            self.status = new_status

        if self.status == Status.RUNNING:
            Log.info("Job {0} is RUNNING", self.name)
        elif self.status == Status.QUEUING:
            Log.info("Job {0} is QUEUING", self.name)
        elif self.status == Status.HELD:
            Log.info("Job {0} is HELD", self.name)
        elif self.status == Status.COMPLETED:
            Log.result("Job {0} is COMPLETED", self.name)
        elif self.status == Status.FAILED:
            Log.printlog("Job {0} is FAILED. Checking completed files to confirm the failure...".format(
                self.name), 3000)
            self._platform.get_completed_files(
                self.name, wrapper_failed=self.packed)
            self.check_completion()
            if self.status == Status.COMPLETED:
                Log.result("Job {0} is COMPLETED", self.name)
            else:
                self.update_children_status()
        elif self.status == Status.UNKNOWN:
            Log.printlog("Job {0} is UNKNOWN. Checking completed files to confirm the failure...".format(
                self.name), 3000)
            self._platform.get_completed_files(
                self.name, wrapper_failed=self.packed)
            self.check_completion(Status.UNKNOWN)
            if self.status == Status.UNKNOWN:
                Log.printlog("Job {0} is UNKNOWN. Checking completed files to confirm the failure...".format(
                    self.name), 6009)
            elif self.status == Status.COMPLETED:
                Log.result("Job {0} is COMPLETED", self.name)
        elif self.status == Status.SUBMITTED:
            # after checking the jobs , no job should have the status "submitted"
            Log.printlog("Job {0} in SUBMITTED status. This should never happen on this step..".format(
                self.name), 6008)

        if previous_status != Status.RUNNING and self.status in [Status.COMPLETED, Status.FAILED, Status.UNKNOWN,
                                                                 Status.RUNNING]:
            self.write_start_time()
        # Updating logs
        if self.status in [Status.COMPLETED, Status.FAILED, Status.UNKNOWN]:
            self.write_end_time(self.status == Status.COMPLETED)
            # New thread, check if file exist
            expid = copy.deepcopy(self.expid)
            platform_name = copy.deepcopy(self.platform_name.lower())
            local_logs = copy.deepcopy(self.local_logs)
            remote_logs = copy.deepcopy(self.remote_logs)
            self.retrieve_logfiles(
                copy_remote_logs, local_logs, remote_logs, expid, platform_name)

        return self.status

    @staticmethod
    def _get_submitter(as_conf):
        """
        Returns the submitter corresponding to the communication defined on Autosubmit's config file

        :return: submitter
        :rtype: Submitter
        """
        communications_library = as_conf.get_communications_library()
        if communications_library == 'paramiko':
            return ParamikoSubmitter()
        # communications library not known
        raise AutosubmitCritical(
            'You have defined a not valid communications library on the configuration file', 7014)

    def update_children_status(self):
        children = list(self.children)
        for child in children:
            if child.level == 0 and child.status in [Status.SUBMITTED, Status.RUNNING, Status.QUEUING, Status.UNKNOWN]:
                child.status = Status.FAILED
                children += list(child.children)

    def check_completion(self, default_status=Status.FAILED):
        """
        Check the presence of *COMPLETED* file.
        Change status to COMPLETED if *COMPLETED* file exists and to FAILED otherwise.
        :param default_status: status to set if job is not completed. By default is FAILED
        :type default_status: Status
        """
        log_name = os.path.join(self._tmp_path, self.name + '_COMPLETED')

        if os.path.exists(log_name):  # TODO
            self.status = Status.COMPLETED
        else:
            Log.printlog("Job {0} completion check failed. There is no COMPLETED file".format(
                self.name), 6009)
            self.status = default_status

    def update_parameters(self, as_conf, parameters,
                          default_parameters={'d': '%d%', 'd_': '%d_%', 'Y': '%Y%', 'Y_': '%Y_%',
                                              'M': '%M%', 'M_': '%M_%', 'm': '%m%', 'm_': '%m_%'}):
        """
        Refresh parameters value

        :param default_parameters:
        :type default_parameters: dict
        :param as_conf:
        :type as_conf: AutosubmitConfig
        :param parameters:
        :type parameters: dict
        """

        parameters = parameters.copy()
        parameters.update(default_parameters)
        parameters['JOBNAME'] = self.name
        parameters['FAIL_COUNT'] = str(self.fail_count)

        parameters['SDATE'] = date2str(self.date, self.date_format)
        parameters['MEMBER'] = self.member

        if hasattr(self, 'retrials'):
            parameters['RETRIALS'] = self.retrials

        if self.date is not None:
            if self.chunk is None:
                chunk = 1
            else:
                chunk = self.chunk

            parameters['CHUNK'] = chunk
            parameters['SPLIT'] = self.split
            parameters['DELAY'] = self.delay
            parameters['FREQUENCY'] = self.frequency
            parameters['SYNCHRONIZE'] = self.synchronize
            parameters['PACKED'] = self.packed
            total_chunk = int(parameters['NUMCHUNKS'])
            chunk_length = int(parameters['CHUNKSIZE'])
            chunk_unit = parameters['CHUNKSIZEUNIT'].lower()
            cal = parameters['CALENDAR'].lower()
            chunk_start = chunk_start_date(
                self.date, chunk, chunk_length, chunk_unit, cal)
            chunk_end = chunk_end_date(
                chunk_start, chunk_length, chunk_unit, cal)
            chunk_end_1 = previous_day(chunk_end, cal)

            parameters['DAY_BEFORE'] = date2str(
                previous_day(self.date, cal), self.date_format)

            parameters['RUN_DAYS'] = str(
                subs_dates(chunk_start, chunk_end, cal))
            parameters['Chunk_End_IN_DAYS'] = str(
                subs_dates(self.date, chunk_end, cal))

            parameters['Chunk_START_DATE'] = date2str(
                chunk_start, self.date_format)
            parameters['Chunk_START_YEAR'] = str(chunk_start.year)
            parameters['Chunk_START_MONTH'] = str(chunk_start.month).zfill(2)
            parameters['Chunk_START_DAY'] = str(chunk_start.day).zfill(2)
            parameters['Chunk_START_HOUR'] = str(chunk_start.hour).zfill(2)

            parameters['Chunk_END_DATE'] = date2str(
                chunk_end_1, self.date_format)
            parameters['Chunk_END_YEAR'] = str(chunk_end_1.year)
            parameters['Chunk_END_MONTH'] = str(chunk_end_1.month).zfill(2)
            parameters['Chunk_END_DAY'] = str(chunk_end_1.day).zfill(2)
            parameters['Chunk_END_HOUR'] = str(chunk_end_1.hour).zfill(2)

            parameters['PREV'] = str(subs_dates(self.date, chunk_start, cal))

            if chunk == 1:
                parameters['Chunk_FIRST'] = 'TRUE'
            else:
                parameters['Chunk_FIRST'] = 'FALSE'

            if total_chunk == chunk:
                parameters['Chunk_LAST'] = 'TRUE'
            else:
                parameters['Chunk_LAST'] = 'FALSE'

        job_platform = self._platform
        self.processors = as_conf.get_processors(self.section)
        self.threads = as_conf.get_threads(self.section)
        self.tasks = as_conf.get_tasks(self.section)
        if self.tasks == '0' and job_platform.processors_per_node:
            self.tasks = job_platform.processors_per_node
        self.memory = as_conf.get_memory(self.section)
        self.memory_per_task = as_conf.get_memory_per_task(self.section)
        self.wallclock = as_conf.get_wallclock(self.section)

        self.scratch_free_space = as_conf.get_scratch_free_space(self.section)
        if self.scratch_free_space == 0:
            self.scratch_free_space = job_platform.scratch_free_space
        self.custom_directives = as_conf.get_custom_directives(self.section)
        if self.custom_directives != '':
            self.custom_directives = json.loads(
                as_conf.get_custom_directives(self.section))
            if job_platform.custom_directives:
                self.custom_directives = self.custom_directives + \
                    json.loads(job_platform.custom_directives)
        elif job_platform.custom_directives:
            self.custom_directives = json.loads(job_platform.custom_directives)
        elif self.custom_directives == '':
            self.custom_directives = []

        parameters['NUMPROC'] = self.processors
        parameters['MEMORY'] = self.memory
        parameters['MEMORY_PER_TASK'] = self.memory_per_task
        parameters['NUMTHREADS'] = self.threads
        parameters['THREADS'] = self.threads
        parameters['NUMTASK'] = self.tasks
        parameters['WALLCLOCK'] = self.wallclock
        parameters['TASKTYPE'] = self.section
        parameters['SCRATCH_FREE_SPACE'] = self.scratch_free_space
        parameters['CUSTOM_DIRECTIVES'] = self.custom_directives

        parameters['CURRENT_ARCH'] = job_platform.name
        parameters['CURRENT_HOST'] = job_platform.host
        parameters['CURRENT_QUEUE'] = self.queue
        parameters['CURRENT_USER'] = job_platform.user
        parameters['CURRENT_PROJ'] = job_platform.project
        parameters['CURRENT_BUDG'] = job_platform.budget
        parameters['CURRENT_RESERVATION'] = job_platform.reservation
        parameters['CURRENT_EXCLUSIVITY'] = job_platform.exclusivity
        parameters['CURRENT_HYPERTHREADING'] = job_platform.hyperthreading
        parameters['CURRENT_TYPE'] = job_platform.type
        parameters['CURRENT_SCRATCH_DIR'] = job_platform.scratch
        parameters['CURRENT_ROOTDIR'] = job_platform.root_dir
        parameters['CURRENT_LOGDIR'] = job_platform.get_files_path()

        parameters['ROOTDIR'] = os.path.join(
            BasicConfig.LOCAL_ROOT_DIR, self.expid)
        parameters['PROJDIR'] = as_conf.get_project_dir()

        parameters['NUMMEMBERS'] = len(as_conf.get_member_list())
        parameters['WRAPPER'] = as_conf.get_wrapper_type()

        self.parameters = parameters

        return parameters

    def update_content(self, as_conf):
        """
        Create the script content to be run for the job

        :param as_conf: config
        :type as_conf: config
        :return: script code
        :rtype: str
        """
        if self.parameters['PROJECT_TYPE'].lower() != "none":
            template_file = open(os.path.join(
                as_conf.get_project_dir(), self.file), 'r')
            template = template_file.read()
        else:
            if self.type == Type.BASH:
                template = 'sleep 5'
            elif self.type == Type.PYTHON:
                template = 'time.sleep(5)'
            elif self.type == Type.R:
                template = 'Sys.sleep(5)'
            else:
                template = ''

        if self.type == Type.BASH:
            snippet = StatisticsSnippetBash
        elif self.type == Type.PYTHON:
            snippet = StatisticsSnippetPython
        elif self.type == Type.R:
            snippet = StatisticsSnippetR
        else:
            raise Exception('Job type {0} not supported'.format(self.type))

        template_content = self._get_template_content(
            as_conf, snippet, template)

        return template_content

    def get_wrapped_content(self, as_conf):
        snippet = StatisticsSnippetEmpty
        template = 'python $SCRATCH/{1}/LOG_{1}/{0}.cmd'.format(
            self.name, self.expid)
        template_content = self._get_template_content(
            as_conf, snippet, template)
        return template_content

    def _get_template_content(self, as_conf, snippet, template):
        communications_library = as_conf.get_communications_library()
        if communications_library == 'paramiko':
            return self._get_paramiko_template(snippet, template)
        else:
            raise AutosubmitCritical(
                "Job {0} does not have an correct template// template not found".format(self.name), 7014)

    def _get_paramiko_template(self, snippet, template):
        current_platform = self._platform
        return ''.join([snippet.as_header(current_platform.get_header(self)),
                        template,
                        snippet.as_tailer()])

    def queuing_reason_cancel(self, reason):
        try:
            if len(reason.split('(', 1)) > 1:
                reason = reason.split('(', 1)[1].split(')')[0]
                if 'Invalid' in reason or reason in ['AssociationJobLimit', 'AssociationResourceLimit', 'AssociationTimeLimit',
                                                     'BadConstraints', 'QOSMaxCpuMinutesPerJobLimit', 'QOSMaxWallDurationPerJobLimit',
                                                     'QOSMaxNodePerJobLimit', 'DependencyNeverSatisfied', 'QOSMaxMemoryPerJob',
                                                     'QOSMaxMemoryPerNode', 'QOSMaxMemoryMinutesPerJob', 'QOSMaxNodeMinutesPerJob',
                                                     'InactiveLimit', 'JobLaunchFailure', 'NonZeroExitCode', 'PartitionNodeLimit',
                                                     'PartitionTimeLimit', 'SystemFailure', 'TimeLimit', 'QOSUsageThreshold']:
                    return True
            return False
        except:
            return False

    @staticmethod
    def is_a_completed_retrial(fields):
        if len(fields) == 4:
            if fields[3] == 'COMPLETED':
                return True
        return False

    def create_script(self, as_conf):
        """
        Creates script file to be run for the job

        :param as_conf: configuration object
        :type as_conf: AutosubmitConfig
        :return: script's filename
        :rtype: str
        """
        parameters = self.parameters
        template_content = self.update_content(as_conf)
        for key, value in parameters.items():
            template_content = re.sub(
                '%(?<!%%)' + key + '%(?!%%)', str(parameters[key]), template_content)
        if self.undefined_variables:
            for variable in self.undefined_variables:
                template_content = re.sub(
                    '%(?<!%%)' + variable + '%(?!%%)', '', template_content)
        template_content = template_content.replace("%%", "%")
        script_name = '{0}.cmd'.format(self.name)
        open(os.path.join(self._tmp_path, script_name),
             'w').write(template_content)
        os.chmod(os.path.join(self._tmp_path, script_name), 0o755)
        return script_name

    def create_wrapped_script(self, as_conf, wrapper_tag='wrapped'):
        parameters = self.parameters
        template_content = self.get_wrapped_content(as_conf)
        for key, value in parameters.items():
            template_content = re.sub(
                '%(?<!%%)' + key + '%(?!%%)', str(parameters[key]), template_content)
        if self.undefined_variables:
            for variable in self.undefined_variables:
                template_content = re.sub(
                    '%(?<!%%)' + variable + '%(?!%%)', '', template_content)
        template_content = template_content.replace("%%", "%")
        script_name = '{0}.{1}.cmd'.format(self.name, wrapper_tag)
        open(os.path.join(self._tmp_path, script_name),
             'w').write(template_content)
        os.chmod(os.path.join(self._tmp_path, script_name), 0o755)
        return script_name

    def check_script(self, as_conf, parameters, show_logs=False):
        """
        Checks if script is well formed

        :param parameters: script parameters
        :type parameters: dict
        :param as_conf: configuration file
        :type as_conf: AutosubmitConfig
        :param show_logs: Display output
        :type show_logs: Bool
        :return: true if not problem has been detected, false otherwise
        :rtype: bool
        """

        out = False
        parameters = self.update_parameters(as_conf, parameters)
        template_content = self.update_content(as_conf)
        if template_content is not False:
            variables = re.findall('%(?<!%%)\w+%(?!%%)', template_content)
            variables = [variable[1:-1] for variable in variables]
            out = set(parameters).issuperset(set(variables))

            # Check if the variables in the templates are defined in the configurations
            if not out:
                self.undefined_variables = set(variables) - set(parameters)
                if show_logs:
                    Log.printlog("The following set of variables to be substituted in template script is not part of parameters set, and will be replaced by a blank value: {0}".format(
                        self.undefined_variables), 3000)

            # Check which variables in the proj.conf are not being used in the templates
            if show_logs:
                if not set(variables).issuperset(set(parameters)):
                    Log.printlog("The following set of variables are not being used in the templates: {0}".format(
                        str(set(parameters) - set(variables))), 3000)
        return out

    def write_submit_time(self):
        """
        Writes submit date and time to TOTAL_STATS file
        """
        path = os.path.join(self._tmp_path, self.name + '_TOTAL_STATS')
        if os.path.exists(path):
            f = open(path, 'a')
            f.write('\n')
        else:
            f = open(path, 'w')
        f.write(date2str(datetime.datetime.now(), 'S'))
        # Writing database
        JobDataStructure(self.expid).write_submit_time(self.name, time.time(), Status.VALUE_TO_KEY[self.status] if self.status in Status.VALUE_TO_KEY.keys() else "UNKNOWN", self.processors,
                                                       self.wallclock, self._queue, self.date, self.member, self.section, self.chunk, self.platform_name, self.id, self.packed)

    def write_start_time(self):
        """
        Writes start date and time to TOTAL_STATS file
        :return: True if succesful, False otherwise
        :rtype: bool
        """
        if self._platform.get_stat_file(self.name, retries=5):
            start_time = self.check_start_time()
        else:
            Log.printlog('Could not get start time for {0}. Using current time as an approximation'.format(
                self.name), 3000)
            start_time = time.time()

        path = os.path.join(self._tmp_path, self.name + '_TOTAL_STATS')
        f = open(path, 'a')
        f.write(' ')
        # noinspection PyTypeChecker
        f.write(date2str(datetime.datetime.fromtimestamp(start_time), 'S'))
        # Writing database
        JobDataStructure(self.expid).write_start_time(self.name, time.time(), Status.VALUE_TO_KEY[self.status] if self.status in Status.VALUE_TO_KEY.keys() else "UNKNOWN", self.processors,
                                                      self.wallclock, self._queue, self.date, self.member, self.section, self.chunk, self.platform_name, self.id, self.packed)
        return True

    def write_end_time(self, completed):
        """
        Writes ends date and time to TOTAL_STATS file
        :param completed: True if job was completed successfully, False otherwise
        :type completed: bool
        """
        self._platform.get_stat_file(self.name, retries=5)
        end_time = self.check_end_time()
        path = os.path.join(self._tmp_path, self.name + '_TOTAL_STATS')
        f = open(path, 'a')
        f.write(' ')
        finish_time = None
        final_status = None
        if end_time > 0:
            # noinspection PyTypeChecker
            f.write(date2str(datetime.datetime.fromtimestamp(end_time), 'S'))
            # date2str(datetime.datetime.fromtimestamp(end_time), 'S')
            finish_time = end_time
        else:
            f.write(date2str(datetime.datetime.now(), 'S'))
            finish_time = time.time()  # date2str(datetime.datetime.now(), 'S')
        f.write(' ')
        if completed:
            final_status = "COMPLETED"
            f.write('COMPLETED')
        else:
            final_status = "FAILED"
            f.write('FAILED')
        out, err = self.local_logs
        path_out = os.path.join(self._tmp_path, 'LOG_' + str(self.expid), out)
        # Launch first as simple non-threaded function
        JobDataStructure(self.expid).write_finish_time(self.name, finish_time, final_status, self.processors, self.wallclock, self._queue, self.date,
                                                       self.member, self.section, self.chunk, self.platform_name, self.id, self.platform, self.packed, [job.id for job in self._parents])
        # Launch second as threaded function
        thread_write_finish = Thread(target=JobDataStructure(self.expid).write_finish_time, args=(self.name, finish_time, final_status, self.processors,
                                                                                                  self.wallclock, self._queue, self.date, self.member, self.section, self.chunk, self.platform_name, self.id, self.platform, self.packed, [job.id for job in self._parents], False, path_out))
        thread_write_finish.start()

    def check_started_after(self, date_limit):
        """
        Checks if the job started after the given date
        :param date_limit: reference date
        :type date_limit: datetime.datetime
        :return: True if job started after the given date, false otherwise
        :rtype: bool
        """
        if any(parse_date(str(date_retrial)) > date_limit for date_retrial in self.check_retrials_start_time()):
            return True
        else:
            return False

    def check_running_after(self, date_limit):
        """
        Checks if the job was running after the given date
        :param date_limit: reference date
        :type date_limit: datetime.datetime
        :return: True if job was running after the given date, false otherwise
        :rtype: bool
        """
        if any(parse_date(str(date_end)) > date_limit for date_end in self.check_retrials_end_time()):
            return True
        else:
            return False

    def is_parent(self, job):
        """
        Check if the given job is a parent
        :param job: job to be checked if is a parent
        :return: True if job is a parent, false otherwise
        :rtype bool
        """
        return job in self.parents

    def is_ancestor(self, job):
        """
        Check if the given job is an ancestor
        :param job: job to be checked if is an ancestor
        :return: True if job is an ancestor, false otherwise
        :rtype bool
        """
        for parent in list(self.parents):
            if parent.is_parent(job):
                return True
            elif parent.is_ancestor(job):
                return True
        return False

    def remove_redundant_parents(self):
        """
        Checks if a parent is also an ancestor, if true, removes the link in both directions.
        Useful to remove redundant dependencies.
        """
        for parent in list(self.parents):
            if self.is_ancestor(parent):
                parent.children.remove(self)
                self.parents.remove(parent)

    def synchronize_logs(self, platform, remote_logs, local_logs):
        platform.move_file(remote_logs[0], local_logs[0], True)  # .out
        platform.move_file(remote_logs[1], local_logs[1], True)  # .err
        self.local_logs = local_logs
        self.remote_logs = copy.deepcopy(local_logs)


class WrapperJob(Job):
    """
    Defines a wrapper from a package.

    Calls Job constructor.

    :param name: Name of the Package \n
    :type name: String \n
    :param job_id: Id of the first Job of the package \n
    :type job_id: Integer \n
    :param status: 'READY' when coming from submit_ready_jobs() \n
    :type status: String \n
    :param priority: 0 when coming from submit_ready_jobs() \n
    :type priority: Integer \n
    :param job_list: List of jobs in the package \n
    :type job_list: List() of Job() objects \n
    :param total_wallclock: Wallclock of the package \n
    :type total_wallclock: String Formatted \n
    :param num_processors: Number of processors for the package \n
    :type num_processors: Integer \n
    :param platform: Platform object defined for the package \n
    :type platform: Platform Object. e.g. EcPlatform() \n
    :param as_config: Autosubmit basic configuration object \n
    :type as_config: AutosubmitConfig object \n
    """

    def __init__(self, name, job_id, status, priority, job_list, total_wallclock, num_processors, platform, as_config, hold):
        super(WrapperJob, self).__init__(name, job_id, status, priority)
        self.failed = False
        self.job_list = job_list
        # divide jobs in dictionary by state?
        self.wallclock = total_wallclock

        self.num_processors = num_processors
        self.running_jobs_start = OrderedDict()
        self._platform = platform
        self.as_config = as_config
        # save start time, wallclock and processors?!
        self.checked_time = datetime.datetime.now()
        self.hold = hold
        self.inner_jobs_running = list()

    def _queuing_reason_cancel(self, reason):
        try:
            if len(reason.split('(', 1)) > 1:
                reason = reason.split('(', 1)[1].split(')')[0]
                if 'Invalid' in reason or reason in ['AssociationJobLimit', 'AssociationResourceLimit', 'AssociationTimeLimit',
                                                     'BadConstraints', 'QOSMaxCpuMinutesPerJobLimit', 'QOSMaxWallDurationPerJobLimit',
                                                     'QOSMaxNodePerJobLimit', 'DependencyNeverSatisfied', 'QOSMaxMemoryPerJob',
                                                     'QOSMaxMemoryPerNode', 'QOSMaxMemoryMinutesPerJob', 'QOSMaxNodeMinutesPerJob',
                                                     'InactiveLimit', 'JobLaunchFailure', 'NonZeroExitCode', 'PartitionNodeLimit',
                                                     'PartitionTimeLimit', 'SystemFailure', 'TimeLimit', 'QOSUsageThreshold']:
                    return True
            return False
        except:
            return False

    def check_status(self, status):
        prev_status = self.status
        self.prev_status = prev_status
        self.status = status

        Log.debug('Checking inner jobs status')
        if self.status in [Status.HELD, Status.QUEUING]:  # If WRAPPER is QUEUED OR HELD
            # This will update the inner jobs to QUEUE or HELD (normal behaviour) or WAITING ( if they fails to be held)
            self._check_inner_jobs_queue(prev_status)
        elif self.status == Status.RUNNING:  # If wrapper is running
            #Log.info("Wrapper {0} is {1}".format(self.name, Status().VALUE_TO_KEY[self.status]))
            # This will update the status from submitted or hold to running (if safety timer is high enough or queue is fast enough)
            if prev_status in [Status.SUBMITTED]:
                for job in self.job_list:
                    job.status = Status.QUEUING
            self._check_running_jobs()  # Check and update inner_jobs status that are elegible
        # Completed wrapper will always come from check function.
        elif self.status == Status.COMPLETED:
            self.check_inner_jobs_completed(self.job_list)

        # Fail can come from check function or running/completed checkers.
        if self.status in [Status.FAILED, Status.UNKNOWN]:
            self.status = Status.FAILED
            if self.prev_status not in [Status.FAILED, Status.UNKNOWN]:
                sleep(1)
            else:
                self.failed = True
                self._check_running_jobs()
            if len(self.inner_jobs_running) > 0:
                still_running = True
                if not self.failed:
                    if self._platform.check_file_exists('WRAPPER_FAILED', wrapper_failed=True):
                        for job in self.inner_jobs_running:
                            if job.platform.check_file_exists('{0}_FAILED'.format(job.name), wrapper_failed=True):
                                Log.info(
                                    "Wrapper {0} Failed, checking inner_jobs...".format(self.name))
                                self.failed = True
                                self._platform.delete_file('WRAPPER_FAILED')
                                break
                if self.failed:
                    self.update_failed_jobs()
                    if len(self.inner_jobs_running) <= 0:
                        still_running = False
            else:
                still_running = False
            if not still_running:
                self.cancel_failed_wrapper_job()

    def check_inner_jobs_completed(self, jobs):
        not_completed_jobs = [
            job for job in jobs if job.status != Status.COMPLETED]
        not_completed_job_names = [job.name for job in not_completed_jobs]
        job_names = ' '.join(not_completed_job_names)
        if job_names:
            completed_files = self._platform.check_completed_files(job_names)
            completed_jobs = []
            for job in not_completed_jobs:
                if completed_files and len(completed_files) > 0:
                    if job.name in completed_files:
                        completed_jobs.append(job)
                        job.new_status = Status.COMPLETED
                        job.update_status(
                            self.as_config.get_copy_remote_logs() == 'true')
            for job in completed_jobs:
                self.running_jobs_start.pop(job, None)
            not_completed_jobs = list(
                set(not_completed_jobs) - set(completed_jobs))

        for job in not_completed_jobs:
            self._check_finished_job(job)

    def _check_inner_jobs_queue(self, prev_status):
        reason = str()
        if self._platform.type == 'slurm':
            self._platform.send_command(
                self._platform.get_queue_status_cmd(self.id))
            reason = self._platform.parse_queue_reason(
                self._platform._ssh_output, self.id)
            if self._queuing_reason_cancel(reason):
                Log.printlog("Job {0} will be cancelled and set to FAILED as it was queuing due to {1}".format(
                    self.name, reason), 6009)
                # while running jobs?
                self._check_running_jobs()  # todo
                self.update_failed_jobs(canceled_wrapper=True)
                self.cancel_failed_wrapper_job()

                return
            if reason == '(JobHeldUser)':
                if self.hold is False:
                    # SHOULD BE MORE CLASS (GET_scontrol realease but not sure if this can be implemented on others PLATFORMS
                    self._platform.send_command(
                        "scontrol release " + "{0}".format(self.id))
                    self.status = Status.QUEUING
                    for job in self.job_list:
                        job.hold = self.hold
                        job.status = self.status
                    Log.info("Job {0} is QUEUING {1}", self.name, reason)
                else:
                    self.status = Status.HELD
                    Log.info("Job {0} is HELD", self.name)
            elif reason == '(JobHeldAdmin)':
                Log.debug(
                    "Job {0} Failed to be HELD, canceling... ", self.name)
                self._platform.send_command(
                    self._platform.cancel_cmd + " {0}".format(self.id))
                self.status = Status.WAITING
            else:
                Log.info("Job {0} is QUEUING {1}", self.name, reason)
        if prev_status != self.status:
            for job in self.job_list:
                job.hold = self.hold
                job.status = self.status
                if self.status == Status.WAITING:
                    for job in self.job_list:
                        job.packed = False

    def _check_inner_job_wallclock(self, job):
        start_time = self.running_jobs_start[job]
        if self._is_over_wallclock(start_time, job.wallclock):
            # if self.as_config.get_wrapper_type() in ['vertical', 'horizontal']:
            Log.printlog("Job {0} inside wrapper {1} is running for longer than it's wallclock!".format(
                job.name, self.name), 6009)
            return True
        return False

    def _check_running_jobs(self):
        not_finished_jobs_dict = OrderedDict()
        self.inner_jobs_running = list()
        not_finished_jobs = [job for job in self.job_list if job.status not in [
            Status.COMPLETED, Status.FAILED]]
        for job in not_finished_jobs:
            tmp = [parent for parent in job.parents if parent.status ==
                   Status.COMPLETED or self.status == Status.COMPLETED]
            if job.parents is None or len(tmp) == len(job.parents):
                not_finished_jobs_dict[job.name] = job
                self.inner_jobs_running.append(job)
        if len(not_finished_jobs_dict.keys()) > 0:  # Only running jobs will enter there
            not_finished_jobs_names = ' '.join(not_finished_jobs_dict.keys())
            remote_log_dir = self._platform.get_remote_log_dir()
            # PREPARE SCRIPT TO SEND
            command = textwrap.dedent("""
cd {1}
for job in {0}
do
    if [ -f "${{job}}_STAT" ]
    then
            echo ${{job}} $(head ${{job}}_STAT) 
    else
            echo ${{job}} 
    fi
done
""").format(str(not_finished_jobs_names), str(remote_log_dir), '\n'.ljust(13))

            log_dir = os.path.join(
                self._tmp_path, 'LOG_{0}'.format(self.expid))
            multiple_checker_inner_jobs = os.path.join(
                log_dir, "inner_jobs_checker.sh")
            open(multiple_checker_inner_jobs, 'w+').write(command)
            os.chmod(multiple_checker_inner_jobs, 0o770)
            self._platform.send_file(multiple_checker_inner_jobs, False)
            command = os.path.join(
                self._platform.get_files_path(), "inner_jobs_checker.sh")
            #
            wait = 2
            retries = 5
            over_wallclock = False
            content = ''
            while content == '' and retries > 0:
                self._platform.send_command(command, False)
                content = self._platform._ssh_output.split('\n')
                # content.reverse()
                for line in content[:-1]:
                    out = line.split()
                    if out:
                        jobname = out[0]
                        job = not_finished_jobs_dict[jobname]
                        if len(out) > 1:
                            if job not in self.running_jobs_start:
                                start_time = self._check_time(out, 1)
                                Log.info("Job {0} started at {1}".format(
                                    jobname, str(parse_date(start_time))))
                                self.running_jobs_start[job] = start_time
                                job.new_status = Status.RUNNING
                                #job.status = Status.RUNNING
                                job.update_status(
                                    self.as_config.get_copy_remote_logs() == 'true')
                            if len(out) == 2:
                                Log.info("Job {0} is RUNNING".format(jobname))
<<<<<<< HEAD
                                over_wallclock = self._check_inner_job_wallclock(job) # messaged included
                                if over_wallclock:
                                    job.status = Status.FAILED
                                    Log.printlog("Job {0} is FAILED".format(jobname),6009)
=======
                                over_wallclock = self._check_inner_job_wallclock(
                                    job)
                                if over_wallclock:
                                    Log.printlog(
                                        "Job {0} is FAILED".format(jobname), 6009)
>>>>>>> e9418ad9
                            elif len(out) == 3:
                                end_time = self._check_time(out, 2)
                                self._check_finished_job(job)
                                Log.info("Job {0} finished at {1}".format(
                                    jobname, str(parse_date(end_time))))
                if content == '':
                    sleep(wait)
                    retries = retries - 1
            temp_list = self.inner_jobs_running
<<<<<<< HEAD
            self.inner_jobs_running = [job for job in temp_list if job.status == Status.RUNNING]
            if retries == 0: # or over_wallclock:
=======
            self.inner_jobs_running = [
                job for job in temp_list if job.status == Status.RUNNING]
            if retries == 0 or over_wallclock:
>>>>>>> e9418ad9
                self.status = Status.FAILED

    def _check_finished_job(self, job, failed_file=False):
        if not failed_file:
            wait = 2
            retries = 2
            output = ''
            while output == '' and retries > 0:
                output = self._platform.check_completed_files(job.name)
                if output is None or output == '':
                    sleep(wait)
                    retries = retries - 1
        if failed_file or (output is not None and output != '' and 'COMPLETED' in output):
            job.new_status = Status.COMPLETED
            job.update_status(self.as_config.get_copy_remote_logs() == 'true')
        else:
            #Log.info("No completed filed found, setting {0} to FAILED...".format(job.name))
            job.status = Status.FAILED
            #job.update_status(self.as_config.get_copy_remote_logs() == 'true')
        self.running_jobs_start.pop(job, None)

    def update_failed_jobs(self, canceled_wrapper=False):
        running_jobs = self.inner_jobs_running
        self.inner_jobs_running = list()
        for job in running_jobs:
            if job.platform.check_file_exists('{0}_FAILED'.format(job.name), wrapper_failed=True):
                if job.platform.get_file('{0}_FAILED'.format(job.name), False, wrapper_failed=True):
                    self._check_finished_job(job)
            else:
                self.inner_jobs_running.append(job)

    def cancel_failed_wrapper_job(self):
        Log.printlog("Cancelling job with id {0}".format(self.id), 6009)
        self._platform.send_command(
            self._platform.cancel_cmd + " " + str(self.id))
        for job in self.job_list:
            if job.status not in [Status.COMPLETED, Status.FAILED]:
                job.status = Status.WAITING

    def _update_completed_jobs(self):
        for job in self.job_list:
            if job.status == Status.RUNNING:
                self.running_jobs_start.pop(job, None)
                Log.debug('Setting job {0} to COMPLETED'.format(job.name))
                job.new_status = Status.COMPLETED
                job.update_status(
                    self.as_config.get_copy_remote_logs() == 'true')

    def _is_over_wallclock(self, start_time, wallclock):
        elapsed = datetime.datetime.now() - parse_date(start_time)
        wallclock = datetime.datetime.strptime(wallclock, '%H:%M')
        total = 0.0
        if wallclock.hour > 0:
            total = wallclock.hour
        if wallclock.minute > 0:
            total += wallclock.minute / 60.0
        if wallclock.second > 0:
            total += wallclock.second / 60.0 / 60.0
        total = total * 1.15
        hour = int(total)
        minute = int((total - int(total)) * 60.0)
        second = int(((total - int(total)) * 60 -
                      int((total - int(total)) * 60.0)) * 60.0)
        wallclock_delta = datetime.timedelta(hours=hour, minutes=minute,
                                             seconds=second)
        if elapsed > wallclock_delta:
            return True
        return False

    def _parse_timestamp(self, timestamp):
        value = datetime.datetime.fromtimestamp(timestamp)
        time = value.strftime('%Y-%m-%d %H:%M:%S')
        return time

    def _check_time(self, output, index):
        time = int(output[index])
        time = self._parse_timestamp(time)
        return time<|MERGE_RESOLUTION|>--- conflicted
+++ resolved
@@ -1403,18 +1403,10 @@
                                     self.as_config.get_copy_remote_logs() == 'true')
                             if len(out) == 2:
                                 Log.info("Job {0} is RUNNING".format(jobname))
-<<<<<<< HEAD
                                 over_wallclock = self._check_inner_job_wallclock(job) # messaged included
                                 if over_wallclock:
                                     job.status = Status.FAILED
                                     Log.printlog("Job {0} is FAILED".format(jobname),6009)
-=======
-                                over_wallclock = self._check_inner_job_wallclock(
-                                    job)
-                                if over_wallclock:
-                                    Log.printlog(
-                                        "Job {0} is FAILED".format(jobname), 6009)
->>>>>>> e9418ad9
                             elif len(out) == 3:
                                 end_time = self._check_time(out, 2)
                                 self._check_finished_job(job)
@@ -1424,14 +1416,8 @@
                     sleep(wait)
                     retries = retries - 1
             temp_list = self.inner_jobs_running
-<<<<<<< HEAD
             self.inner_jobs_running = [job for job in temp_list if job.status == Status.RUNNING]
             if retries == 0: # or over_wallclock:
-=======
-            self.inner_jobs_running = [
-                job for job in temp_list if job.status == Status.RUNNING]
-            if retries == 0 or over_wallclock:
->>>>>>> e9418ad9
                 self.status = Status.FAILED
 
     def _check_finished_job(self, job, failed_file=False):
