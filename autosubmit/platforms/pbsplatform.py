#!/usr/bin/env python3

# Copyright 2017-2020 Earth Sciences Department, BSC-CNS

# This file is part of Autosubmit.

# Autosubmit is free software: you can redistribute it and/or modify
# it under the terms of the GNU General Public License as published by
# the Free Software Foundation, either version 3 of the License, or
# (at your option) any later version.

# Autosubmit is distributed in the hope that it will be useful,
# but WITHOUT ANY WARRANTY; without even the implied warranty of
# MERCHANTABILITY or FITNESS FOR A PARTICULAR PURPOSE.  See the
# GNU General Public License for more details.

# You should have received a copy of the GNU General Public License
# along with Autosubmit.  If not, see <http://www.gnu.org/licenses/>.

import os
from log.log import Log, AutosubmitCritical, AutosubmitError

from autosubmit.platforms.paramiko_platform import ParamikoPlatform
from log.log import Log, AutosubmitCritical

from autosubmit.platforms.headers.pbs10_header import Pbs10Header
from autosubmit.platforms.headers.pbs11_header import Pbs11Header
from autosubmit.platforms.headers.pbs12_header import Pbs12Header


class PBSPlatform(ParamikoPlatform):
    """
    Class to manage jobs to host using PBS scheduler

    :param expid: experiment's identifier
    :type expid: str
    :param version: scheduler version
    :type version: str
    """

    def submit_Script(self, hold=False):
        pass

    def get_checkAlljobs_cmd(self, jobs_id):
        pass

    def parse_Alljobs_output(self, output, job_id):
        pass

    def __init__(self, expid, name, config, version):
        ParamikoPlatform.__init__(self, expid, name, config)
        self._checkjob_cmd = None
        self._submit_command_name = None
        self._submit_cmd = None
        self.mkdir_cmd = None
        self.get_cmd = None
        self.put_cmd = None
        self._checkhost_cmd = None
        self.cancel_cmd = None
        self._version = version

        if str.startswith(version, '10'):
            self._header = Pbs10Header()
        elif str.startswith(version, '11'):
            self._header = Pbs11Header()
        elif str.startswith(version, '12'):
            self._header = Pbs12Header()
        else:
            Log.error('PBS version {0} not supported'.format(version))
<<<<<<< HEAD
            raise AutosubmitError('PBS version {0} not supported'.format(version))
=======
            raise AutosubmitCritical('PBS version {0} not supported'.format(version))
>>>>>>> bf288eaa

        self.job_status = dict()
        self.job_status['COMPLETED'] = ['F', 'E', 'c', 'C']
        self.job_status['RUNNING'] = ['R']
        self.job_status['QUEUING'] = ['Q', 'H', 'S', 'T', 'W', 'U', 'M']
        self.job_status['FAILED'] = ['Failed', 'Node_fail', 'Timeout']
        self.update_cmds()

    def parse_queue_reason(self, output, job_id):
        pass

    def update_cmds(self):
        """
        Updates commands for platforms
        """
        self.root_dir = os.path.join(self.scratch, self.project_dir, self.user, self.expid)
        self.remote_log_dir = os.path.join(self.root_dir, "LOG_" + self.expid)
        self.cancel_cmd = "ssh " + self.host + " qdel"
        self._checkhost_cmd = "ssh " + self.host + " echo 1"
        self.put_cmd = "scp"
        self.get_cmd = "scp"
        self.mkdir_cmd = "ssh " + self.host + " mkdir -p " + self.remote_log_dir
        self._submit_cmd = "ssh " + self.host + " qsub -d " + self.remote_log_dir + " " + self.remote_log_dir + "/ "
        self._submit_command_name = "qsub"
        if str.startswith(self._version, '11'):
            self._checkjob_cmd = "ssh " + self.host + " qstat"

    def get_checkhost_cmd(self):
        return self._checkhost_cmd


    def get_remote_log_dir(self):
        return self.remote_log_dir

    def check_Alljobs(self, job_list, as_conf, retries=5):
        for job,prev_status in job_list:
            self.check_job(job)

    def get_mkdir_cmd(self):
        return self.mkdir_cmd

    def parse_job_output(self, output):
        return output

    def get_submitted_job_id(self, output, x11 = False):
        return output.split('.')[0]

    def jobs_in_queue(self):
        return ''.split()

    def get_submit_cmd(self, job_script, job,hold=False, export=""):
        if export == "none" or export == "None" or export is None or export == "":
            export = ""
        else:
            export += " ; "
        return export + self._submit_cmd + job_script

    def get_checkjob_cmd(self, job_id):
        if str.startswith(self._version, '11'):
            return self._checkjob_cmd + str(job_id)
        else:
            return "ssh " + self.host + " " + self.get_qstatjob(job_id)
    # def connect(self):
    #     """
    #     In this case, it does nothing because connection is established for each command
    #
    #     :return: True
    #     :rtype: bool
    #     """
    #     self.connected = True
    # def restore_connection(self):
    #     """
    #     In this case, it does nothing because connection is established for each command
    #
    #     :return: True
    #     :rtype: bool
    #     """
    #     self.connected = True
    # def test_connection(self):
    #     """
    #     In this case, it does nothing because connection is established for each command
    #
    #     :return: True
    #     :rtype: bool
    #     """
    #     self.connected = True<|MERGE_RESOLUTION|>--- conflicted
+++ resolved
@@ -18,7 +18,6 @@
 # along with Autosubmit.  If not, see <http://www.gnu.org/licenses/>.
 
 import os
-from log.log import Log, AutosubmitCritical, AutosubmitError
 
 from autosubmit.platforms.paramiko_platform import ParamikoPlatform
 from log.log import Log, AutosubmitCritical
@@ -67,11 +66,7 @@
             self._header = Pbs12Header()
         else:
             Log.error('PBS version {0} not supported'.format(version))
-<<<<<<< HEAD
-            raise AutosubmitError('PBS version {0} not supported'.format(version))
-=======
             raise AutosubmitCritical('PBS version {0} not supported'.format(version))
->>>>>>> bf288eaa
 
         self.job_status = dict()
         self.job_status['COMPLETED'] = ['F', 'E', 'c', 'C']
