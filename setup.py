#!/usr/bin/env python

# Copyright 2014 Climate Forecasting Unit, IC3

# This file is part of Autosubmit.

# Autosubmit is free software: you can redistribute it and/or modify
# it under the terms of the GNU General Public License as published by
# the Free Software Foundation, either version 3 of the License, or
# (at your option) any later version.

# Autosubmit is distributed in the hope that it will be useful,
# but WITHOUT ANY WARRANTY; without even the implied warranty of
# MERCHANTABILITY or FITNESS FOR A PARTICULAR PURPOSE.  See the
# GNU General Public License for more details.

# You should have received a copy of the GNU General Public License
# along with Autosubmit.  If not, see <http://www.gnu.org/licenses/>.

from os import path
from setuptools import setup
from setuptools import find_packages

here = path.abspath(path.dirname(__file__))

# Get the version number from the relevant file
with open(path.join(here, 'VERSION')) as f:
    version = f.read().strip()

setup(
    name='autosubmit',
    license='GNU GPL v3',
    platforms=['GNU/Linux Debian'],
    version=version,
    description='Autosubmit: a versatile tool to manage Weather and Climate Experiments in diverse '
                'Supercomputing Environments',
    author='Domingo Manubens-Gil',
    author_email='domingo.manubens@bsc.es',
    url='http://www.bsc.es/projects/earthscience/autosubmit/',
    download_url='https://earth.bsc.es/wiki/doku.php?id=tools:autosubmit',
    keywords=['climate', 'weather', 'workflow', 'HPC'],
    install_requires=['argparse>=1.2,<2', 'python-dateutil>2', 'pydotplus>=2', 'pyparsing>=2.0.1',
<<<<<<< HEAD
                      'numpy', 'matplotlib', 'paramiko==1.15', 'requests',
                      'mock>=1.3.0', 'portalocker==0.5.7', 'networkx', 'bscearth.utils'],
=======
                      'numpy', 'matplotlib', 'paramiko == 2.7.1',
                      'mock>=1.3.0', 'portalocker>=0.5.7', 'networkx', 'bscearth.utils', 'Xlib == 0.21'],
>>>>>>> 172f1556
    extras_require={
        'dialog': ["python2-pythondialog>=3.3.0"]
    },
    packages=find_packages(),
    include_package_data=True,
    package_data={'autosubmit': [
        'autosubmit/config/files/autosubmit.conf',
        'autosubmit/config/files/expdef.conf',
        'autosubmit/database/data/autosubmit.sql',
        'README',
        'CHANGELOG',
        'VERSION',
        'LICENSE',
        'docs/autosubmit.pdf'
    ]
    },
    scripts=['bin/autosubmit']
)<|MERGE_RESOLUTION|>--- conflicted
+++ resolved
@@ -40,13 +40,8 @@
     download_url='https://earth.bsc.es/wiki/doku.php?id=tools:autosubmit',
     keywords=['climate', 'weather', 'workflow', 'HPC'],
     install_requires=['argparse>=1.2,<2', 'python-dateutil>2', 'pydotplus>=2', 'pyparsing>=2.0.1',
-<<<<<<< HEAD
-                      'numpy', 'matplotlib', 'paramiko==1.15', 'requests',
-                      'mock>=1.3.0', 'portalocker==0.5.7', 'networkx', 'bscearth.utils'],
-=======
                       'numpy', 'matplotlib', 'paramiko == 2.7.1',
-                      'mock>=1.3.0', 'portalocker>=0.5.7', 'networkx', 'bscearth.utils', 'Xlib == 0.21'],
->>>>>>> 172f1556
+                      'mock>=1.3.0', 'portalocker==0.5.7', 'networkx', 'bscearth.utils', 'Xlib == 0.21'],
     extras_require={
         'dialog': ["python2-pythondialog>=3.3.0"]
     },
