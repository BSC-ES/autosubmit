#!/usr/bin/env python3

# Copyright 2017-2020 Earth Sciences Department, BSC-CNS

# This file is part of Autosubmit.

# Autosubmit is free software: you can redistribute it and/or modify
# it under the terms of the GNU General Public License as published by
# the Free Software Foundation, either version 3 of the License, or
# (at your option) any later version.

# Autosubmit is distributed in the hope that it will be useful,
# but WITHOUT ANY WARRANTY; without even the implied warranty of
# MERCHANTABILITY or FITNESS FOR A PARTICULAR PURPOSE.  See the
# GNU General Public License for more details.

# You should have received a copy of the GNU General Public License
# along with Autosubmit.  If not, see <http://www.gnu.org/licenses/>.


import json
import os
import random
import time
from datetime import timedelta

from autosubmit.job.job_common import Status
from log.log import Log, AutosubmitCritical

Log.get_logger("Autosubmit")
from autosubmit.job.job import Job
from bscearth.utils.date import sum_str_hours
from threading import Thread, Lock
from typing import List, Dict
import multiprocessing
import tarfile
import datetime
import re
import locale
lock = Lock()
def threaded(fn):
    def wrapper(*args, **kwargs):
        thread = Thread(target=fn, args=args, kwargs=kwargs)
        thread.name = "data_processing"
        thread.start()
        return thread
    return wrapper
def jobs_in_wrapper_str(as_conf, current_wrapper):
    jobs_in_wrapper = as_conf.experiment_data["WRAPPERS"].get(current_wrapper, {}).get("JOBS_IN_WRAPPER", "")
    if "," in jobs_in_wrapper:
        jobs_in_wrapper = jobs_in_wrapper.split(",")
    elif "&" in jobs_in_wrapper:
        jobs_in_wrapper = jobs_in_wrapper.split("&")
    else:
        jobs_in_wrapper = jobs_in_wrapper.split(" ")
    jobs_in_wrapper = [job.strip(" ,") for job in jobs_in_wrapper]
<<<<<<< HEAD
    return "&".join(jobs_in_wrapper)

=======
    return "_".join(jobs_in_wrapper)
>>>>>>> 81f4079c
class JobPackageBase(object):
    """
    Class to manage the package of jobs to be submitted by autosubmit
    """

    def __init__(self, jobs):
        # type: (List[Job]) -> None
        self.nodes = ""
        self._common_script = None
        self._jobs = jobs # type: List[Job]
        self._expid = jobs[0].expid # type: str
        self.hold = False # type: bool
        self.export = jobs[0].export 
        self.x11 = jobs[0].x11
        self.het = dict()
        self._num_processors = '0'
        self._threads = '0'
        try:
            self._tmp_path = jobs[0]._tmp_path
            self._platform = jobs[0]._platform
            self._custom_directives = set()
            for job in jobs:
                if job._platform.name != self._platform.name or job.platform is None:
                    raise Exception('Only one valid platform per package')
        except IndexError:
            raise Exception('No jobs given')

    def __len__(self):
        return self._jobs.__len__()

    @property
    def jobs(self):
        # type: () -> List[Job]
        """
        Returns the jobs

        :return: jobs
        :rtype: List[Job]
        """
        return self._jobs

    @property
    def platform(self):
        """
        Returns the platform

        :return: platform
        :rtype: Platform
        """
        return self._platform

    @threaded
    def check_scripts(self, jobs, configuration, parameters, only_generate, hold):
        for job in jobs:
            if only_generate and not os.path.exists(os.path.join(configuration.get_project_dir(), job.file)):
                break
            elif not os.path.exists(os.path.join(configuration.get_project_dir(), job.file)):
                if configuration.get_project_type().lower() != "none" and len(configuration.get_project_type()) > 0:
                    raise AutosubmitCritical(f"Job script:{job.file} does not exists",7014)
            if not job.check_script(configuration, parameters, show_logs=job.check_warnings):
                Log.warning(f'Script {job.name} has some empty variables. An empty value has substituted these variables')
            else:
                Log.result("Script {0} OK", job.name)
            # looking for directives on jobs
            self._custom_directives = self._custom_directives | set(job.custom_directives)
    @threaded
    def _create_scripts_threaded(self,jobs,configuration):
        for i in range(0, len(jobs)):
            self._job_scripts[jobs[i].name] = jobs[i].create_script(configuration)

    def _create_common_script(self,filename=""):
        pass


    def submit_unthreaded(self, configuration, parameters,only_generate=False,hold=False):
        """
        :param hold:
        :para configuration: Autosubmit basic configuration \n
        :type configuration: AutosubmitConfig object \n
        :param parameters; Parameters from joblist \n
        :type parameters: JobList,parameters \n
        :param only_generate: True if coming from generate_scripts_andor_wrappers(). If true, only generates scripts; otherwise, submits. \n
        :type only_generate: Boolean
        """
        for job in self.jobs:
            if only_generate and not os.path.exists(os.path.join(configuration.get_project_dir(), job.file)):
                exit_ = True
                break
            if not os.path.exists(os.path.join(configuration.get_project_dir(), job.file)):
                if configuration.get_project_type().lower() != "none" and len(configuration.get_project_type()) > 0:
                    raise AutosubmitCritical(
                        "Template [ {0} ] using CHECK=On_submission has some empty variable {0}".format(job.name), 7014)
            if not job.check_script(configuration, parameters, show_logs=job.check_warnings):
                Log.warning(
                    f'Script {job.name} has some empty variables. An empty value has substituted these variables')
            else:
                Log.result("Script {0} OK", job.name)
            # looking for directives on jobs
            self._custom_directives = self._custom_directives | set(job.custom_directives)
        self._create_scripts(configuration)
    def submit(self, configuration, parameters,only_generate=False,hold=False):
        """
        :param hold:
        :para configuration: Autosubmit basic configuration \n
        :type configuration: AutosubmitConfig object \n
        :param parameters; Parameters from joblist \n
        :type parameters: JobList,parameters \n
        :param only_generate: True if coming from generate_scripts_andor_wrappers(). If true, only generates scripts; otherwise, submits. \n
        :type only_generate: Boolean
        """
        thread_number = multiprocessing.cpu_count()
        if len(self.jobs) > 2500:
            thread_number = thread_number * 2
        elif len(self.jobs) > 5000:
            thread_number = thread_number * 3
        elif len(self.jobs) > 7500:
            thread_number = thread_number * 4
        elif len(self.jobs) > 10000:
            thread_number = thread_number * 5
        chunksize = int((len(self.jobs) + thread_number - 1) / thread_number)
        try:
            if len(self.jobs) < thread_number or str(configuration.experiment_data.get("CONFIG",{}).get("ENABLE_WRAPPER_THREADS","False")).lower() == "false":
                self.submit_unthreaded(configuration, parameters, only_generate, hold)
                Log.debug("Creating Scripts")
                self._create_scripts(configuration)
            else:
                lhandle = list()
                for i in range(0, len(self.jobs), chunksize):
                    Log.debug("Checking Scripts")
                    lhandle.append(self.check_scripts(self.jobs[i:i + chunksize], configuration, parameters, only_generate, hold))
                for dataThread in lhandle:
                    dataThread.join()
                for i in range(0, len(self.jobs), chunksize):
                    Log.debug("Creating Scripts")
                    lhandle.append(self._create_scripts_threaded(self.jobs[i:i + chunksize], configuration))
                for dataThread in lhandle:
                    dataThread.join()
                self._common_script = self._create_common_script()
        except AutosubmitCritical:
            raise
        except BaseException as e:
            raise
        try:
            if not only_generate:
                Log.debug("Sending Files")
                self._send_files()
                Log.debug("Submitting")
                self._do_submission(hold=hold)
        except AutosubmitCritical:
            raise
        except BaseException as e:
            raise AutosubmitCritical("Error while submitting jobs: {0}".format(e), 7013)



    def _create_scripts(self, configuration):
        raise Exception('Not implemented')

    def _send_files(self):
        """ Send local files to the platform. """

    def _do_submission(self,job_scripts=None, hold=False):
        """ Submit package to the platform. """

    def process_jobs_to_submit(self, job_id: str, hold: bool = False) -> None:
        for i, job in enumerate(self.jobs):
            job.hold = hold
            job.id = str(job_id)
            job.status = Status.SUBMITTED
            if hasattr(self, "name"): # TODO change this check for a property that checks if it is a wrapper or not, the same change has to be done in other parts of the code
                job.wrapper_name = self.name

class JobPackageSimple(JobPackageBase):
    """
    Class to manage a group of simple jobs, not packaged, to be submitted by autosubmit
    """

    def __init__(self, jobs):
        super(JobPackageSimple, self).__init__(jobs)
        self._job_scripts = {}
        self.export = jobs[0].export
        # self.name = "simple_package" TODO this should be possible, but it crashes accross the code. Add a property that defines what is a package with wrappers

    def _create_scripts(self, configuration):
        for job in self.jobs:
            self._job_scripts[job.name] = job.create_script(configuration)

    def _send_files(self):
        for job in self.jobs:
            self.platform.send_file(self._job_scripts[job.name])
            # TODO Ugly fix quick fix until figure another option, this is to avoid to delete the Additional file in local before sending it due sharing the same directory
            if self.platform.type.upper() != "LOCAL":
                for file_n in range(len(job.additional_files)):
                    filename = os.path.basename(os.path.splitext(job.additional_files[file_n])[0])
                    full_path = os.path.join(self._tmp_path,filename ) + "_" + job.name[5:]
                    self.platform.send_file(os.path.join(self._tmp_path, full_path))

    def _do_submission(self, job_scripts: Dict[str, str] = "", hold: bool = False) -> None:
        """
        Submits jobs to the platform, cleans previous run logs and stats files and updates job status.

        Args:
            job_scripts (Dict[str, str]): Dictionary of job scripts, defaults to an empty string.
            hold (bool): If True, the job won't immediately start, defaults to False.
        """
        if len(job_scripts) == 0:
            job_scripts = self._job_scripts
        for job in self.jobs:
            # This sets the log names but also the submission time for non-vertical wrapped jobs.
            job.update_local_logs()
            # Clean previous run logs on local
            log_completed = os.path.join(self._tmp_path, job.name + '_COMPLETED')
            log_stat = os.path.join(self._tmp_path, job.name + '_STAT')
            if os.path.exists(log_completed):
                os.remove(log_completed)
            if os.path.exists(log_stat):
                os.remove(log_stat)
            self.platform.remove_stat_file(job)
            self.platform.remove_completed_file(job.name)

            # Submit job to the platform
            job.id = self.platform.submit_job(job, job_scripts[job.name], hold=hold, export = self.export)
            if job.id is None or not job.id:
                continue
            Log.info("{0} submitted", job.name)
            job.status = Status.SUBMITTED
            job.wrapper_name = job.name
            job.id = str(job.id)



class JobPackageSimpleWrapped(JobPackageSimple):
    """
    Class to manage a group of simple wrapped jobs, not packaged, to be submitted by autosubmit
    """

    def __init__(self, jobs):
        super(JobPackageSimpleWrapped, self).__init__(jobs)
        self._job_wrapped_scripts = {}

    def _create_scripts(self, configuration):
        super(JobPackageSimpleWrapped, self)._create_scripts(configuration)
        for job in self.jobs:
            self._job_wrapped_scripts[job.name] = job.create_wrapped_script(configuration)

    def _send_files(self):
        super(JobPackageSimpleWrapped, self)._send_files()
        for job in self.jobs:
            self.platform.send_file(self._job_wrapped_scripts[job.name])

    def _do_submission(self, job_scripts=None, hold=False):
        if job_scripts is None or not job_scripts:
            job_scripts = self._job_wrapped_scripts
        super(JobPackageSimpleWrapped, self)._do_submission(job_scripts, hold=hold)


class JobPackageArray(JobPackageBase):
    """
    Class to manage an array-based package of jobs to be submitted by autosubmit
    """

    def __init__(self, jobs):
        self._job_inputs = {}
        self._job_scripts = {}
        self._common_script = None
        self._array_size_id = "[1-" + str(len(jobs)) + "]"
        self._wallclock = '00:00'
        self._num_processors = '0'
        self._threads = '0'

        for job in jobs:
            if job.wallclock > self._wallclock:
                self._wallclock = job.wallclock
            if job.processors > self._num_processors:
                self._num_processors = job.processors
        super(JobPackageArray, self).__init__(jobs)

    def _create_scripts(self, configuration):
        timestamp = str(int(time.time()))
        for i in range(0, len(self.jobs)):
            self._job_scripts[self.jobs[i].name] = self.jobs[i].create_script(configuration)
            self._job_inputs[self.jobs[i].name] = self._create_i_input(timestamp, i)
        self._common_script = self._create_common_script(timestamp)

    def _create_i_input(self, filename, index):
        filename += '.{0}'.format(index)
        input_content = self._job_scripts[self.jobs[index].name]
        open(os.path.join(self._tmp_path, filename), 'wb').write(input_content)
        os.chmod(os.path.join(self._tmp_path, filename), 0o755)
        return filename

    def _create_common_script(self, filename =""):
        script_content = self.platform.header.array_header(filename, self._array_size_id, self._wallclock,
                                                           self._num_processors,
                                                           directives=self.platform.custom_directives)
        filename += '.cmd'
        open(os.path.join(self._tmp_path, filename), 'wb').write(script_content)
        os.chmod(os.path.join(self._tmp_path, filename), 0o755)
        return filename

    def _send_files(self):
        for job in self.jobs:
            self.platform.send_file(self._job_scripts[job.name])
            self.platform.send_file(self._job_inputs[job.name])
        self.platform.send_file(self._common_script)

    def _do_submission(self, job_scripts: Dict[str, str] = None, hold: bool = False) -> None:
        """
        Submits jobs to the platform, cleans previous run logs, and updates job status.

        Args:
            job_scripts (Optional[Dict[str, str]]): Dictionary of job scripts, defaults to None.
            hold (bool): If True, holds the job submission, defaults to False.
        """
        for job in self.jobs:
            job.update_local_logs()
            self.platform.remove_stat_file(job)
            self.platform.remove_completed_file(job.name)

        package_id = self.platform.submit_job(None, self._common_script, hold=hold, export = self.export)

        if package_id is None or not package_id: # platforms with a submit.cmd
            return
        wrapper_time = None
        for i in range(0, len(self.jobs)): # platforms without a submit.cmd
            Log.info("{0} submitted", self.jobs[i].name)
            self.jobs[i].id = str(package_id) + '[{0}]'.format(i)
            self.jobs[i].status = Status.SUBMITTED
            # Identify to which wrapper this job belongs once it is in the recovery queue
            self.jobs[i].wrapper_name = self.name


class JobPackageThread(JobPackageBase):
    """
    Class to manage a thread-based package of jobs to be submitted by autosubmit

    :param dependency: Name of potential dependency
    :type dependency: String
    """
    FILE_PREFIX = 'ASThread'

    def __init__(self, jobs, dependency=None, jobs_resources=dict(),method='ASThread',configuration=None,wrapper_section="WRAPPERS", wrapper_info= {}):
        super(JobPackageThread, self).__init__(jobs)
        """
        :param dependency: Dependency
        :type dependency: String
        :param jobs_resources: Resources to be used by the jobs, if any
        :type jobs_resources: Dictionary
        :param method: Method to be used to submit the jobs, ASThread by default
        :type method: String
        :param configuration: Autosubmit configuration
        :type configuration: Autosubmitconfigparser instance
            
        """
        # This function is called from the JobPackageThread constructor
        # and from the JobPackageThread.create_scripts function
        # It is in charge of merging ( switch ) the wrapper info by checking if the value is defined by the user in the wrapper section, current wrapper section, job or platform in that order.
        # Some variables are calculated in futher functions, like num_processors and wallclock.
        # These variables can only be present in the wrapper itself
        if len(wrapper_info) > 0:
            self.wrapper_type = wrapper_info[0]
            self.wrapper_policy = wrapper_info[1]
            self.wrapper_method = wrapper_info[2]
            self.jobs_in_wrapper = wrapper_info[3]
            self.extensible_wallclock = wrapper_info[4]
        else:
            self.wrapper_type = None
            self.wrapper_policy = None
            self.wrapper_method = None
            self.jobs_in_wrapper = None
            self.extensible_wallclock = 0
        self._job_scripts = {}
        # Seems like this one is not used at all in the class
        self._job_dependency = dependency
        self._common_script = None
        self.executable = None

        self._wallclock = '00:00'
        # depends on the type of wrapper

        self._jobs_resources = jobs_resources
        self._wrapper_factory = self.platform.wrapper
        self.current_wrapper_section = wrapper_section
        self.inner_retrials = 0
        if not hasattr(self,"_num_processors"):
            self._num_processors = '0'
        self.parameters = dict()
        self.nodes = jobs[0].nodes if not self.nodes else self.nodes
        self.queue = jobs[0].queue
        self.parameters["CURRENT_QUEUE"] = self.queue
        self.partition = jobs[0].partition
        self.tasks = jobs[0].tasks
        self.exclusive = jobs[0].exclusive
        self.custom_directives = jobs[0].custom_directives
        self.wallclock = '00:00'
        self.reservation = jobs[0].reservation
        if configuration is not None:
            self.inner_retrials = configuration.experiment_data["WRAPPERS"].get(self.current_wrapper_section,
                                                                                {}).get("RETRIALS",self.jobs[0].retrials)
            if self.inner_retrials == 0:
                self.inner_retrials = configuration.experiment_data["WRAPPERS"].get(self.current_wrapper_section,
                                                                                    {}).get("INNER_RETRIALS",self.jobs[0].retrials)
            for job in self.jobs:
                job.retrials = self.inner_retrials
            self.export = configuration.get_wrapper_export(configuration.experiment_data["WRAPPERS"][self.current_wrapper_section])
            if self.export.lower() != "none" and len(self.export) > 0:
                for job in self.jobs:
                    if job.export.lower() not in "none" and len(job.export) > 0:
                        self.export = job.export
                        break
            self.executable = configuration.experiment_data["WRAPPERS"].get(self.current_wrapper_section, {}).get(
                "EXECUTABLE", self.executable)
            if jobs[0].het.get("HETSIZE", 1) <= 1:
                wr_queue = configuration.get_wrapper_queue(configuration.experiment_data["WRAPPERS"][self.current_wrapper_section])
                if wr_queue is not None and len(str(wr_queue)) > 0:
                    self.queue = wr_queue
                    self.parameters["CURRENT_QUEUE"] = wr_queue
                wr_partition = configuration.get_wrapper_partition(configuration.experiment_data["WRAPPERS"][self.current_wrapper_section])
                if wr_partition and len(str(wr_partition)) > 0:
                    self.partition = wr_partition
                self.exclusive = configuration.experiment_data["WRAPPERS"].get(self.current_wrapper_section,{}).get("EXCLUSIVE",self.exclusive)
                wr_custom_directives = configuration.experiment_data["WRAPPERS"].get(self.current_wrapper_section,{}).get("CUSTOM_DIRECTIVES",[])
                # parse custom_directives
                if type(wr_custom_directives) is list:
                    wr_custom_directives = json.dumps(wr_custom_directives)
                wr_custom_directives = wr_custom_directives.replace("\'", "\"").strip("[]").strip(", ")
                if wr_custom_directives == '':
                    if jobs[0].custom_directives is None:
                        jobs[0].custom_directives = ''
                    wr_custom_directives = jobs[0].custom_directives
                    if type(wr_custom_directives) is list:
                        wr_custom_directives = json.dumps(wr_custom_directives)
                    wr_custom_directives = wr_custom_directives.replace("\'", "\"").strip("[]").strip(", ")
                if wr_custom_directives != '':
                    if wr_custom_directives[0] != "\"":
                        wr_custom_directives = "\""+wr_custom_directives
                    if wr_custom_directives[-1] != "\"":
                        wr_custom_directives = wr_custom_directives+"\""
                    wr_custom_directives = "[" + wr_custom_directives + "]"
                    wr_custom_directives = json.loads(wr_custom_directives)
                else:
                    wr_custom_directives = []
                if len(str(wr_custom_directives)) > 0:
                    self.custom_directives = wr_custom_directives
                self.tasks = configuration.experiment_data["WRAPPERS"].get(self.current_wrapper_section,{}).get("TASKS",self.tasks)
                self.nodes = configuration.experiment_data["WRAPPERS"].get(self.current_wrapper_section,{}).get("NODES",self.nodes)
                self.reservation = configuration.experiment_data["WRAPPERS"].get(self.current_wrapper_section,{}).get("RESERVATION",self.reservation)
                wr_threads = configuration.experiment_data["WRAPPERS"].get(self.current_wrapper_section,{}).get("THREADS",None)
                if wr_threads:
                    self.threads = wr_threads
                else:
                    self.threads = jobs[0].threads
        self.parameters["CURRENT_PROJ"] = self._project
        self.het = jobs[0].het

        # Memory needs more work outside this branch
        self.parameters["MEMORY"] = jobs[0].memory
        self.memory = jobs[0].memory
        self.parameters["MEMORY_PER_TASK"] = jobs[0].memory_per_task
        self.memory_per_task = jobs[0].memory_per_task
        self.parameters["NODES"] = self.nodes
        self.processors = self._num_processors
        self.parameters["RESERVATION"] = self.reservation # have to look
        self.parameters['TASKS'] = self.tasks
        self.parameters["EXECUTABLE"] = self.executable # have to look
        self.method = method


    @property
    def name(self):
        return self._name
    @property
    def _jobs_scripts(self):
        self._jobs_resources['PROCESSORS_PER_NODE'] = self.platform.processors_per_node
        jobs_scripts = []
        for job in self.jobs:
            if job.section not in self._jobs_resources:
                self._jobs_resources[job.section] = dict()
                self._jobs_resources[job.section]['PROCESSORS'] = job.processors
                self._jobs_resources[job.section]['TASKS'] = job.tasks
            try:
                jobs_scripts.append(self._job_scripts[job.name])
            except BaseException as e:
                pass
        return jobs_scripts
    @property
    def queue(self):
        if (not str(self.nodes).isdigit() or (str(self.nodes).isdigit() and int(self.nodes) < 1)) and (not str(self._num_processors).isdigit() or (str(self._num_processors).isdigit() and int(self._num_processors) <= 1)):
            return self.platform.serial_platform.serial_queue
        else:
            return self._queue
    @queue.setter
    def queue(self,value):
        self._queue = value
    @property
    def _project(self):
        return self._platform.project
    def set_job_dependency(self, dependency):
        self._job_dependency = dependency
    def _create_scripts(self, configuration):
        for i in range(0, len(self.jobs)):
            self._job_scripts[self.jobs[i].name] = self.jobs[i].create_script(configuration)
        self._common_script = self._create_common_script()
    def _create_common_script(self,filename=""):
        lang = locale.getlocale()[1]
        if lang is None:
            lang = locale.getdefaultlocale()[1]
            if lang is None:
                lang = 'UTF-8'
        script_content = self._common_script_content()
        script_file = self.name + '.cmd'
        open(os.path.join(self._tmp_path, script_file), 'wb').write(script_content.encode(lang))
        os.chmod(os.path.join(self._tmp_path, script_file), 0o755)
        return script_file

    def _send_files(self):
        Log.debug("Check remote dir")
        self.platform.check_remote_log_dir()
        compress_type = "w"
        output_filepath = '{0}.tar'.format("wrapper_scripts")
        if callable(getattr(self.platform, 'remove_multiple_files')):
            filenames = str()
            for job in self.jobs:
                filenames += " " + self.platform.remote_log_dir + "/" + job.name + ".cmd"
            self.platform.remove_multiple_files(filenames)
        tar_path = os.path.join(self._tmp_path, output_filepath)
        Log.debug("Compressing multiple_files")
        with tarfile.open(tar_path, compress_type) as tar:
            for job in self.jobs:
                jfile = os.path.join(self._tmp_path,self._job_scripts[job.name])
                with open(jfile, 'rb') as f:
                    info = tar.gettarinfo(jfile,self._job_scripts[job.name])
                    tar.addfile(info, f)
        tar.close()
        os.chmod(tar_path, 0o755)
        self.platform.send_file(tar_path, check=False)
        Log.debug("Uncompress - send_command")
        self.platform.send_command("cd {0}; tar -xvf {1}".format(self.platform.get_files_path(),output_filepath))
        Log.debug("Send_file: common_script")
        self.platform.send_file(self._common_script)


    def _do_submission(self, job_scripts: Dict[str, str] = None, hold: bool = False) -> None:
        """
        Submits jobs to the platform, cleans previous run logs, and updates job status.

        Args:
            job_scripts [Dict[str, str]]: Dictionary of job scripts, defaults to None.
            hold (bool): If True, the job won't start inmediatly, defaults to False.
        """
        if callable(getattr(self.platform, 'remove_multiple_files')):
            filenames = str()
            for job in self.jobs:
                job.update_local_logs()
                filenames += " " + self.platform.remote_log_dir + "/" + job.name + "_STAT " + \
                             self.platform.remote_log_dir + "/" + job.name + "_COMPLETED"
            self.platform.remove_multiple_files(filenames)

        else:
            for job in self.jobs:
                job.update_local_logs()
                self.platform.remove_stat_file(job)
                self.platform.remove_completed_file(job.name)
                if hold:
                    job.hold = hold


        package_id = self.platform.submit_job(None, self._common_script, hold=hold, export = self.export)

        if package_id is None or not package_id:
            return
        for i in range(0, len(self.jobs)):
            Log.info("{0} submitted", self.jobs[i].name)
            self.jobs[i].id = str(package_id)
            self.jobs[i].status = Status.SUBMITTED
            self.jobs[i].wrapper_name = self.name


    def _common_script_content(self):
        pass
class JobPackageThreadWrapped(JobPackageThread):
    """
    Class to manage a thread-based package of jobs to be submitted by autosubmit
    """
    FILE_PREFIX = 'ASThread'

    def __init__(self, jobs, dependency=None,configuration=None,wrapper_section="WRAPPERS"):
        super(JobPackageThreadWrapped, self).__init__(jobs,configuration)
        self._job_scripts = {}
        self._job_dependency = dependency
        self._common_script = None
        self._wallclock = '00:00'
        self._num_processors = '0'
        self._threads = '1'
        self.current_wrapper_section = wrapper_section


    @property
    def name(self):
        return self._name

    @property
    def _jobs_scripts(self):
        jobs_scripts = []
        for job in self.jobs:
            jobs_scripts.append(self._job_scripts[job.name])
        return jobs_scripts

    @property
    def queue(self):
        if str(self._num_processors) == '1' or str(self._num_processors) == '0':
            return self.platform.serial_platform.serial_queue
        else:
            return self.platform.queue
    @queue.setter
    def queue(self,value):
        self._queue = value
    @property
    def _project(self):
        return self._platform.project

    def _create_scripts(self, configuration):
        for i in range(0, len(self.jobs)):
            self._job_scripts[self.jobs[i].name] = self.jobs[i].create_script(configuration)
        self._common_script = self._create_common_script()

    def _create_common_script(self,filename=""):
        script_content = self._common_script_content()
        script_file = self.name + '.cmd'
        open(os.path.join(self._tmp_path, script_file), 'wb').write(script_content)
        os.chmod(os.path.join(self._tmp_path, script_file), 0o755)
        return script_file

    def _send_files(self):
        for job in self.jobs:
            self.platform.send_file(self._job_scripts[job.name])
        self.platform.send_file(self._common_script)

    def _do_submission(self, job_scripts: Dict[str, str] = None, hold: bool = False) -> None:
        """
        Submits jobs to the platform, cleans previous run logs, and updates job status.

        Args:
            job_scripts (Optional[Dict[str, str]]): Dictionary of job scripts, defaults to None.
            hold (bool): If True, the job won't start immediately, defaults to False.
        """
        for job in self.jobs:
            job.update_local_logs()
            self.platform.remove_stat_file(job)
            self.platform.remove_completed_file(job.name)
            if hold:
                job.hold = hold


        package_id = self.platform.submit_job(None, self._common_script, hold=hold, export = self.export)

        if package_id is None or not package_id:
            raise Exception('Submission failed')
        for i in range(0, len(self.jobs)):
            Log.info("{0} submitted", self.jobs[i].name)
            self.jobs[i].id = str(package_id)
            self.jobs[i].status = Status.SUBMITTED
            self.jobs[i].wrapper_name = self.name



class JobPackageVertical(JobPackageThread):
    """
    Class to manage a vertical thread-based package of jobs to be submitted by autosubmit
    :param jobs: 
    :type jobs:
    :param: dependency:
    """
    def __init__(self, jobs, dependency=None,configuration=None,wrapper_section="WRAPPERS", wrapper_info = []):

        super(JobPackageVertical, self).__init__(jobs, dependency,configuration=configuration,wrapper_section=wrapper_section, wrapper_info = wrapper_info)
        for job in jobs:
            if int(job.processors) >= int(self._num_processors):
                self._num_processors = job.processors
                self._threads = job.threads
        self._threads = configuration.experiment_data["WRAPPERS"].get(self.current_wrapper_section, {}).get("THREADS",
                                                                                                            self._threads)
        for job in jobs:
            self._wallclock = sum_str_hours(self._wallclock, job.wallclock)
        self._name = f"{self._expid}_{self.FILE_PREFIX}_{jobs_in_wrapper_str(configuration,self.current_wrapper_section)}_{str(int(time.time())) + str(random.randint(1, 10000))}_{self._num_processors}_{len(self._jobs)}"

    def parse_time(self): # TODO: Remove this function and use the one in the Job class or move the one in the job class into utils
        format_ = "minute"
        # noinspection Annotator
        regex = re.compile(r'(((?P<hours>\d+):)((?P<minutes>\d+)))(:(?P<seconds>\d+))?')
        parts = regex.match(self._wallclock)
        if not parts:
            return
        parts = parts.groupdict()
        if int(parts['hours']) > 0 :
            format_ = "hour"
        else:
            format_ = "minute"
        time_params = {}
        for name, param in parts.items():
            if param:
                time_params[name] = int(param)
        return timedelta(**time_params),format_
    def _common_script_content(self):
        if self.jobs[0].wrapper_type == "vertical": # TODO: normalize this logic to be the same as the one in the Job class
            wallclock,format_ = self.parse_time()
            original_wallclock_to_seconds = wallclock.days * 86400.0 + wallclock.seconds

            if format_ == "hour":
                total = wallclock.days * 24 + wallclock.seconds / 60 / 60
            else:
                total = wallclock.days * 24 + wallclock.seconds / 60

            if format_ == "hour":
                hour = int(total )
                minute = int((total - int(total)) * 60.0)
                second = int(((total - int(total)) * 60 -
                              int((total - int(total)) * 60.0)) * 60.0)
            else:
                hour = 0
                minute = int(total)
                second = int((total - int(total)) * 60.0)
            wallclock_delta = datetime.timedelta(hours=hour, minutes=minute,seconds=second)
            wallclock_seconds = wallclock_delta.days * 24 * 60 * 60 + wallclock_delta.seconds
            wallclock_by_level = wallclock_seconds/(self.jobs[-1].level+1)
            if self.extensible_wallclock > 0:
                wallclock_seconds = int(original_wallclock_to_seconds + wallclock_by_level * self.extensible_wallclock)
                wallclock_delta = datetime.timedelta(hours=0, minutes=0, seconds=wallclock_seconds)
                total = wallclock_delta.days * 24 + wallclock_delta.seconds / 60 / 60
                hh = int(total)
                mm = int((total - int(total)) * 60.0)
                if hh < 10:
                    hh_str='0'+str(hh)
                else:
                    hh_str = str(hh)
                if mm < 10:
                    mm_str='0'+str(mm)
                else:
                    mm_str = str(mm)
                self._wallclock = "{0}:{1}".format(hh_str,mm_str)
                Log.info("Submitting {2} with wallclock {0}:{1}".format(hh_str,mm_str,self._name))
        else:
            wallclock_by_level = 0 # command: "timeout 0 sleep 2" == command: "sleep 2"

        return self._wrapper_factory.get_wrapper(self._wrapper_factory.vertical_wrapper, name=self._name,
                                                 queue=self._queue, project=self._project, wallclock=self._wallclock,
                                                 num_processors=self._num_processors, jobs_scripts=self._jobs_scripts,
                                                 dependency=self._job_dependency, jobs_resources=self._jobs_resources,
                                                 expid=self._expid, rootdir=self.platform.root_dir,
                                                 directives=self._custom_directives,threads=self._threads,method=self.method.lower(),retrials=self.inner_retrials, wallclock_by_level=wallclock_by_level,partition=self.partition,wrapper_data=self,num_processors_value=self._num_processors)





class JobPackageHorizontal(JobPackageThread):
    """
    Class to manage a horizontal thread-based package of jobs to be submitted by autosubmit
    """

    def __init__(self, jobs, dependency=None, jobs_resources=dict(),method='ASThread',configuration=None,wrapper_section="WRAPPERS"):
        super(JobPackageHorizontal, self).__init__(jobs, dependency, jobs_resources,configuration=configuration,wrapper_section=wrapper_section)
        self.method = method
        self._queue = self.queue
        for job in jobs:
            if job.wallclock > self._wallclock:
                self._wallclock = job.wallclock
            self._num_processors = str(int(self._num_processors) + int(job.processors))
            self._threads = job.threads
        self._threads = configuration.experiment_data["WRAPPERS"].get(self.current_wrapper_section, {}).get("THREADS",
                                                                                                            self._threads)
        self._name = f"{self._expid}_{self.FILE_PREFIX}_{jobs_in_wrapper_str(configuration,self.current_wrapper_section)}_{str(int(time.time())) + str(random.randint(1, 10000))}_{self._num_processors}_{len(self._jobs)}"

        self._jobs_resources = jobs_resources

    def _common_script_content(self):
        return self._wrapper_factory.get_wrapper(self._wrapper_factory.horizontal_wrapper, name=self._name,
                                                 queue=self._queue, project=self._project, wallclock=self._wallclock,
                                                 num_processors=self._num_processors, jobs_scripts=self._jobs_scripts,
                                                 dependency=self._job_dependency, jobs_resources=self._jobs_resources,
                                                 expid=self._expid, rootdir=self.platform.root_dir,
                                                 directives=self._custom_directives,threads=self._threads,method=self.method.lower(),partition=self.partition,wrapper_data=self,num_processors_value=self._num_processors)

class JobPackageHybrid(JobPackageThread):
    """
        Class to manage a hybrid (horizontal and vertical) thread-based package of jobs to be submitted by autosubmit
        """

    def __init__(self, jobs, num_processors, total_wallclock, dependency=None, jobs_resources=dict(),method="ASThread",configuration=None,wrapper_section="WRAPPERS"):
        all_jobs = [item for sublist in jobs for item in sublist] #flatten list
        super(JobPackageHybrid, self).__init__(all_jobs, dependency, jobs_resources,method,configuration=configuration,wrapper_section=wrapper_section)
        self.jobs_lists = jobs
        self.method=method
        self._num_processors = int(num_processors)
        self._threads = all_jobs[0].threads
        self._wallclock = total_wallclock
        self._name = f"{self._expid}_{self.FILE_PREFIX}_{jobs_in_wrapper_str(configuration,self.current_wrapper_section)}_{str(int(time.time())) + str(random.randint(1, 10000))}_{self._num_processors}_{len(self._jobs)}"


    @property
    def _jobs_scripts(self):
        self._jobs_resources['PROCESSORS_PER_NODE'] = self.platform.processors_per_node

        jobs_scripts = []
        for job_list in self.jobs_lists:
            inner_jobs = list()
            for job in job_list:
                inner_jobs.append(job.name + '.cmd')
                if job.section not in self._jobs_resources:
                    self._jobs_resources[job.section] = dict()
                    self._jobs_resources[job.section]['PROCESSORS'] = job.processors
                    self._jobs_resources[job.section]['TASKS'] = job.tasks
            jobs_scripts.append(inner_jobs)
        return jobs_scripts


class JobPackageVerticalHorizontal(JobPackageHybrid):

    def _common_script_content(self):
        return self._wrapper_factory.get_wrapper(self._wrapper_factory.hybrid_wrapper_vertical_horizontal,
                                                 name=self._name, queue=self._queue, project=self._project,
                                                 wallclock=self._wallclock, num_processors=self._num_processors,
                                                 jobs_scripts=self._jobs_scripts, dependency=self._job_dependency,
                                                 jobs_resources=self._jobs_resources, expid=self._expid,
                                                 rootdir=self.platform.root_dir, directives=self._custom_directives,threads=self._threads,method=self.method.lower(),partition=self.partition,wrapper_data=self,num_processors_value=self._num_processors)


class JobPackageHorizontalVertical(JobPackageHybrid):

    def _common_script_content(self):
        return self._wrapper_factory.get_wrapper(self._wrapper_factory.hybrid_wrapper_horizontal_vertical,
                                                 name=self._name, queue=self._queue, project=self._project,
                                                 wallclock=self._wallclock, num_processors=self._num_processors,
                                                 jobs_scripts=self._jobs_scripts, dependency=self._job_dependency,
                                                 jobs_resources=self._jobs_resources, expid=self._expid,
                                                 rootdir=self.platform.root_dir, directives=self._custom_directives,threads=self._threads,method=self.method.lower(),partition=self.partition,wrapper_data=self,num_processors_value=self._num_processors)<|MERGE_RESOLUTION|>--- conflicted
+++ resolved
@@ -54,12 +54,7 @@
     else:
         jobs_in_wrapper = jobs_in_wrapper.split(" ")
     jobs_in_wrapper = [job.strip(" ,") for job in jobs_in_wrapper]
-<<<<<<< HEAD
-    return "&".join(jobs_in_wrapper)
-
-=======
     return "_".join(jobs_in_wrapper)
->>>>>>> 81f4079c
 class JobPackageBase(object):
     """
     Class to manage the package of jobs to be submitted by autosubmit
