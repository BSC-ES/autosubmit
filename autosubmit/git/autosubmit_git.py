--- conflicted
+++ resolved
@@ -129,11 +129,7 @@
         git_project_origin = as_conf.get_git_project_origin()
         git_project_branch = as_conf.get_git_project_branch()
         git_project_commit = as_conf.get_git_project_commit()
-<<<<<<< HEAD
         git_project_submodules = as_conf.get_submodules_list()
-=======
-
->>>>>>> db7f1012
         project_destination = as_conf.get_project_destination()
         project_path = os.path.join(BasicConfig.LOCAL_ROOT_DIR, as_conf.expid, BasicConfig.LOCAL_PROJ_DIR)
         git_path = as_conf.get_project_dir()
@@ -151,7 +147,6 @@
         if git_project_commit:
             Log.info("Fetching {0} into {1}", git_project_commit + " " + git_project_origin, project_path)
             try:
-<<<<<<< HEAD
 
                 command = "cd {0}; git clone {1} {4}; cd {2}; git checkout {3};".format(project_path,
                                                                                         git_project_origin, git_path,
@@ -164,11 +159,6 @@
                     command += " cd {0}; git submodule init;".format(project_destination)
                     for submodule in git_project_submodules:
                         command += " git submodule update {0};".format(submodule)
-=======
-                command = "cd {0}; git clone {1} {4}; cd {2}; git checkout {3}; " \
-                          "git submodule update --init ".format(project_path, git_project_origin, git_path,
-                                                                           git_project_commit, project_destination)
->>>>>>> db7f1012
                 output = subprocess.check_output(command, shell=True)
             except subprocess.CalledProcessError:
                 Log.error("Can not checkout commit {0}: {1}", git_project_commit, output)
@@ -178,7 +168,6 @@
         else:
             Log.info("Cloning {0} into {1}", git_project_branch + " " + git_project_origin, project_path)
             try:
-<<<<<<< HEAD
                 command = "cd {0}; ".format(project_path)
                 if git_project_submodules.__len__() <= 0:
                     command += " git clone --recursive -b {0} {1} {2}".format(git_project_branch, git_project_origin,
@@ -190,10 +179,6 @@
                     for submodule in git_project_submodules:
                         command += " git submodule update {0};".format(submodule)
 
-=======
-                command = "cd {0}; git clone  -b {1} {2} {3}".format(project_path, git_project_branch,
-                                                                            git_project_origin, project_destination)
->>>>>>> db7f1012
                 output = subprocess.check_output(command, shell=True)
                 Log.debug('{0}:{1}', command, output)
             except subprocess.CalledProcessError:
