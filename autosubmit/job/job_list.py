--- conflicted
+++ resolved
@@ -16,14 +16,9 @@
 # You should have received a copy of the GNU General Public License
 # along with Autosubmit.  If not, see <http://www.gnu.org/licenses/>.
 import copy
-<<<<<<< HEAD
 import numpy as np
 import networkx as nx
 import re
-=======
-import datetime
-import math
->>>>>>> 037242f2
 import os
 import pickle
 import re
@@ -97,11 +92,7 @@
         self._run_members = None
         self.jobs_to_run_first = list()
         self.rerun_job_list = list()
-<<<<<<< HEAD
         self.graph = DiGraph()
-=======
-
->>>>>>> 037242f2
     @property
     def expid(self):
         """
@@ -143,15 +134,7 @@
     def create_dictionary(self, date_list, member_list, num_chunks, chunk_ini, date_format, default_retrials,
                           wrapper_jobs):
         chunk_list = list(range(chunk_ini, num_chunks + 1))
-<<<<<<< HEAD
         dic_jobs = DicJobs(date_list, member_list, chunk_list, date_format, default_retrials,{},self.experiment_data)
-=======
-
-        jobs_parser = self._get_jobs_parser()
-        dic_jobs = DicJobs(self, date_list, member_list,
-                           chunk_list, date_format, default_retrials, jobs_data={},
-                           experiment_data=self.experiment_data)
->>>>>>> 037242f2
         self._dic_jobs = dic_jobs
         for wrapper_section in wrapper_jobs:
             if str(wrapper_jobs[wrapper_section]).lower() != 'none':
@@ -174,15 +157,9 @@
         for i in jobs_to_delete:
             self._job_list.remove(i)
 
-<<<<<<< HEAD
-
-    def generate(self, as_conf, date_list, member_list, num_chunks, chunk_ini, parameters, date_format, default_retrials,
-                 default_job_type, wrapper_jobs=dict(), new=True, run_only_members=[],show_log=True,previous_run = False):
-=======
     def generate(self, date_list, member_list, num_chunks, chunk_ini, parameters, date_format, default_retrials,
                  default_job_type, wrapper_type=None, wrapper_jobs=dict(), new=True, notransitive=False,
                  update_structure=False, run_only_members=[], show_log=True, jobs_data={}, as_conf=""):
->>>>>>> 037242f2
         """
         Creates all jobs needed for the current workflow
 
@@ -220,7 +197,6 @@
         self._member_list = member_list
         chunk_list = list(range(chunk_ini, num_chunks + 1))
         self._chunk_list = chunk_list
-<<<<<<< HEAD
         self._dic_jobs = DicJobs(date_list, member_list,chunk_list, date_format, default_retrials,as_conf)
         if previous_run:
             try:
@@ -230,18 +206,10 @@
                 self.graph = nx.DiGraph()
                 self._dic_jobs.job_list = {}
             return
-=======
-
-        dic_jobs = DicJobs(self, date_list, member_list, chunk_list, date_format, default_retrials, jobs_data,
-                           experiment_data=self.experiment_data)
-        self._dic_jobs = dic_jobs
-        priority = 0
->>>>>>> 037242f2
         if show_log:
             Log.info("Creating jobs...")
         if not new:
             try:
-<<<<<<< HEAD
                 # WE only need graph, TODO
                 self.graph = self.load()
             except:
@@ -272,39 +240,6 @@
         if show_log:
             Log.info("Adding dependencies to the job..")
         self.update_genealogy(new)
-=======
-                jobs_data = {row[0]: row for row in self.load()}
-            except Exception as e:
-                try:
-                    jobs_data = {row[0]: row for row in self.backup_load()}
-                except Exception as e:
-                    pass
-                    Log.info("Deleting previous pkl due being incompatible with current AS version")
-                    if os.path.exists(os.path.join(self._persistence_path, self._persistence_file + ".pkl")):
-                        os.remove(os.path.join(self._persistence_path, self._persistence_file + ".pkl"))
-                    if os.path.exists(os.path.join(self._persistence_path, self._persistence_file + "_backup.pkl")):
-                        os.remove(os.path.join(self._persistence_path, self._persistence_file + "_backup.pkl"))
-
-        self._create_jobs(dic_jobs, priority, default_job_type, jobs_data)
-        if show_log:
-            Log.info("Adding dependencies...")
-        self._add_dependencies(date_list, member_list, chunk_list, dic_jobs, self.graph)
-
-        if show_log:
-            Log.info("Removing redundant dependencies...")
-        self.update_genealogy(
-            new, notransitive, update_structure=update_structure)
-        for job in self._job_list:
-            job.parameters = parameters
-            job_data = jobs_data.get(job.name, "none")
-            try:
-                if job_data != "none":
-                    job.wrapper_type = job_data[12]
-                else:
-                    job.wrapper_type = "none"
-            except BaseException as e:
-                job.wrapper_type = "none"
->>>>>>> 037242f2
 
         # Checking for member constraints
         if len(run_only_members) > 0:
@@ -313,17 +248,9 @@
                 Log.info("Considering only members {0}".format(
                     str(run_only_members)))
             old_job_list = [job for job in self._job_list]
-<<<<<<< HEAD
             self._job_list = [job for job in old_job_list if job.member is None or job.member in run_only_members or job.status not in [Status.WAITING, Status.READY]]
             gen_joblist = [job for job in self._job_list]
             for job in gen_joblist:
-=======
-            self._job_list = [
-                job for job in old_job_list if
-                job.member is None or job.member in run_only_members or job.status not in [Status.WAITING,
-                                                                                           Status.READY]]
-            for job in self._job_list:
->>>>>>> 037242f2
                 for jobp in job.parents:
                     if jobp in self._job_list:
                         job.parents.add(jobp)
@@ -349,7 +276,7 @@
                     "Some section jobs of the wrapper:{0} are not in the current job_list defined in jobs.conf".format(
                         wrapper_section), 7014, str(e))
 
-<<<<<<< HEAD
+
     def _add_dependencies(self,date_list, member_list, chunk_list, dic_jobs, option="DEPENDENCIES"):
         jobs_data = dic_jobs.experiment_data.get("JOBS",{})
         sections_gen = (section for section in jobs_data.keys())
@@ -379,43 +306,14 @@
                 self.graph.nodes.get(job.name)['job'] = job
                 if not dependencies:
                     continue
-=======
-    def _add_dependencies(self, date_list, member_list, chunk_list, dic_jobs, graph, option="DEPENDENCIES"):
-        jobs_data = dic_jobs._jobs_data.get("JOBS", {})
-        for job_section in jobs_data.keys():
-            Log.debug("Adding dependencies for {0} jobs".format(job_section))
-            # If it does not have dependencies, do nothing
-            if not (job_section, option):
-                continue
-
-            dependencies_keys = jobs_data[job_section].get(option, {})
-            if type(dependencies_keys) is str:
-                if "," in dependencies_keys:
-                    dependencies_list = dependencies_keys.split(",")
-                else:
-                    dependencies_list = dependencies_keys.split(" ")
-                dependencies_keys = {}
-                for dependency in dependencies_list:
-                    dependencies_keys[dependency] = {}
-            if dependencies_keys is None:
-                dependencies_keys = {}
-            dependencies = self._manage_dependencies(dependencies_keys, dic_jobs, job_section)
-
-            for job in dic_jobs.get_jobs(job_section):
->>>>>>> 037242f2
                 num_jobs = 1
                 if isinstance(job, list):
                     num_jobs = len(job)
                 for i in range(num_jobs):
                     _job = job[i] if num_jobs > 1 else job
                     self._manage_job_dependencies(dic_jobs, _job, date_list, member_list, chunk_list, dependencies_keys,
-<<<<<<< HEAD
                                                      dependencies, self.graph)
             Log.info(f"{job_section} jobs: 100% total:{str(total_amount)} of tasks")
-=======
-                                                  dependencies, graph)
-        pass
->>>>>>> 037242f2
 
     @staticmethod
     def _manage_dependencies(dependencies_keys, dic_jobs, job_section):
@@ -452,28 +350,6 @@
         for key in keys_to_erase:
             dependencies_keys.pop(key)
 
-<<<<<<< HEAD
-=======
-            if '[' in section:
-                # Todo check what is this because we never enter this
-                try:
-                    section_name = section[0:section.find("[")]
-                    splits_section = int(
-                        dic_jobs.experiment_data["JOBS"][section_name].get('SPLITS', -1))
-                    splits = JobList._calculate_splits_dependencies(
-                        section, splits_section)
-                    section = section_name
-                except Exception as e:
-                    pass
-            if parameters.get(section, None) is None:
-                continue
-                # raise AutosubmitCritical("Section:{0} doesn't exists.".format(section),7014)
-            dependency_running_type = str(parameters[section].get('RUNNING', 'once')).lower()
-            delay = int(parameters[section].get('DELAY', -1))
-            dependency = Dependency(section, distance, dependency_running_type, sign, delay, splits,
-                                    relationships=dependencies_keys[key])
-            dependencies[key] = dependency
->>>>>>> 037242f2
         return dependencies
 
     @staticmethod
@@ -499,10 +375,10 @@
         Check if the current_job_value is included in the filter_value
         :param parent_value:
         :param filter_value: filter
-<<<<<<< HEAD
-        :param associative_list: dates, members, chunks.
-        :param is_chunk: True if the filter_value is a chunk.
-        :return: boolean
+        :param associative_list: dates, members, chunks, splits.
+        :param filter_type: dates, members, chunks, splits .
+        :param level_to_check: Can be dates,members, chunks, splits.
+        :return:
         """
         to_filter = []
         # strip special chars if any
@@ -542,96 +418,6 @@
             to_filter.append(filter_value)
 
         if str(parent_value).upper() in str(to_filter).upper():
-=======
-        :param associative_list: dates, members, chunks, splits.
-        :param filter_type: dates, members, chunks, splits .
-        :param level_to_check: Can be dates,members, chunks, splits.
-        :return:
-        """
-        if "NONE".casefold() in str(parent_value).casefold():
-            return True
-        if parent and child and level_to_check.casefold() == "splits".casefold():
-            if not parent.splits:
-                parent_splits = -1
-            else:
-                parent_splits = int(parent.splits)
-            if not child.splits:
-                child_splits = -1
-            else:
-                child_splits = int(child.splits)
-            if parent_splits == child_splits:
-                to_look_at_lesser = associative_list
-                lesser_group = -1
-                lesser = str(parent_splits)
-                greater = str(child_splits)
-                lesser_value = "parent"
-            else:
-                if parent_splits > child_splits:
-                    lesser = str(child_splits)
-                    greater = str(parent_splits)
-                    lesser_value = "child"
-                else:
-                    lesser = str(parent_splits)
-                    greater = str(child_splits)
-                    lesser_value = "parent"
-                to_look_at_lesser = [associative_list[i:i + 1] for i in range(0, int(lesser), 1)]
-                for lesser_group in range(len(to_look_at_lesser)):
-                    if lesser_value == "parent":
-                        if str(parent_value) in to_look_at_lesser[lesser_group]:
-                            break
-                    else:
-                        if str(child.split) in to_look_at_lesser[lesser_group]:
-                            break
-        else:
-            to_look_at_lesser = associative_list
-            lesser_group = -1
-        if "?" in filter_value:
-            # replace all ? for ""
-            filter_value = filter_value.replace("?", "")
-        if "*" in filter_value:
-            aux_filter = filter_value
-            filter_value = ""
-            for filter_ in aux_filter.split(","):
-                if "*" in filter_:
-                    filter_,split_info = filter_.split("*")
-                    if "\\" in split_info:
-                        split_info = int(split_info.split("\\")[-1])
-                    else:
-                        split_info = 1
-                    # split_info: if a value is 1, it means that the filter is 1-to-1, if it is 2, it means that the filter is 1-to-2, etc.
-                    if child and parent:
-                        if (split_info == 1 or level_to_check.casefold() != "splits".casefold()) and str(parent_value).casefold() == str(filter_).casefold():
-                            if child.split == parent_value:
-                                return True
-                        elif split_info > 1 and level_to_check.casefold() == "splits".casefold():
-                            # 1-to-X filter
-                            to_look_at_greater = [associative_list[i:i + split_info] for i in
-                                                range(0, int(greater), split_info)]
-                            if lesser_value == "parent":
-                                if str(child.split) in to_look_at_greater[lesser_group]:
-                                    return True
-                            else:
-                                if str(parent_value) in to_look_at_greater[lesser_group]:
-                                    return True
-                    else:
-                        filter_value += filter_ + ","
-                else:
-                    filter_value += filter_ + ","
-            filter_value = filter_value[:-1]
-        to_filter = JobList._parse_filters_to_check(filter_value,associative_list,level_to_check)
-        if to_filter is None:
-            return False
-        elif len(to_filter) == 0:
-            return False
-        elif "ALL".casefold() == str(to_filter[0]).casefold():
-            return True
-        elif "NATURAL".casefold() == str(to_filter[0]).casefold():
-            if parent_value is None or parent_value in associative_list:
-                return True
-        elif "NONE".casefold() == str(to_filter[0]).casefold():
-            return False
-        elif len( [ filter_ for filter_ in to_filter if str(parent_value).strip(" ").casefold() == str(filter_).strip(" ").casefold() ] )>0:
->>>>>>> 037242f2
             return True
         else:
             return False
@@ -1025,11 +811,7 @@
         return filters_to_apply
 
     @staticmethod
-<<<<<<< HEAD
     def _valid_parent(parent,filter_,):
-=======
-    def _valid_parent(parent, member_list, date_list, chunk_list, is_a_natural_relation, filter_,child):
->>>>>>> 037242f2
         '''
         Check if the parent is valid for the current job
         :param parent: job to check
@@ -1039,7 +821,6 @@
         :param is_a_natural_relation: if the relation is natural or not
         :return: True if the parent is valid, False otherwise
         '''
-<<<<<<< HEAD
         #check if current_parent is listed on dependency.relationships
 
         # Apply all filters to look if this parent is an appropriated candidate for the current_job
@@ -1055,74 +836,6 @@
 
     @staticmethod
     def _manage_job_dependencies(dic_jobs, job, date_list, member_list, chunk_list, dependencies_keys, dependencies,
-=======
-        # check if current_parent is listed on dependency.relationships
-        associative_list = {}
-        associative_list["dates"] = date_list
-        associative_list["members"] = member_list
-        associative_list["chunks"] = chunk_list
-
-        if not child.splits:
-            child_splits = 0
-        else:
-            child_splits = int(child.splits)
-        if not parent.splits:
-            parent_splits = 0
-        else:
-            parent_splits = int(parent.splits)
-        splits = max(child_splits, parent_splits)
-        if splits > 0:
-            associative_list["splits"] = [str(split) for split in range(1, int(splits) + 1)]
-        else:
-            associative_list["splits"] = None
-        dates_to = str(filter_.get("DATES_TO", "natural")).lower()
-        members_to = str(filter_.get("MEMBERS_TO", "natural")).lower()
-        chunks_to = str(filter_.get("CHUNKS_TO", "natural")).lower()
-        splits_to = str(filter_.get("SPLITS_TO", "natural")).lower()
-        
-        if not is_a_natural_relation:
-            if dates_to == "natural":
-                dates_to = "none"
-            if members_to == "natural":
-                members_to = "none"
-            if chunks_to == "natural":
-                chunks_to = "none"
-            if splits_to == "natural":
-                splits_to = "none"
-        if "natural" in dates_to:
-            associative_list["dates"] = [date2str(parent.date)] if parent.date is not None else date_list
-        if "natural" in members_to:
-            associative_list["members"] = [parent.member] if parent.member is not None else member_list
-        if "natural" in chunks_to:
-            associative_list["chunks"] = [parent.chunk] if parent.chunk is not None else chunk_list
-        if "natural" in splits_to:
-            associative_list["splits"] = [parent.split] if parent.split is not None else parent.splits
-        parsed_parent_date = date2str(parent.date) if parent.date is not None else None
-        valid_dates = JobList._apply_filter(parsed_parent_date, dates_to, associative_list["dates"], "dates")
-        valid_members = JobList._apply_filter(parent.member, members_to, associative_list["members"], "members")
-        valid_chunks = JobList._apply_filter(parent.chunk, chunks_to, associative_list["chunks"], "chunks")
-        valid_splits = JobList._apply_filter(parent.split, splits_to, associative_list["splits"], "splits", child, parent)
-        if valid_dates and valid_members and valid_chunks and valid_splits:
-            return True
-        return False
-
-    def _add_edge_info(self, job, special_status):
-        """
-        Special relations to be check in the update_list method
-        :param job: Current job
-        :param parent: parent jobs to check
-        :return:
-        """
-        if special_status not in self.jobs_edges:
-            self.jobs_edges[special_status] = set()
-        self.jobs_edges[special_status].add(job)
-        if "ALL" not in self.jobs_edges:
-            self.jobs_edges["ALL"] = set()
-        self.jobs_edges["ALL"].add(job)
-
-    def _manage_job_dependencies(self, dic_jobs, job, date_list, member_list, chunk_list, dependencies_keys,
-                                 dependencies,
->>>>>>> 037242f2
                                  graph):
         '''
         Manage the dependencies of a job
@@ -1141,7 +854,6 @@
         parsed_date_list = []
         for dat in date_list:
             parsed_date_list.append(date2str(dat))
-<<<<<<< HEAD
         dependencies_to_del = set()
         # IT is faster to check the conf instead of  calculate 90000000 tasks
         # Prune number of dependencies to check, to reduce the transitive reduction complexity
@@ -1156,14 +868,6 @@
         for dependency_key in dependencies_keys_aux:
             # or dependencies_keys[dependency_key] means that it has an special relationship so it must be calculated separately
             if "-" in dependency_key or "+" in dependency_key or dependencies_keys[dependency_key]:
-=======
-        special_conditions = dict()
-        for key in dependencies_keys:
-            dependency = dependencies.get(key, None)
-            if dependency is None:
-                Log.printlog("WARNING: SECTION {0} is not defined in jobs.conf. Dependency skipped".format(key),
-                             Log.WARNING)
->>>>>>> 037242f2
                 continue
             dependencies_of_that_section = dic_jobs.as_conf.jobs_data[dependency_key].get("DEPENDENCIES",{})
             for key in dependencies_keys_aux:
@@ -1180,7 +884,6 @@
             if skip:
                 continue
 
-<<<<<<< HEAD
             #splits = dic_jobs.as_conf.experiment_data.get("JOBS",{}).get(dependency.section,{}).get("SPLITS",None)
             filters_to_apply = JobList._filter_current_job(job,copy.deepcopy(dependency.relationships))
             #natural_parents = [ parent for parent in dic_jobs.get_jobs(dependency.section, date, member, chunk) if len(graph.nodes) == 0 or (parent.name != job.name and job.section in dic_jobs.changes and parent.section in dic_jobs.changes) ]
@@ -1211,58 +914,6 @@
                 JobList.handle_frequency_interval_dependencies(chunk, chunk_list, date, date_list, dic_jobs, job, member,
                                                            member_list, dependency.section, possible_parents)
             pass
-=======
-            other_parents = dic_jobs.get_jobs(dependency.section, None, None, None)
-            parents_jobs = dic_jobs.get_jobs(dependency.section, date, member, chunk)
-            natural_jobs = dic_jobs.get_jobs(dependency.section, date, member, chunk)
-            all_parents = list(set(other_parents + parents_jobs))
-            # Get dates_to, members_to, chunks_to of the deepest level of the relationship.
-            filters_to_apply = self._filter_current_job(job, copy.deepcopy(dependency.relationships))
-            if "?" in filters_to_apply.get("SPLITS_TO", "") or "?" in filters_to_apply.get("DATES_TO","") or "?" in filters_to_apply.get("MEMBERS_TO", "") or "?" in filters_to_apply.get("CHUNKS_TO", ""):
-                only_marked_status = True
-            else:
-                only_marked_status = False
-            special_conditions["STATUS"] = filters_to_apply.pop("STATUS", None)
-            special_conditions["FROM_STEP"] = filters_to_apply.pop("FROM_STEP", None)
-            for parent in all_parents:
-                # If splits is not None, the job is a list of jobs
-                if parent.name == job.name:
-                    continue
-                # Check if it is a natural relation. The only difference is that a chunk can depend on a chunks <= than the current chunk
-                if parent in natural_jobs and (job.chunk is None or parent.chunk is None or parent.chunk <= job.chunk):
-                    natural_relationship = True
-                else:
-                    natural_relationship = False
-                # Check if the current parent is a valid parent based on the dependencies set on expdef.conf
-                # If the parent is valid, add it to the graph
-
-                if JobList._valid_parent(parent, member_list, parsed_date_list, chunk_list, natural_relationship,
-                                         filters_to_apply,job):
-                    job.add_parent(parent)
-                    self._add_edge(graph, job, parent)
-                    # Could be more variables in the future
-                    # Do parse checkpoint
-                    if special_conditions.get("STATUS", None):
-                        if only_marked_status:
-                            if str(job.split) + "?" in filters_to_apply.get("SPLITS_TO", "") or str(
-                                    job.chunk) + "?" in filters_to_apply.get("CHUNKS_TO", "") or str(
-                                    job.member) + "?" in filters_to_apply.get("MEMBERS_TO", "") or str(
-                                    job.date) + "?" in filters_to_apply.get("DATES_TO", ""):
-                                selected = True
-                            else:
-                                selected = False
-                        else:
-                            selected = True
-                        if selected:
-                            if special_conditions.get("FROM_STEP", None):
-                                job.max_checkpoint_step = int(special_conditions.get("FROM_STEP", 0)) if int(
-                                    special_conditions.get("FROM_STEP",
-                                                           0)) > job.max_checkpoint_step else job.max_checkpoint_step
-                            self._add_edge_info(job, special_conditions["STATUS"])
-                            job.add_edge_info(parent, special_conditions)
-            JobList.handle_frequency_interval_dependencies(chunk, chunk_list, date, date_list, dic_jobs, job, member,
-                                                           member_list, dependency.section, graph, other_parents)
->>>>>>> 037242f2
 
     @staticmethod
     def _calculate_dependency_metadata(chunk, chunk_list, member, member_list, date, date_list, dependency):
@@ -1318,11 +969,7 @@
 
     @staticmethod
     def handle_frequency_interval_dependencies(chunk, chunk_list, date, date_list, dic_jobs, job, member, member_list,
-<<<<<<< HEAD
                                                section_name,visited_parents):
-=======
-                                               section_name, graph, visited_parents):
->>>>>>> 037242f2
         if job.wait and job.frequency > 1:
             if job.chunk is not None and len(str(job.chunk)) > 0:
                 max_distance = (chunk_list.index(chunk) + 1) % job.frequency
@@ -1353,23 +1000,8 @@
                         if parent not in visited_parents:
                             job.add_parent(parent)
     @staticmethod
-<<<<<<< HEAD
     def _create_jobs(dic_jobs, priority, default_job_type):
         for section in dic_jobs.experiment_data.get("JOBS",{}).keys():
-=======
-    def _add_edge(graph, job, parents):
-        num_parents = 1
-        if isinstance(parents, list):
-            num_parents = len(parents)
-        for i in range(num_parents):
-            parent = parents[i] if isinstance(parents, list) else parents
-            graph.add_edge(parent.name, job.name)
-            pass
-
-    @staticmethod
-    def _create_jobs(dic_jobs, priority, default_job_type, jobs_data=dict()):
-        for section in dic_jobs._jobs_data.get("JOBS", {}).keys():
->>>>>>> 037242f2
             Log.debug("Creating {0} jobs".format(section))
             dic_jobs.read_section(section, priority, default_job_type)
             priority += 1
@@ -2309,12 +1941,7 @@
 
             try:
                 self._persistence.save(self._persistence_path,
-<<<<<<< HEAD
                                        self._persistence_file, self._job_list if self.run_members is None or job_list is None else job_list,self.graph)
-=======
-                                       self._persistence_file,
-                                       self._job_list if self.run_members is None or job_list is None else job_list)
->>>>>>> 037242f2
                 pass
             except BaseException as e:
                 raise AutosubmitError(str(e), 6040, "Failure while saving the job_list")
@@ -2722,7 +2349,6 @@
                         self.expid, self._config.STRUCTURES_DIR)
                 except Exception as exp:
                     pass
-<<<<<<< HEAD
             # if there is a saved structure, graph created and stored match and there are no relevant changes in the config file
         if not new and len(self._dic_jobs.changes) > 0 and (current_structure) and len(self.graph) == len(current_structure):
             Log.info("Transitive reduction is not neccesary")
@@ -2735,58 +2361,6 @@
             self._job_list = [ job["job"] for job in self.graph.nodes().values() ]
             gen_job_list = ( job for job in self._job_list if not job.has_parents())
             for job in gen_job_list:
-=======
-            structure_valid = False
-            # If there is a current structure, and the number of jobs in JobList is equal to the number of jobs in the structure
-            if (current_structure) and (len(self._job_list) == len(current_structure)) and update_structure is False:
-                structure_valid = True
-                # Further validation
-                # Structure exists and is valid, use it as a source of dependencies
-                if m_time_job_conf:
-                    if m_time_job_conf > m_time_db:
-                        Log.info(
-                            "File jobs_{0}.yml has been modified since the last time the structure persistence was saved.".format(
-                                self.expid))
-                        structure_valid = False
-                else:
-                    Log.info(
-                        "File jobs_{0}.yml was not found.".format(self.expid))
-
-                if structure_valid is True:
-                    for job in self._job_list:
-                        if current_structure.get(job.name, None) is None:
-                            structure_valid = False
-                            break
-
-                if structure_valid is True:
-                    Log.info("Using existing valid structure.")
-                    for job in self._job_list:
-                        children_to_remove = [
-                            child for child in job.children if child.name not in current_structure[job.name]]
-                        for child in children_to_remove:
-                            job.children.remove(child)
-                            child.parents.remove(job)
-            if structure_valid is False:
-                # Structure does not exist, or it is not be updated, attempt to create it.
-                Log.info("Updating structure persistence...")
-                self.graph = transitive_reduction(self.graph)  # add threads for large experiments? todo
-                if self.graph:
-                    for job in self._job_list:
-                        children_to_remove = [
-                            child for child in job.children if child.name not in self.graph.neighbors(job.name)]
-                        for child in children_to_remove:
-                            job.children.remove(child)
-                            child.parents.remove(job)
-                    try:
-                        DbStructure.save_structure(
-                            self.graph, self.expid, self._config.STRUCTURES_DIR)
-                    except Exception as exp:
-                        Log.warning(str(exp))
-                        pass
-
-        for job in self._job_list:
-            if not job.has_parents() and new:
->>>>>>> 037242f2
                 job.status = Status.READY
             self.save()
             try:
