--- conflicted
+++ resolved
@@ -16,7 +16,6 @@
 
 # You should have received a copy of the GNU General Public License
 # along with Autosubmit.  If not, see <http://www.gnu.org/licenses/>.
-
 import threading
 import traceback
 import requests
@@ -36,28 +35,8 @@
 from .notifications.notifier import Notifier
 from .notifications.mail_notifier import MailNotifier
 from bscearth.utils.date import date2str
-<<<<<<< HEAD
-from monitor.monitor import Monitor
-from database.db_common import get_autosubmit_version, check_experiment_exists
-from database.db_common import delete_experiment, update_experiment_descrip_version
-from database.db_structure import get_structure
-from experiment.experiment_common import copy_experiment
-from experiment.experiment_common import new_experiment
-from database.db_common import create_db
-from job.job_grouping import JobGrouping
-from job.job_list_persistence import JobListPersistencePkl
-from job.job_list_persistence import JobListPersistenceDb
-from job.job_package_persistence import JobPackagePersistence
-from job.job_packages import JobPackageThread, JobPackageBase
-from job.job_list import JobList
-from job.job_utils import SubJob, SubJobManager
-from job.job import Job
-from git.autosubmit_git import AutosubmitGit
-from job.job_common import Status
+
 from config.yaml_parser import YAMLParserFactory
-from config.config_common import AutosubmitConfig
-from config.basicConfig import BasicConfig
-=======
 from .monitor.monitor import Monitor
 from .database.db_common import get_autosubmit_version, check_experiment_exists
 from .database.db_common import delete_experiment, update_experiment_descrip_version
@@ -78,7 +57,6 @@
 from .config.config_parser import ConfigParserFactory
 from .config.config_common import AutosubmitConfig
 from .config.basicConfig import BasicConfig
->>>>>>> 82e19ec7
 import locale
 from distutils.util import strtobool
 from log.log import Log, AutosubmitError, AutosubmitCritical
@@ -1167,13 +1145,8 @@
             # Call method from platform.py parent object
             platform.add_parameters(parameters)
         # Platform = from DEFAULT.HPCARCH, e.g. marenostrum4
-<<<<<<< HEAD
         if as_conf.get_platform().lower() not in platforms.keys():
             Log.warning("Main platform is not defined in platforms.yml")
-=======
-        if as_conf.get_platform().lower() not in list(platforms.keys()):
-            Log.warning("Main platform is not defined in platforms.conf")
->>>>>>> 82e19ec7
         else:
             platform = platforms[as_conf.get_platform().lower()]
             platform.add_parameters(parameters, True)
