#!/usr/bin/env python3

# Copyright 2017-2020 Earth Sciences Department, BSC-CNS

# This file is part of Autosubmit.

# Autosubmit is free software: you can redistribute it and/or modify
# it under the terms of the GNU General Public License as published by
# the Free Software Foundation, either version 3 of the License, or
# (at your option) any later version.

# Autosubmit is distributed in the hope that it will be useful,
# but WITHOUT ANY WARRANTY; without even the implied warranty of
# MERCHANTABILITY or FITNESS FOR A PARTICULAR PURPOSE.  See the
# GNU General Public License for more details.

# You should have received a copy of the GNU General Public License
# along with Autosubmit.  If not, see <http://www.gnu.org/licenses/>.
import collections
import copy
import networkx as nx
import re
import os
import pickle
import traceback
import math
import copy
from time import localtime, strftime, mktime
from shutil import move
from autosubmit.job.job import Job
from autosubmit.job.job_package_persistence import JobPackagePersistence
from autosubmit.job.job_dict import DicJobs
from autosubmit.job.job_packages import JobPackageThread
from autosubmit.job.job_utils import Dependency
from autosubmit.job.job_common import Status, bcolors
from bscearth.utils.date import date2str, parse_date
import autosubmit.database.db_structure as DbStructure
import datetime
from networkx import DiGraph
from autosubmit.job.job_utils import transitive_reduction
from log.log import AutosubmitCritical, AutosubmitError, Log
from threading import Thread
from autosubmitconfigparser.config.basicconfig import BasicConfig
from autosubmitconfigparser.config.configcommon import AutosubmitConfig
from autosubmit.helpers.data_transfer import JobRow
from typing import List, Dict
import log.fd_show
# Log.get_logger("Log.Autosubmit")


def threaded(fn):
    def wrapper(*args, **kwargs):
        thread = Thread(target=fn, args=args, kwargs=kwargs)
        thread.name = "data_processing"
        thread.start()
        return thread
    return wrapper


class JobList(object):
    """
    Class to manage the list of jobs to be run by autosubmit

    """

    def __init__(self, expid, config, parser_factory, job_list_persistence, as_conf):
        self._persistence_path = os.path.join(
            config.LOCAL_ROOT_DIR, expid, "pkl")
        self._update_file = "updated_list_" + expid + ".txt"
        self._failed_file = "failed_job_list_" + expid + ".pkl"
        self._persistence_file = "job_list_" + expid
        self._job_list = list()
        self._base_job_list = list()
        self._expid = expid
        self._config = config
        self.experiment_data = as_conf.experiment_data
        self._parser_factory = parser_factory
        self._stat_val = Status()
        self._parameters = []
        self._date_list = []
        self._member_list = []
        self._chunk_list = []
        self._dic_jobs = dict()
        self._persistence = job_list_persistence
        self.packages_dict = dict()
        self._ordered_jobs_by_date_member = dict()

        self.packages_id = dict()
        self.job_package_map = dict()
        self.sections_checked = set()
        self._run_members = None
        self.jobs_to_run_first = list()
        self.rerun_job_list = list()
        self.graph = DiGraph()
    @property
    def expid(self):
        """
        Returns the experiment identifier

        :return: experiment's identifier
        :rtype: str
        """
        return self._expid


    @property
    def jobs_data(self):
        return self.experiment_data["JOBS"]

    @property
    def run_members(self):
        return self._run_members

    @run_members.setter
    def run_members(self, value):
        if value is not None and len(str(value)) > 0 :
            self._run_members = value
            self._base_job_list = [job for job in self._job_list]            
            found_member = False
            processed_job_list = []
            for job in self._job_list: # We are assuming that the jobs are sorted in topological order (which is the default)
                if (job.member is None and found_member is False) or job.member in self._run_members or job.status not in [Status.WAITING, Status.READY]:
                    processed_job_list.append(job)
                if job.member is not None and len(str(job.member)) > 0:
                    found_member = True
            self._job_list = processed_job_list    
            # Old implementation that also considered children of the members.        
            # self._job_list = [job for job in old_job_list if len(
            #     job.parents) == 0 or len(set(old_job_list_names).intersection(set([jobp.name for jobp in job.parents]))) == len(job.parents)]

    def create_dictionary(self, date_list, member_list, num_chunks, chunk_ini, date_format, default_retrials, wrapper_jobs):
        chunk_list = list(range(chunk_ini, num_chunks + 1))
        dic_jobs = DicJobs(date_list, member_list, chunk_list, date_format, default_retrials,{},self.experiment_data)
        self._dic_jobs = dic_jobs
        for wrapper_section in wrapper_jobs:
            if str(wrapper_jobs[wrapper_section]).lower() != 'none':
                self._ordered_jobs_by_date_member[wrapper_section] = self._create_sorted_dict_jobs(wrapper_jobs[wrapper_section])
            else:
                self._ordered_jobs_by_date_member[wrapper_section] = {}
        pass
    def _delete_edgeless_jobs(self):
        jobs_to_delete = []
        # indices to delete
        for i, job in enumerate(self._job_list):
            if job.dependencies is not None:
                if ( ( len(job.dependencies) > 0 and not job.has_parents()) and not job.has_children()) and job.delete_when_edgeless in ["true",True,1]:
                    jobs_to_delete.append(job)
        # delete jobs by indices
        for i in jobs_to_delete:
            self._job_list.remove(i)
    def generate(self, date_list, member_list, num_chunks, chunk_ini, parameters, date_format, default_retrials,
                 default_job_type, wrapper_type=None, wrapper_jobs=dict(), new=True, notransitive=False, update_structure=False, run_only_members=[],show_log=True,jobs_data={},as_conf=""):
        """
        Creates all jobs needed for the current workflow

        :param as_conf:
        :param jobs_data:
        :param show_log:
        :param run_only_members:
        :param update_structure:
        :param notransitive:
        :param default_job_type: default type for jobs
        :type default_job_type: str
        :param date_list: start dates
        :type date_list: list
        :param member_list: members
        :type member_list: list
        :param num_chunks: number of chunks to run
        :type num_chunks: int
        :param chunk_ini: the experiment will start by the given chunk
        :type chunk_ini: int
        :param parameters: experiment parameters
        :type parameters: dict
        :param date_format: option to format dates
        :type date_format: str
        :param default_retrials: default retrials for ech job
        :type default_retrials: int
        :param new: is it a new generation?
        :type new: bool \n
        :param wrapper_type: Type of wrapper defined by the user in ``autosubmit_.yml`` [wrapper] section. \n
        :param wrapper_jobs: Job types defined in ``autosubmit_.yml`` [wrapper sections] to be wrapped. \n
        :type wrapper_jobs: String \n
        """
        self._parameters = parameters
        self._date_list = date_list
        self._member_list = member_list
        chunk_list = list(range(chunk_ini, num_chunks + 1))
        self._chunk_list = chunk_list
        dic_jobs = DicJobs(date_list, member_list,chunk_list, date_format, default_retrials,jobs_data,self.experiment_data)
        self._dic_jobs = dic_jobs
        if show_log:
            Log.info("Creating jobs...")
        # jobs_data includes the name of the .our and .err files of the job in LOG_expid
        jobs_data = dict()
        recreate = True
        if not new:
            try:
                self._job_list = self.load()
<<<<<<< HEAD
                # if it is not a Job_list object, we need to recreate it
                if len(self._job_list) == 0 or self._job_list[0].__class__.__name__ != "Job":
                    recreate = True
                    update_structure = True
                else:
                    recreate = False
                    Log.info("Load finished")
=======
                recreate = False
                Log.info("Load finished")
>>>>>>> 77cbca76
            except Exception as e:
                try:
                    self._job_list = self.backup_load()
                    recreate = False
                    Log.info("Load finished")
                except Exception as e:
                    pass
                    Log.info("Deleting previous pkl due being incompatible with current AS version")
                    if os.path.exists(os.path.join(self._persistence_path, self._persistence_file+".pkl")):
                        os.remove(os.path.join(self._persistence_path, self._persistence_file+".pkl"))
                    if os.path.exists(os.path.join(self._persistence_path, self._persistence_file+"_backup.pkl")):
                        os.remove(os.path.join(self._persistence_path, self._persistence_file+"_backup.pkl"))

        if recreate:
            self._create_jobs(dic_jobs, 0, default_job_type)
            if show_log:
                Log.info("Adding dependencies to the graph..")
            self._add_dependencies(date_list, member_list,chunk_list, dic_jobs)
            if show_log:
                Log.info("Adding dependencies to the job..")
        self.update_genealogy(new, update_structure=update_structure, recreate = recreate)

        # Checking for member constraints
        if len(run_only_members) > 0:
            # Found
            if show_log:
                Log.info("Considering only members {0}".format(
                    str(run_only_members)))
            old_job_list = [job for job in self._job_list]
            self._job_list = [job for job in old_job_list if job.member is None or job.member in run_only_members or job.status not in [Status.WAITING, Status.READY]]
            gen_joblist = [job for job in self._job_list]
            for job in gen_joblist:
                for jobp in job.parents:
                    if jobp in self._job_list:
                        job.parents.add(jobp)
                for jobc in job.children:
                    if jobc in self._job_list:
                        job.children.add(jobc)
        if show_log:
            Log.info("Looking for edgeless jobs...")
        self._delete_edgeless_jobs()
        if new:
            for job in self._job_list:
                if not job.has_parents():
                    job.status = Status.READY
        for wrapper_section in wrapper_jobs:
            try:
                if wrapper_jobs[wrapper_section] is not None and len(str(wrapper_jobs[wrapper_section])) > 0:
                    self._ordered_jobs_by_date_member[wrapper_section] = self._create_sorted_dict_jobs(wrapper_jobs[wrapper_section])
                else:
                    self._ordered_jobs_by_date_member[wrapper_section] = {}
            except BaseException as e:
                raise AutosubmitCritical("Some section jobs of the wrapper:{0} are not in the current job_list defined in jobs.conf".format(wrapper_section),7014,str(e))


    def _add_dependencies(self,date_list, member_list, chunk_list, dic_jobs, option="DEPENDENCIES"):
        jobs_data = dic_jobs._jobs_data.get("JOBS",{})
        for job_section in jobs_data.keys():
            Log.debug("Adding dependencies for {0} jobs".format(job_section))
            # If it does not have dependencies, just append it to job_list and continue
            dependencies_keys = jobs_data.get(job_section,{}).get(option,None)
            dependencies = JobList._manage_dependencies(dependencies_keys, dic_jobs, job_section)
            if not dependencies_keys:
                Log.printlog(f"WARNING: Job Section {dependencies_keys} is not defined", Log.WARNING)
            for job in dic_jobs.get_jobs(job_section):
                self.graph.add_node(job.name)
                self.graph.nodes.get(job.name)['job'] = job
                if not dependencies:
                    continue
                num_jobs = 1
                if isinstance(job, list):
                    num_jobs = len(job)
                for i in range(num_jobs):
                    _job = job[i] if num_jobs > 1 else job
                    self._manage_job_dependencies(dic_jobs, _job, date_list, member_list, chunk_list, dependencies_keys,
                                                     dependencies)
        pass


    @staticmethod
    def _manage_dependencies(dependencies_keys, dic_jobs, job_section):
        parameters = dic_jobs._jobs_data["JOBS"]
        dependencies = dict()

        for key in dependencies_keys:
            distance = None
            splits = None
            sign = None
            if '-' not in key and '+' not in key and '*' not in key and '?' not in key:
                section = key
            else:
                if '?' in key:
                    sign = '?'
                    section = key[:-1]
                else:
                    if '-' in key:
                        sign = '-'
                    elif '+' in key:
                        sign = '+'
                    elif '*' in key:
                        sign = '*'
                    key_split = key.split(sign)
                    section = key_split[0]
                    distance = int(key_split[1])
            if parameters.get(section,None) is not None:
                dependency_running_type = str(parameters[section].get('RUNNING', 'once')).lower()
                delay = int(parameters[section].get('DELAY', -1))
                dependency = Dependency(section, distance, dependency_running_type, sign, delay, splits,relationships=dependencies_keys[key])
                dependencies[key] = dependency
        return dependencies

    @staticmethod
    def _calculate_splits_dependencies(section, max_splits):
        splits_list = section[section.find("[") + 1:section.find("]")]
        splits = []
        for str_split in splits_list.split(","):
            if str_split.find(":") != -1:
                numbers = str_split.split(":")
                # change this to be checked in job_common.py
                max_splits = min(int(numbers[1]), max_splits)
                for count in range(int(numbers[0]), max_splits + 1):
                    splits.append(int(str(count).zfill(len(numbers[0]))))
            else:
                if int(str_split) <= max_splits:
                    splits.append(int(str_split))
        return splits

    @staticmethod
    def _apply_filter(parent_value,filter_value,associative_list,filter_type="dates"):
        """
        Check if the current_job_value is included in the filter_value
        :param parent_value:
        :param filter_value: filter
        :param associative_list: dates, members, chunks.
        :param is_chunk: True if the filter_value is a chunk.
        :return: boolean
        """
        to_filter = []
        # strip special chars if any
        filter_value = filter_value.strip("?")
        if str(parent_value).lower().find("none") != -1:
            return True
        if filter_value.lower().find("all") != -1:
            return True
        elif filter_value.lower().find("natural") != -1:
            if parent_value is None or parent_value in associative_list:
                return True
        elif filter_value.lower().find("none") != -1:
            return False
        elif filter_value.find(",") != -1:
            aux_filter = filter_value.split(",")
            if filter_type not in ["chunks", "splits"]:
                for value in aux_filter:
                    if str(value).isdigit():
                        to_filter.append(associative_list[int(value)])
                    else:
                        to_filter.append(value)
            else:
                to_filter = aux_filter
            del aux_filter
        elif filter_value.find(":") != -1:
            start_end = filter_value.split(":")
            start = start_end[0].strip("[]")
            end = start_end[1].strip("[]")
            del start_end
            if filter_type not in ["chunks", "splits"]: # chunk directly
                for value in range(int(start), int(end) + 1):
                    to_filter.append(value)
            else: # index
                for value in range(int(start+1), int(end) + 1):
                    to_filter.append(value)
        else:
            to_filter.append(filter_value)

        if str(parent_value).upper() in str(to_filter).upper():
            return True
        else:
            return False


    @staticmethod
    def _check_relationship(relationships,level_to_check,value_to_check):
        """
        Check if the current_job_value is included in the filter_value
        :param relationship: current filter level to check.
        :param level_to_check: can be a date, member, chunk or split.
        :param value_to_check: Can be None, a date, a member, a chunk or a split.
        :return:
        """
        filters = []
        for filter_range,filter_data in relationships.get(level_to_check,{}).items():
            if not value_to_check or str(filter_range).upper() in "ALL" or str(value_to_check).upper() in str(filter_range).upper():
                if filter_data:
                    if "?" in filter_range:
                        filter_data["OPTIONAL"] = True
                    else:
                        filter_data["OPTIONAL"] = relationships["OPTIONAL"]
                filters.append(filter_data)
        # Normalize the filter return
        if len(filters) == 0:
            filters = [{}]
        return filters

    @staticmethod
    def _check_dates(relationships, current_job):
        """
        Check if the current_job_value is included in the filter_from and retrieve filter_to value
        :param relationships: Remaining filters to apply.
        :param current_job: Current job to check.
        :return:  filters_to_apply
        """
        optional = False
        filters_to_apply = JobList._check_relationship(relationships, "DATES_FROM", date2str(current_job.date))
        # there could be multiple filters that apply... per example
        # Current task date is 20020201, and member is fc2
        # Dummy example, not specially usefull in a real case
        #DATES_FROM:
            #all:
                #MEMBERS_FROM:
                    #ALL: ...
                #CHUNKS_FROM:
                    #ALL: ...
            #20020201:
                #MEMBERS_FROM:
                    #fc2:
                        #DATES_TO: "20020201"
                        #MEMBERS_TO: "fc2"
                        #CHUNKS_TO: "ALL"
                #SPLITS_FROM:
                    #ALL:
                        #SPLITS_TO: "1"
        # this "for" iterates for ALL and fc2 as current task is selected in both filters
        # The dict in this step is:
        # [{MEMBERS_FROM{..},CHUNKS_FROM{...}},{MEMBERS_FROM{..},SPLITS_FROM{...}}]
        for i,filter in enumerate(filters_to_apply):
            # {MEMBERS_FROM{..},CHUNKS_FROM{...}} I want too look ALL filters not only one, but I want to go recursivily until get the  _TO filter
            optional = filter.pop("OPTIONAL", False)
            # This is not an if_else, because the current level ( dates ) could have two different filters.
            # Second case commented: ( date_from 20020201 )
            # Will enter, go recursivily to the similar methods and in the end it will do:
            # Will enter members_from, and obtain [{DATES_TO: "20020201", MEMBERS_TO: "fc2", CHUNKS_TO: "ALL", CHUNKS_FROM{...}]
            if "MEMBERS_FROM" in filter:
                filters_to_apply_m = JobList._check_members({"MEMBERS_FROM": (filter.pop("MEMBERS_FROM")),"OPTIONAL":optional}, current_job)
                if len(filters_to_apply_m) > 0:
                    filters_to_apply[i].update(filters_to_apply_m)
            # Will enter chunks_from, and obtain [{DATES_TO: "20020201", MEMBERS_TO: "fc2", CHUNKS_TO: "ALL", SPLITS_TO: "2"]
            if "CHUNKS_FROM" in filter:
                filters_to_apply_c = JobList._check_chunks({"CHUNKS_FROM": (filter.pop("CHUNKS_FROM")),"OPTIONAL":optional}, current_job)
                if len(filters_to_apply_c) > 0 and len(filters_to_apply_c[0]) > 0:
                    filters_to_apply[i].update(filters_to_apply_c)
            #IGNORED
            if "SPLITS_FROM" in filter:
                filters_to_apply_s = JobList._check_splits({"SPLITS_FROM": (filter.pop("SPLITS_FROM")),"OPTIONAL":optional}, current_job)
                if len(filters_to_apply_s) > 0:
                    filters_to_apply[i].update(filters_to_apply_s)
        # Unify filters from all filters_from where the current job is included to have a single SET of filters_to
        if optional:
            for i,filter in enumerate(filters_to_apply):
                filters_to_apply[i]["OPTIONAL"] = True
        filters_to_apply = JobList._unify_to_filters(filters_to_apply)
        # {DATES_TO: "20020201", MEMBERS_TO: "fc2", CHUNKS_TO: "ALL", SPLITS_TO: "2"}
        return filters_to_apply

    @staticmethod
    def _check_members(relationships, current_job):
        """
        Check if the current_job_value is included in the filter_from and retrieve filter_to value
        :param relationships: Remaining filters to apply.
        :param current_job: Current job to check.
        :return: filters_to_apply
        """
        filters_to_apply = JobList._check_relationship(relationships, "MEMBERS_FROM", current_job.member)
        optional = False
        for i,filter in enumerate(filters_to_apply):
            optional = filter.pop("OPTIONAL", False)
            if "CHUNKS_FROM" in filter:
                filters_to_apply_c = JobList._check_chunks({"CHUNKS_FROM": (filter.pop("CHUNKS_FROM")),"OPTIONAL":optional}, current_job)
                if len(filters_to_apply_c) > 0:
                    filters_to_apply[i].update(filters_to_apply_c)

            if "SPLITS_FROM" in filter:
                filters_to_apply_s = JobList._check_splits({"SPLITS_FROM": (filter.pop("SPLITS_FROM")),"OPTIONAL":optional}, current_job)
                if len(filters_to_apply_s) > 0:
                    filters_to_apply[i].update(filters_to_apply_s)
        if optional:
            for i,filter in enumerate(filters_to_apply):
                filters_to_apply[i]["OPTIONAL"] = True
        filters_to_apply = JobList._unify_to_filters(filters_to_apply)
        return filters_to_apply

    @staticmethod
    def _check_chunks(relationships, current_job):
        """
        Check if the current_job_value is included in the filter_from and retrieve filter_to value
        :param relationships: Remaining filters to apply.
        :param current_job: Current job to check.
        :return: filters_to_apply
        """
        optional = False
        filters_to_apply = JobList._check_relationship(relationships, "CHUNKS_FROM", current_job.chunk)
        for i,filter in enumerate(filters_to_apply):
            optional = filter.pop("OPTIONAL", False)
            if "SPLITS_FROM" in filter:
                filters_to_apply_s = JobList._check_splits({"SPLITS_FROM": (filter.pop("SPLITS_FROM")),"OPTIONAL":optional}, current_job)
                if len(filters_to_apply_s) > 0:
                    filters_to_apply[i].update(filters_to_apply_s)
        if optional:
            for i,filter in enumerate(filters_to_apply):
                filters_to_apply[i]["OPTIONAL"] = True
        filters_to_apply = JobList._unify_to_filters(filters_to_apply)
        return filters_to_apply

    @staticmethod
    def _check_splits(relationships, current_job):
        """
        Check if the current_job_value is included in the filter_from and retrieve filter_to value
        :param relationships: Remaining filters to apply.
        :param current_job: Current job to check.
        :return: filters_to_apply
        """

        filters_to_apply = JobList._check_relationship(relationships, "SPLITS_FROM", current_job.split)
        # No more FROM sections to check, unify _to FILTERS and return
        filters_to_apply = JobList._unify_to_filters(filters_to_apply)
        return filters_to_apply

    @staticmethod
    def _unify_to_filter(unified_filter,filter_to,filter_type):
        """
        Unify filter_to filters into a single dictionary
        :param unified_filter: Single dictionary with all filters_to
        :param filter_to: Current dictionary that contains the filters_to
        :param filter_type: "DATES_TO", "MEMBERS_TO", "CHUNKS_TO", "SPLITS_TO"
        :return: unified_filter
        """
        if "all" not in unified_filter[filter_type]:
            aux = filter_to.pop(filter_type, None)
            if aux:
                aux = aux.split(",")
                for element in aux:
                    if element.lower().strip("?") in ["natural","none"] and len(unified_filter[filter_type]) > 0:
                        continue
                    else:
                        if filter_to.get("OPTIONAL",False) and element[-1] != "?":
                            element += "?"
                        unified_filter[filter_type].add(element)
    @staticmethod
    def _normalize_to_filters(filter_to,filter_type):
        """
        Normalize filter_to filters to a single string or "all"
        :param filter_to: Unified filter_to dictionary
        :param filter_type: "DATES_TO", "MEMBERS_TO", "CHUNKS_TO", "SPLITS_TO"
        :return:
        """
        if len(filter_to[filter_type]) == 0:
            filter_to.pop(filter_type, None)
        elif "all" in filter_to[filter_type]:
            filter_to[filter_type] = "all"
        else:
            # transform to str separated by commas if multiple elements
            filter_to[filter_type] = ",".join(filter_to[filter_type])

    @staticmethod
    def _unify_to_filters(filter_to_apply):
        """
        Unify all filter_to filters into a single dictionary ( of current selection )
        :param filter_to_apply: Filters to apply
        :return: Single dictionary with all filters_to
        """
        unified_filter = {"DATES_TO": set(), "MEMBERS_TO": set(), "CHUNKS_TO": set(), "SPLITS_TO": set()}
        for filter_to in filter_to_apply:
            if len(filter_to) > 0:
                JobList._unify_to_filter(unified_filter,filter_to,"DATES_TO")
                JobList._unify_to_filter(unified_filter,filter_to,"MEMBERS_TO")
                JobList._unify_to_filter(unified_filter,filter_to,"CHUNKS_TO")
                JobList._unify_to_filter(unified_filter,filter_to,"SPLITS_TO")
                filter_to.pop("OPTIONAL", None)

        JobList._normalize_to_filters(unified_filter,"DATES_TO")
        JobList._normalize_to_filters(unified_filter,"MEMBERS_TO")
        JobList._normalize_to_filters(unified_filter,"CHUNKS_TO")
        JobList._normalize_to_filters(unified_filter,"SPLITS_TO")

        return unified_filter

    @staticmethod
    def _filter_current_job(current_job,relationships):
        '''
        This function will filter the current job based on the relationships given
        :param current_job: Current job to filter
        :param relationships: Relationships to apply
        :return: dict() with the filters to apply, or empty dict() if no filters to apply
        '''

        # This function will look if the given relationship is set for the given job DATEs,MEMBER,CHUNK,SPLIT ( _from filters )
        # And if it is, it will return the dependencies that need to be activated (_TO filters)
        # _FROM behavior:
        # DATES_FROM can contain MEMBERS_FROM,CHUNKS_FROM,SPLITS_FROM
        # MEMBERS_FROM can contain CHUNKS_FROM,SPLITS_FROM
        # CHUNKS_FROM can contain SPLITS_FROM
        # SPLITS_FROM can contain nothing
        # _TO behavior:
        # TO keywords, can be in any of the _FROM filters and they will only affect the _FROM filter they are in.
        # There are 4 keywords:
        # 1. ALL: all the dependencies will be activated of the given filter type (dates, members, chunks or/and splits)
        # 2. NONE: no dependencies will be activated of the given filter type (dates, members, chunks or/and splits)
        # 3. NATURAL: this is the normal behavior, represents a way of letting the job to be activated if they would normally be activated.
        # 4. ? : this is a weak dependency activation flag, The dependency will be activated but the job can fail without affecting the workflow.

        filters_to_apply = {}
        # Check if filter_from-filter_to relationship is set
        if relationships is not None and len(relationships) > 0:
            if "OPTIONAL" not in relationships:
                relationships["OPTIONAL"] = False
            # Look for a starting point, this can be if else becasue they're exclusive as a DATE_FROM can't be in a MEMBER_FROM and so on
            if "DATES_FROM" in relationships:
                filters_to_apply = JobList._check_dates(relationships, current_job)
            elif "MEMBERS_FROM" in relationships:
                filters_to_apply = JobList._check_members(relationships, current_job)
            elif "CHUNKS_FROM" in relationships:
                filters_to_apply = JobList._check_chunks(relationships, current_job)
            elif "SPLITS_FROM" in relationships:
                filters_to_apply = JobList._check_splits(relationships, current_job)
            else:
                relationships.pop("CHUNKS_FROM", None)
                relationships.pop("MEMBERS_FROM", None)
                relationships.pop("DATES_FROM", None)
                relationships.pop("SPLITS_FROM", None)
                filters_to_apply = relationships
        return filters_to_apply



    @staticmethod
    def _valid_parent(parent,member_list,date_list,chunk_list,is_a_natural_relation,filter_):
        '''
        Check if the parent is valid for the current job
        :param parent: job to check
        :param member_list: list of members
        :param date_list: list of dates
        :param chunk_list: list of chunks
        :param is_a_natural_relation: if the relation is natural or not
        :param filters_to_apply: filters to apply
        :return: True if the parent is valid, False otherwise
        '''
        #check if current_parent is listed on dependency.relationships
        associative_list = {}
        associative_list["dates"] = date_list
        associative_list["members"] = member_list
        associative_list["chunks"] = chunk_list
        if parent.splits is not None:
            associative_list["splits"] = [ str(split) for split in range(1,int(parent.splits)+1) ]
        else:
            associative_list["splits"] = None
        dates_to = str(filter_.get("DATES_TO", "natural")).lower()
        members_to = str(filter_.get("MEMBERS_TO", "natural")).lower()
        chunks_to = str(filter_.get("CHUNKS_TO", "natural")).lower()
        splits_to = str(filter_.get("SPLITS_TO", "natural")).lower()
        if not is_a_natural_relation:
            if dates_to == "natural":
                dates_to = "none"
            if members_to == "natural":
                members_to = "none"
            if chunks_to == "natural":
                chunks_to = "none"
            if splits_to == "natural":
<<<<<<< HEAD
                splits_to = "none"
        if dates_to == "natural":
            associative_list["dates"] = [date2str(parent.date)] if parent.date is not None else date_list
        if members_to == "natural":
            associative_list["members"] = [parent.member] if parent.member is not None else member_list
        if chunks_to == "natural":
            associative_list["chunks"] = [parent.chunk] if parent.chunk is not None else chunk_list
        if splits_to == "natural":
            associative_list["splits"] = [parent.split] if parent.split is not None else parent.splits
        parsed_parent_date = date2str(parent.date) if parent.date is not None else None
        # Apply all filters to look if this parent is an appropriated candidate for the current_job
        valid_dates   = JobList._apply_filter(parsed_parent_date, dates_to, associative_list["dates"], "dates")
        valid_members = JobList._apply_filter(parent.member, members_to, associative_list["members"], "members")
        valid_chunks  = JobList._apply_filter(parent.chunk, chunks_to, associative_list["chunks"], "chunks")
        valid_splits  = JobList._apply_filter(parent.split, splits_to, associative_list["splits"], "splits")
        if valid_dates and valid_members and valid_chunks and valid_splits:
            return True,( "?" in [dates_to,members_to,chunks_to,splits_to] )
        return False,False
    @staticmethod
    def _manage_job_dependencies(dic_jobs, job, date_list, member_list, chunk_list, dependencies_keys, dependencies,
                                 ):
=======
                associative_list["splits"] = [parent.split] if parent.split is not None else parent.splits
            parsed_parent_date = date2str(parent.date) if parent.date is not None else None
            # Apply all filters to look if this parent is an appropriated candidate for the current_job
            valid_dates   = JobList._apply_filter(parsed_parent_date, dates_to, associative_list["dates"], "dates")
            valid_members = JobList._apply_filter(parent.member, members_to, associative_list["members"],"members")
            valid_chunks  = JobList._apply_filter(parent.chunk, chunks_to, associative_list["chunks"], "chunks")
            valid_splits  = JobList._apply_filter(parent.split, splits_to, associative_list["splits"], "splits")
            if valid_dates and valid_members and valid_chunks and valid_splits:
                if dates_to.find("?") != -1 or members_to.find("?") != -1 or chunks_to.find("?") != -1 or splits_to.find("?") != -1:
                    optional = True
                return True,optional
        return False,optional

    def _manage_job_dependencies(self,dic_jobs, job, date_list, member_list, chunk_list, dependencies_keys, dependencies):
>>>>>>> 77cbca76
        '''
        Manage the dependencies of a job
        :param dic_jobs:
        :param job:
        :param date_list:
        :param member_list:
        :param chunk_list:
        :param dependencies_keys:
        :param dependencies:
        :param graph:
        :return:
        '''


        parsed_date_list = []
        for dat in date_list:
            parsed_date_list.append(date2str(dat))
        for key in dependencies_keys:
            dependency = dependencies.get(key,None)
            if dependency is None:
                Log.printlog("WARNING: SECTION {0} is not defined in jobs.conf. Dependency skipped".format(key),Log.WARNING)
                continue
            skip, (chunk, member, date) = JobList._calculate_dependency_metadata(job.chunk, chunk_list,
                                                                                 job.member, member_list,
                                                                                 job.date, date_list,
                                                                                 dependency)
            if skip:
                continue

            other_parents = dic_jobs.get_jobs(dependency.section, None, None, None)
            parents_jobs = dic_jobs.get_jobs(dependency.section, date, member, chunk)
            natural_jobs = dic_jobs.get_jobs(dependency.section, date, member, chunk)
<<<<<<< HEAD
=======
            if dependency.sign in ['?']:
                optional_section = True
            else:
                optional_section = False
>>>>>>> 77cbca76
            all_parents = list(set(other_parents + parents_jobs))
            # Get dates_to, members_to, chunks_to of the deepest level of the relationship.
            filters_to_apply = JobList._filter_current_job(job,copy.deepcopy(dependency.relationships))
            for parent in all_parents:
                # If splits is not None, the job is a list of jobs
                if parent.name == job.name:
                    continue
                # Check if it is a natural relation. The only difference is that a chunk can depend on a chunks <= than the current chunk
<<<<<<< HEAD
                if parent in natural_jobs and (job.chunk is None or parent.chunk is None or parent.chunk <= job.chunk ):
=======
                if parent in natural_jobs and (job.chunk is None or parent.chunk is None or parent.chunk <= job.chunk):
>>>>>>> 77cbca76
                    natural_relationship = True
                else:
                    natural_relationship = False
                # Check if the current parent is a valid parent based on the dependencies set on expdef.conf
<<<<<<< HEAD
                valid,optional = JobList._valid_parent(parent, member_list, parsed_date_list, chunk_list, natural_relationship,filters_to_apply)
                # If the parent is valid, add it to the graph
                if valid:
                    #job.add_parent(parent)
                    JobList._add_edge(graph, job, parent)
                    # Could be more variables in the future
                    if optional:
                        job.add_edge_info(parent.name,special_variables={"optional":True})
=======
                valid,optional_to = JobList._valid_parent(parent, member_list, parsed_date_list, chunk_list, natural_relationship,filters_to_apply)
                if not valid:
                    continue
                # If the parent is valid, add it to the graph
                #job.add_parent(parent)
                self.graph.add_edge(parent.name, job.name)
                # Could be more variables in the future
                if optional_to or optional_from or optional_section:
                    job.add_edge_info(parent.name,special_variables={"optional":True})
>>>>>>> 77cbca76
            JobList.handle_frequency_interval_dependencies(chunk, chunk_list, date, date_list, dic_jobs, job, member,
                                                           member_list, dependency.section, other_parents)

    @staticmethod
    def _calculate_dependency_metadata(chunk, chunk_list, member, member_list, date, date_list, dependency):
        skip = False
        if dependency.sign == '-':
            if chunk is not None and len(str(chunk)) > 0 and dependency.running == 'chunk':
                chunk_index = chunk_list.index(chunk)
                if chunk_index >= dependency.distance:
                    chunk = chunk_list[chunk_index - dependency.distance]
                else:
                    skip = True
            elif member is not None and len(str(member)) > 0 and dependency.running in ['chunk', 'member']:
                member_index = member_list.index(member)
                if member_index >= dependency.distance:
                    member = member_list[member_index - dependency.distance]
                else:
                    skip = True
            elif date is not None and len(str(date)) > 0 and dependency.running in ['chunk', 'member', 'startdate']:
                date_index = date_list.index(date)
                if date_index >= dependency.distance:
                    date = date_list[date_index - dependency.distance]
                else:
                    skip = True

        if dependency.sign == '+':
            if chunk is not None and len(str(chunk)) > 0 and dependency.running == 'chunk':
                chunk_index = chunk_list.index(chunk)
                if (chunk_index + dependency.distance) < len(chunk_list):
                    chunk = chunk_list[chunk_index + dependency.distance]
                else:  # calculating the next one possible
                    temp_distance = dependency.distance
                    while temp_distance > 0:
                        temp_distance -= 1
                        if (chunk_index + temp_distance) < len(chunk_list):
                            chunk = chunk_list[chunk_index + temp_distance]
                            break

            elif member is not None and len(str(member)) > 0 and dependency.running in ['chunk', 'member']:
                member_index = member_list.index(member)
                if (member_index + dependency.distance) < len(member_list):
                    member = member_list[member_index + dependency.distance]
                else:
                    skip = True
            elif date is not None and len(str(date)) > 0 and dependency.running in ['chunk', 'member', 'startdate']:
                date_index = date_list.index(date)
                if (date_index + dependency.distance) < len(date_list):
                    date = date_list[date_index - dependency.distance]
                else:
                    skip = True
        return skip, (chunk, member, date)

    @staticmethod
    def handle_frequency_interval_dependencies(chunk, chunk_list, date, date_list, dic_jobs, job, member, member_list,
                                               section_name,visited_parents):
        if job.wait and job.frequency > 1:
            if job.chunk is not None and len(str(job.chunk)) > 0:
                max_distance = (chunk_list.index(chunk) + 1) % job.frequency
                if max_distance == 0:
                    max_distance = job.frequency
                for distance in range(1, max_distance):
                    for parent in dic_jobs.get_jobs(section_name, date, member, chunk - distance):
                        if parent not in visited_parents:
                            job.add_parent(parent)
            elif job.member is not None and len(str(job.member)) > 0:
                member_index = member_list.index(job.member)
                max_distance = (member_index + 1) % job.frequency
                if max_distance == 0:
                    max_distance = job.frequency
                for distance in range(1, max_distance, 1):
                    for parent in dic_jobs.get_jobs(section_name, date,
                                                    member_list[member_index - distance], chunk):
                        if parent not in visited_parents:
                            job.add_parent(parent)
            elif job.date is not None and len(str(job.date)) > 0:
                date_index = date_list.index(job.date)
                max_distance = (date_index + 1) % job.frequency
                if max_distance == 0:
                    max_distance = job.frequency
                for distance in range(1, max_distance, 1):
                    for parent in dic_jobs.get_jobs(section_name, date_list[date_index - distance],
                                                    member, chunk):
                        if parent not in visited_parents:
                            job.add_parent(parent)
    @staticmethod
    def _create_jobs(dic_jobs, priority, default_job_type, jobs_data=dict()):
        for section in dic_jobs._jobs_data.get("JOBS",{}).keys():
            Log.debug("Creating {0} jobs".format(section))
            dic_jobs.read_section(section, priority, default_job_type, jobs_data)
            priority += 1

    def _create_sorted_dict_jobs(self, wrapper_jobs):
        """
        Creates a sorting of the jobs whose job.section is in wrapper_jobs, according to the following filters in order of importance:
        date, member, RUNNING, and chunk number; where RUNNING is defined in jobs_.yml for each section.

        If the job does not have a chunk number, the total number of chunks configured for the experiment is used.

        :param wrapper_jobs: User defined job types in autosubmit_,conf [wrapper] section to be wrapped. \n
        :type wrapper_jobs: String \n
        :return: Sorted Dictionary of List that represents the jobs included in the wrapping process. \n
        :rtype: Dictionary Key: date, Value: (Dictionary Key: Member, Value: List of jobs that belong to the date, member, and are ordered by chunk number if it is a chunk job otherwise num_chunks from JOB TYPE (section)
        """
        # Dictionary Key: date, Value: (Dictionary Key: Member, Value: List)
        dict_jobs = dict()
        for date in self._date_list:
            dict_jobs[date] = dict()
            for member in self._member_list:
                dict_jobs[date][member] = list()
        num_chunks = len(self._chunk_list)


        sections_running_type_map = dict()
        if wrapper_jobs is not None and len(str(wrapper_jobs)) > 0:
            if type(wrapper_jobs) is not list:
                if "&" in wrapper_jobs:
                    char = "&"
                else:
                    char = " "
                wrapper_jobs = wrapper_jobs.split(char)


            for section in wrapper_jobs:
                # RUNNING = once, as default. This value comes from jobs_.yml
                try:
                    sections_running_type_map[section] = str(self.jobs_data[section].get("RUNNING", 'once'))
                except BaseException as e:
                    raise AutosubmitCritical("Key {0} doesn't exists.".format(section),7014,str(e))

            # Select only relevant jobs, those belonging to the sections defined in the wrapper

        sections_to_filter = ""
        for section in sections_running_type_map:
            sections_to_filter += section

        filtered_jobs_list = [job for job in self._job_list if job.section in sections_running_type_map]

        filtered_jobs_fake_date_member, fake_original_job_map = self._create_fake_dates_members(
            filtered_jobs_list)

        for date in self._date_list:
            str_date = self._get_date(date)
            for member in self._member_list:
                # Filter list of fake jobs according to date and member, result not sorted at this point
                sorted_jobs_list = list(filter(lambda job: job.name.split("_")[1] == str_date and
                                          job.name.split("_")[2] == member, filtered_jobs_fake_date_member))
                #sorted_jobs_list = [job for job in filtered_jobs_fake_date_member if job.name.split("_")[1] == str_date and
                #                          job.name.split("_")[2] == member]

                #There can be no jobs for this member when select chunk/member is enabled
                if not sorted_jobs_list or len(sorted_jobs_list) == 0:
                    continue


                previous_job = sorted_jobs_list[0]

                # get RUNNING for this section
                section_running_type = sections_running_type_map[previous_job.section]

                jobs_to_sort = [previous_job]
                previous_section_running_type = None
                # Index starts at 1 because 0 has been taken in a previous step
                for index in range(1, len(sorted_jobs_list) + 1):
                    # If not last item
                    if index < len(sorted_jobs_list):
                        job = sorted_jobs_list[index]
                        # Test if section has changed. e.g. from INI to SIM
                        if previous_job.section != job.section:
                            previous_section_running_type = section_running_type
                            section_running_type = sections_running_type_map[job.section]
                    # Test if RUNNING is different between sections, or if we have reached the last item in sorted_jobs_list
                    if (previous_section_running_type is not None and previous_section_running_type != section_running_type) \
                            or index == len(sorted_jobs_list):

                        # Sorting by date, member, chunk number if it is a chunk job otherwise num_chunks from JOB TYPE (section)
                        # Important to note that the only differentiating factor would be chunk OR num_chunks
                        jobs_to_sort = sorted(jobs_to_sort, key=lambda k: (k.name.split('_')[1], (k.name.split('_')[2]),
                                                                           (int(k.name.split('_')[3])
                                                                            if len(k.name.split('_')) == 5 else num_chunks + 1)))

                        # Bringing back original job if identified
                        for idx in range(0, len(jobs_to_sort)):
                            # Test if it is a fake job
                            if jobs_to_sort[idx] in fake_original_job_map:
                                fake_job = jobs_to_sort[idx]
                                # Get original
                                jobs_to_sort[idx] = fake_original_job_map[fake_job]
                        # Add to result, and reset jobs_to_sort
                        # By adding to the result at this step, only those with the same RUNNING have been added.
                        dict_jobs[date][member] += jobs_to_sort
                        jobs_to_sort = []
                    if len(sorted_jobs_list) > 1 :
                        jobs_to_sort.append(job)
                        previous_job = job

        return dict_jobs

    def _create_fake_dates_members(self, filtered_jobs_list):
        """
        Using the list of jobs provided, creates clones of these jobs and modifies names conditioned on job.date, job.member values (testing None).
        The purpose is that all jobs share the same name structure.

        :param filtered_jobs_list: A list of jobs of only those that comply with certain criteria, e.g. those belonging to a user defined job type for wrapping. \n
        :type filtered_jobs_list: List() of Job Objects \n
        :return filtered_jobs_fake_date_member: List of fake jobs. \n
        :rtype filtered_jobs_fake_date_member: List of Job Objects \n
        :return fake_original_job_map: Dictionary that maps fake job to original one. \n
        :rtype fake_original_job_map: Dictionary Key: Job Object, Value: Job Object
        """
        filtered_jobs_fake_date_member = []
        fake_original_job_map = dict()

        import copy
        for job in filtered_jobs_list:
            fake_job = None
            # running once and synchronize date
            if job.date is None and job.member is None:
                # Declare None values as if they were the last items in corresponding list
                date = self._date_list[-1]
                member = self._member_list[-1]
                fake_job = copy.deepcopy(job)
                # Use previous values to modify name of fake job
                fake_job.name = fake_job.name.split('_', 1)[0] + "_" + self._get_date(date) + "_" \
                    + member + "_" + fake_job.name.split("_", 1)[1]
                # Filling list of fake jobs, only difference is the name
                filtered_jobs_fake_date_member.append(fake_job)
                # Mapping fake jobs to original ones
                fake_original_job_map[fake_job] = job
            # running date or synchronize member
            elif job.member is None:
                # Declare None values as if it were the last items in corresponding list
                member = self._member_list[-1]
                fake_job = copy.deepcopy(job)
                # Use it to modify name of fake job
                fake_job.name = fake_job.name.split('_', 2)[0] + "_" + fake_job.name.split('_', 2)[
                    1] + "_" + member + "_" + fake_job.name.split("_", 2)[2]
                # Filling list of fake jobs, only difference is the name
                filtered_jobs_fake_date_member.append(fake_job)
                # Mapping fake jobs to original ones
                fake_original_job_map[fake_job] = job
            # There was no result
            if fake_job is None:
                filtered_jobs_fake_date_member.append(job)

        return filtered_jobs_fake_date_member, fake_original_job_map

    def _get_date(self, date):
        """
        Parses a user defined Date (from [experiment] DATELIST) to return a special String representation of that Date

        :param date: String representation of a date in format YYYYYMMdd. \n
        :type date: String \n
        :return: String representation of date according to format. \n
        :rtype: String \n
        """
        date_format = ''
        if date.hour > 1:
            date_format = 'H'
        if date.minute > 1:
            date_format = 'M'
        str_date = date2str(date, date_format)
        return str_date

    def __len__(self):
        return self._job_list.__len__()

    def get_date_list(self):
        """
        Get inner date list

        :return: date list
        :rtype: list
        """
        return self._date_list

    def get_member_list(self):
        """
        Get inner member list

        :return: member list
        :rtype: list
        """
        return self._member_list

    def get_chunk_list(self):
        """
        Get inner chunk list

        :return: chunk list
        :rtype: list
        """
        return self._chunk_list

    def get_job_list(self):
        """
        Get inner job list

        :return: job list
        :rtype: list
        """
        return self._job_list

    def get_date_format(self):
        date_format = ''
        for date in self.get_date_list():
            if date.hour > 1:
                date_format = 'H'
            if date.minute > 1:
                date_format = 'M'
        return date_format

    def copy_ordered_jobs_by_date_member(self):
        pass
    def get_ordered_jobs_by_date_member(self,section):
        """
        Get the dictionary of jobs ordered according to wrapper's expression divided by date and member

        :return: jobs ordered divided by date and member
        :rtype: dict
        """
        if len(self._ordered_jobs_by_date_member) > 0:
            return self._ordered_jobs_by_date_member[section]

    def get_completed(self, platform=None, wrapper=False):
        """
        Returns a list of completed jobs

        :param wrapper:
        :param platform: job platform
        :type platform: HPCPlatform
        :return: completed jobs
        :rtype: list
        """

        completed_jobs = [job for job in self._job_list if (platform is None or job.platform.name == platform.name) and
                          job.status == Status.COMPLETED]
        if wrapper:
            return [job for job in completed_jobs if job.packed is False]

        else:
            return completed_jobs

    def get_uncompleted(self, platform=None, wrapper=False):
        """
        Returns a list of completed jobs

        :param wrapper:
        :param platform: job platform
        :type platform: HPCPlatform
        :return: completed jobs
        :rtype: list
        """
        uncompleted_jobs = [job for job in self._job_list if (platform is None or job.platform.name == platform.name) and
                            job.status != Status.COMPLETED]

        if wrapper:
            return [job for job in uncompleted_jobs if job.packed is False]
        else:
            return uncompleted_jobs

    def get_uncompleted_and_not_waiting(self, platform=None, wrapper=False):
        """
        Returns a list of completed jobs and waiting

        :param wrapper:
        :param platform: job platform
        :type platform: HPCPlatform
        :return: completed jobs
        :rtype: list
        """
        uncompleted_jobs = [job for job in self._job_list if
                            (platform is None or job.platform.name == platform.name) and
                            job.status != Status.COMPLETED and job.status != Status.WAITING]

        if wrapper:
            return [job for job in uncompleted_jobs if job.packed is False]
        else:
            return uncompleted_jobs

    def get_submitted(self, platform=None, hold=False, wrapper=False):
        """
        Returns a list of submitted jobs

        :param wrapper:
        :param hold:
        :param platform: job platform
        :type platform: HPCPlatform
        :return: submitted jobs
        :rtype: list
        """
        submitted = list()
        if hold:
            submitted = [job for job in self._job_list if (platform is None or job.platform.name == platform.name) and
                         job.status == Status.SUBMITTED and job.hold == hold]
        else:
            submitted = [job for job in self._job_list if (platform is None or job.platform.name == platform.name) and
                         job.status == Status.SUBMITTED]
        if wrapper:
            return [job for job in submitted if job.packed is False]
        else:
            return submitted

    def get_running(self, platform=None, wrapper=False):
        """
        Returns a list of jobs running

        :param wrapper:
        :param platform: job platform
        :type platform: HPCPlatform
        :return: running jobs
        :rtype: list
        """
        running = [job for job in self._job_list if (platform is None or job.platform.name == platform.name) and
                   job.status == Status.RUNNING]
        if wrapper:
            return [job for job in running if job.packed is False]
        else:
            return running

    def get_queuing(self, platform=None, wrapper=False):
        """
        Returns a list of jobs queuing

        :param wrapper:
        :param platform: job platform
        :type platform: HPCPlatform
        :return: queuedjobs
        :rtype: list
        """
        queuing = [job for job in self._job_list if (platform is None or job.platform.name == platform.name) and
                   job.status == Status.QUEUING]
        if wrapper:
            return [job for job in queuing if job.packed is False]
        else:
            return queuing

    def get_failed(self, platform=None, wrapper=False):
        """
        Returns a list of failed jobs

        :param wrapper:
        :param platform: job platform
        :type platform: HPCPlatform
        :return: failed jobs
        :rtype: list
        """
        failed = [job for job in self._job_list if (platform is None or job.platform.name == platform.name) and
                  job.status == Status.FAILED]
        if wrapper:
            return [job for job in failed if job.packed is False]
        else:
            return failed

    def get_unsubmitted(self, platform=None, wrapper=False):
        """
        Returns a list of unsubmitted jobs

        :param wrapper:
        :param platform: job platform
        :type platform: HPCPlatform
        :return: all jobs
        :rtype: list
        """
        unsubmitted = [job for job in self._job_list if (platform is None or job.platform.name == platform.name) and
                       (job.status != Status.SUBMITTED and job.status != Status.QUEUING and job.status == Status.RUNNING and job.status == Status.COMPLETED)]

        if wrapper:
            return [job for job in unsubmitted if job.packed is False]
        else:
            return unsubmitted

    def get_all(self, platform=None, wrapper=False):
        """
        Returns a list of all jobs

        :param wrapper:
        :param platform: job platform
        :type platform: HPCPlatform
        :return: all jobs
        :rtype: list
        """
        all_jobs = [job for job in self._job_list]

        if wrapper:
            return [job for job in all_jobs if job.packed is False]
        else:
            return all_jobs

    def get_job_names(self,lower_case=False):
        """
        Returns a list of all job names
        :param: lower_case: if true, returns lower case job names
        :type: lower_case: bool


        :return: all job names
        :rtype: list

        """
        if lower_case:
            all_jobs = [job.name.lower() for job in self._job_list]
        else:
            all_jobs = [job.name for job in self._job_list]

        return all_jobs

    def update_two_step_jobs(self):
        prev_jobs_to_run_first = self.jobs_to_run_first
        if len(self.jobs_to_run_first) > 0:
            self.jobs_to_run_first  = [ job for job in self.jobs_to_run_first if job.status != Status.COMPLETED ]
            keep_running = False
            for job in self.jobs_to_run_first:
                running_parents = [parent for parent in job.parents if parent.status != Status.WAITING and parent.status != Status.FAILED ] #job is parent of itself
                if len(running_parents) == len(job.parents):
                    keep_running = True
            if len(self.jobs_to_run_first) > 0 and keep_running is False:
                raise AutosubmitCritical("No more jobs to run first, there were still pending jobs but they're unable to run without their parents or there are failed jobs.",7014)

    def parse_jobs_by_filter(self, unparsed_jobs,two_step_start = True):
        jobs_to_run_first = list()
        select_jobs_by_name = "" #job_name
        select_all_jobs_by_section = "" #  all
        filter_jobs_by_section = ""  # Select, chunk / member
        if "&" in unparsed_jobs: # If there are explicit jobs add them
            jobs_to_check = unparsed_jobs.split("&")
            select_jobs_by_name = jobs_to_check[0]
            unparsed_jobs = jobs_to_check[1]
        if not ";" in unparsed_jobs:
            if '[':
                select_all_jobs_by_section = unparsed_jobs
                filter_jobs_by_section = ""
            else:
                select_all_jobs_by_section = ""
                filter_jobs_by_section = unparsed_jbos
        else:
            aux = unparsed_jobs.split(';')
            select_all_jobs_by_section = aux[0]
            filter_jobs_by_section = aux[1]
        if two_step_start:
            try:
                self.jobs_to_run_first = self.get_job_related(select_jobs_by_name=select_jobs_by_name,select_all_jobs_by_section=select_all_jobs_by_section,filter_jobs_by_section=filter_jobs_by_section)
            except Exception as e:
                raise AutosubmitCritical("Check the {0} format.\nFirst filter is optional ends with '&'.\nSecond filter ends with ';'.\nThird filter must contain '['. ".format(unparsed_jobs))
        else:
            try:
                self.rerun_job_list = self.get_job_related(select_jobs_by_name=select_jobs_by_name,
                                                              select_all_jobs_by_section=select_all_jobs_by_section,
                                                              filter_jobs_by_section=filter_jobs_by_section,two_step_start=two_step_start)
            except Exception as e:
                raise AutosubmitCritical(
                    "Check the {0} format.\nFirst filter is optional ends with '&'.\nSecond filter ends with ';'.\nThird filter must contain '['. ".format(
                        unparsed_jobs))

    def get_job_related(self, select_jobs_by_name="",select_all_jobs_by_section="",filter_jobs_by_section="",two_step_start=True):
        """
        :param two_step_start:
        :param select_jobs_by_name: job name
        :param select_all_jobs_by_section: section name
        :param filter_jobs_by_section: section, date , member? , chunk?
        :return: jobs_list names
        :rtype: list
        """
        ultimate_jobs_list = []
        jobs_filtered = []
        jobs_date = []
        # First Filter {select job by name}
        if select_jobs_by_name != "":
            jobs_by_name = [ job for job in self._job_list if re.search("(^|[^0-9a-z_])"+job.name.lower()+"([^a-z0-9_]|$)",select_jobs_by_name.lower()) is not None  ]
            jobs_by_name_no_expid = [job for job in self._job_list if
                            re.search("(^|[^0-9a-z_])" + job.name.lower()[5:] + "([^a-z0-9_]|$)",
                                      select_jobs_by_name.lower()) is not None]
            ultimate_jobs_list.extend(jobs_by_name)
            ultimate_jobs_list.extend(jobs_by_name_no_expid)

        # Second Filter { select all }
        if select_all_jobs_by_section != "":
            all_jobs_by_section = [ job for job in self._job_list if re.search("(^|[^0-9a-z_])"+job.section.upper()+"([^a-z0-9_]|$)",select_all_jobs_by_section.upper()) is not None ]
            ultimate_jobs_list.extend(all_jobs_by_section)
        # Third Filter N section { date , member? , chunk?}
        # Section[date[member][chunk]]
        # filter_jobs_by_section="SIM[20[C:000][M:1]],DA[20 21[M:000 001][C:1]]"
        if filter_jobs_by_section != "":
            section_name=""
            section_dates=""
            section_chunks=""
            section_members=""
            jobs_final = list()
            for complete_filter_by_section in filter_jobs_by_section.split(','):
                section_list = complete_filter_by_section.split('[')
                section_name = section_list[0].strip('[]')
                section_dates = section_list[1].strip('[]')
                if 'c' in section_list[2].lower():
                    section_chunks = section_list[2].strip('cC:[]')
                elif 'm' in section_list[2].lower():
                    section_members = section_list[2].strip('Mm:[]')
                if len(section_list) > 3:
                    if 'c' in section_list[3].lower():
                        section_chunks = section_list[3].strip('Cc:[]')
                    elif 'm' in section_list[3].lower():
                        section_members = section_list[3].strip('mM:[]')


                if section_name != "":
                    jobs_filtered = [job for job in self._job_list if
                                           re.search("(^|[^0-9a-z_])" + job.section.upper() + "([^a-z0-9_]|$)",
                                                     section_name.upper()) is not None]
                if section_dates != "":
                    jobs_date = [ job for job in jobs_filtered if re.search("(^|[^0-9a-z_])" + date2str(job.date, job.date_format) + "([^a-z0-9_]|$)", section_dates.lower()) is not None or job.date is None  ]

                if section_chunks != "" or section_members != "":
                    jobs_final = [job for job in jobs_date if ( section_chunks == "" or re.search("(^|[^0-9a-z_])" + str(job.chunk) + "([^a-z0-9_]|$)",section_chunks)  is not None ) and ( section_members == "" or re.search("(^|[^0-9a-z_])" + str(job.member) + "([^a-z0-9_]|$)",section_members.lower()) is not None  )  ]
                ultimate_jobs_list.extend(jobs_final)
        # Duplicates out
        ultimate_jobs_list = list(set(ultimate_jobs_list))
        Log.debug("List of jobs filtered by TWO_STEP_START parameter:\n{0}".format([job.name for job in ultimate_jobs_list]))
        return ultimate_jobs_list

    def get_logs(self):
        """
        Returns a dict of logs by jobs_name jobs

        :return: logs
        :rtype: dict(tuple)
        """
        logs = dict()
        for job in self._job_list:
            logs[job.name] = (job.local_logs, job.remote_logs)
        return logs

    def add_logs(self, logs):
        """
        add logs to the current job_list
        :return: logs
        :rtype: dict(tuple)
        """

        for job in self._job_list:
            if job.name in logs:
                job.local_logs = logs[job.name][0]
                job.remote_logs = logs[job.name][1]

    def get_ready(self, platform=None, hold=False, wrapper=False):
        """
        Returns a list of ready jobs

        :param wrapper:
        :param hold:
        :param platform: job platform
        :type platform: HPCPlatform
        :return: ready jobs
        :rtype: list
        """
        ready = [job for job in self._job_list if ( platform is None or platform == "" or job.platform.name == platform.name )  and
                 job.status == Status.READY and job.hold is hold]

        if wrapper:
            return [job for job in ready if job.packed is False]
        else:
            return ready

    def get_prepared(self, platform=None):
        """
        Returns a list of prepared jobs

        :param platform: job platform
        :type platform: HPCPlatform
        :return: prepared jobs
        :rtype: list
        """
        prepared = [job for job in self._job_list if (platform is None or job.platform.name == platform.name) and
                    job.status == Status.PREPARED]
        return prepared
    def get_delayed(self, platform=None):
        """
        Returns a list of delayed jobs

        :param platform: job platform
        :type platform: HPCPlatform
        :return: delayed jobs
        :rtype: list
        """
        delayed = [job for job in self._job_list if (platform is None or job.platform.name == platform.name) and
                    job.status == Status.DELAYED]
        return delayed
    def get_skipped(self, platform=None):
        """
        Returns a list of skipped jobs

        :param platform: job platform
        :type platform: HPCPlatform
        :return: skipped jobs
        :rtype: list
        """
        skipped = [job for job in self._job_list if (platform is None or job.platform.name == platform.name) and
                   job.status == Status.SKIPPED]
        return skipped

    def get_waiting(self, platform=None, wrapper=False):
        """
        Returns a list of jobs waiting

        :param wrapper:
        :param platform: job platform
        :type platform: HPCPlatform
        :return: waiting jobs
        :rtype: list
        """
        waiting_jobs = [job for job in self._job_list if (platform is None or job.platform.name == platform.name) and
                        job.status == Status.WAITING]
        if wrapper:
            return [job for job in waiting_jobs if job.packed is False]
        else:
            return waiting_jobs

    def get_waiting_remote_dependencies(self, platform_type='slurm'.lower()):
        """
        Returns a list of jobs waiting on slurm scheduler
        :param platform_type: platform type
        :type platform_type: str
        :return: waiting jobs
        :rtype: list

        """
        waiting_jobs = [job for job in self._job_list if (
            job.platform.type == platform_type and job.status == Status.WAITING)]
        return waiting_jobs

    def get_held_jobs(self, platform=None):
        """
        Returns a list of jobs in the platforms (Held)

        :param platform: job platform
        :type platform: HPCPlatform
        :return: jobs in platforms
        :rtype: list
        """
        return [job for job in self._job_list if (platform is None or job.platform.name == platform.name) and
                job.status == Status.HELD]

    def get_unknown(self, platform=None, wrapper=False):
        """
        Returns a list of jobs on unknown state

        :param wrapper:
        :param platform: job platform
        :type platform: HPCPlatform
        :return: unknown state jobs
        :rtype: list
        """
        submitted = [job for job in self._job_list if (platform is None or job.platform.name == platform.name) and
                     job.status == Status.UNKNOWN]
        if wrapper:
            return [job for job in submitted if job.packed is False]
        else:
            return submitted

    def get_suspended(self, platform=None, wrapper=False):
        """
        Returns a list of jobs on unknown state

        :param wrapper:
        :param platform: job platform
        :type platform: HPCPlatform
        :return: unknown state jobs
        :rtype: list
        """
        suspended = [job for job in self._job_list if (platform is None or job.platform.name == platform.name) and
                     job.status == Status.SUSPENDED]
        if wrapper:
            return [job for job in suspended if job.packed is False]
        else:
            return suspended

    def get_in_queue(self, platform=None, wrapper=False):
        """
        Returns a list of jobs in the platforms (Submitted, Running, Queuing, Unknown,Held)

        :param wrapper:
        :param platform: job platform
        :type platform: HPCPlatform
        :return: jobs in platforms
        :rtype: list
        """

        in_queue = self.get_submitted(platform) + self.get_running(platform) + self.get_queuing(
            platform) + self.get_unknown(platform) + self.get_held_jobs(platform)
        if wrapper:
            return [job for job in in_queue if job.packed is False]
        else:
            return in_queue

    def get_not_in_queue(self, platform=None, wrapper=False):
        """
        Returns a list of jobs NOT in the platforms (Ready, Waiting)

        :param wrapper:
        :param platform: job platform
        :type platform: HPCPlatform
        :return: jobs not in platforms
        :rtype: list
        """
        not_queued = self.get_ready(platform) + self.get_waiting(platform)
        if wrapper:
            return [job for job in not_queued if job.packed is False]
        else:
            return not_queued

    def get_finished(self, platform=None, wrapper=False):
        """
        Returns a list of jobs finished (Completed, Failed)


        :param wrapper:
        :param platform: job platform
        :type platform: HPCPlatform
        :return: finished jobs
        :rtype: list
        """
        finished = self.get_completed(platform) + self.get_failed(platform)
        if wrapper:
            return [job for job in finished if job.packed is False]
        else:
            return finished

    def get_active(self, platform=None, wrapper=False):
        """
        Returns a list of active jobs (In platforms queue + Ready)

        :param wrapper:
        :param platform: job platform
        :type platform: HPCPlatform
        :return: active jobs
        :rtype: list
        """

        active = self.get_in_queue(platform) + self.get_ready(
            platform=platform, hold=True) + self.get_ready(platform=platform, hold=False) + self.get_delayed(platform=platform)
        tmp = [job for job in active if job.hold and not (job.status ==
               Status.SUBMITTED or job.status == Status.READY or job.status == Status.DELAYED) ]
        if len(tmp) == len(active):  # IF only held jobs left without dependencies satisfied
            if len(tmp) != 0 and len(active) != 0:
                raise AutosubmitCritical(
                    "Only Held Jobs active. Exiting Autosubmit (TIP: This can happen if suspended or/and Failed jobs are found on the workflow)", 7066)
            active = []
        return active

    def get_job_by_name(self, name):
        """
        Returns the job that its name matches parameter name

        :parameter name: name to look for
        :type name: str
        :return: found job
        :rtype: job
        """
        for job in self._job_list:
            if job.name == name:
                return job
    def get_jobs_by_section(self, section_list):
        """
        Returns the job that its name matches parameter section
        :parameter section_list: list of sections to look for
        :type section_list: list
        :return: found job
        :rtype: job
        """
        jobs_by_section = list()
        for job in self._job_list:
            if job.section in section_list:
                jobs_by_section.append(job)
        return jobs_by_section

    def get_in_queue_grouped_id(self, platform):
        # type: (object) -> Dict[int, List[Job]]
        jobs = self.get_in_queue(platform)
        jobs_by_id = dict()
        for job in jobs:
            if job.id not in jobs_by_id:
                jobs_by_id[job.id] = list()
            jobs_by_id[job.id].append(job)
        for job_id in jobs_by_id.keys():
            if len(jobs_by_id[job_id]) == 1:
                jobs_by_id[job_id] = jobs_by_id[job_id][0]
        return jobs_by_id

    def get_in_ready_grouped_id(self, platform):
        jobs = []
        [jobs.append(job) for job in jobs if (
            platform is None or job.platform.name is platform.name)]

        jobs_by_id = dict()
        for job in jobs:
            if job.id not in jobs_by_id:
                jobs_by_id[job.id] = list()
            jobs_by_id[job.id].append(job)
        return jobs_by_id

    def sort_by_name(self):
        """
        Returns a list of jobs sorted by name

        :return: jobs sorted by name
        :rtype: list
        """
        return sorted(self._job_list, key=lambda k: k.name)

    def sort_by_id(self):
        """
        Returns a list of jobs sorted by id

        :return: jobs sorted by ID
        :rtype: list
        """
        return sorted(self._job_list, key=lambda k: k.id)

    def sort_by_type(self):
        """
        Returns a list of jobs sorted by type

        :return: job sorted by type
        :rtype: list
        """
        return sorted(self._job_list, key=lambda k: k.type)

    def sort_by_status(self):
        """
        Returns a list of jobs sorted by status

        :return: job sorted by status
        :rtype: list
        """
        return sorted(self._job_list, key=lambda k: k.status)

    @staticmethod
    def load_file(filename):
        """
        Recreates a stored joblist from the pickle file

        :param filename: pickle file to load
        :type filename: str
        :return: loaded joblist object
        :rtype: JobList
        """
        try:
            if os.path.exists(filename):
                fd = open(filename, 'rb')
                return pickle.load(fd)
            else:
                return list()
        except IOError:
            Log.printlog(
                "Autosubmit will use a backup for recover the job_list", 6010)
            return list()

    def load(self):
        """
        Recreates a stored job list from the persistence

        :return: loaded job list object
        :rtype: JobList
        """
        Log.info("Loading JobList")
        return self._persistence.load(self._persistence_path, self._persistence_file)

    def backup_load(self):
        """
        Recreates a stored job list from the persistence

        :return: loaded job list object
        :rtype: JobList
        """
        Log.info("Loading backup JobList")
        return self._persistence.load(self._persistence_path, self._persistence_file + "_backup")

    def save(self):
        """
        Persists the job list
        """

        try:
            job_list = None
            if self.run_members is not None and len(str(self.run_members)) > 0:
                job_names = [job.name for job in self._job_list]
                job_list = [job for job in self._job_list]
                for job in self._base_job_list:
                    if job.name not in job_names:
                        job_list.append(job)
            self.update_status_log()

            try:
                self._persistence.save(self._persistence_path,
                                       self._persistence_file, self._job_list if self.run_members is None or job_list is None else job_list)
                pass
            except BaseException as e:
                raise AutosubmitError(str(e),6040,"Failure while saving the job_list")
        except AutosubmitError as e:
            raise
        except BaseException as e:
            raise AutosubmitError(str(e),6040,"Unknown failure while saving the job_list")


    def backup_save(self):
        """
        Persists the job list
        """
        self._persistence.save(self._persistence_path,
                               self._persistence_file + "_backup", self._job_list)

    def update_status_log(self):

        exp_path = os.path.join(BasicConfig.LOCAL_ROOT_DIR, self.expid)
        tmp_path = os.path.join(exp_path, BasicConfig.LOCAL_TMP_DIR)
        aslogs_path = os.path.join(tmp_path, BasicConfig.LOCAL_ASLOG_DIR)
        Log.reset_status_file(os.path.join(aslogs_path,"jobs_active_status.log"),"status")
        Log.reset_status_file(os.path.join(aslogs_path,"jobs_failed_status.log"),"status_failed")
        job_list = self.get_completed()[-5:] + self.get_in_queue()
        failed_job_list = self.get_failed()
        if len(job_list) > 0:
            Log.status("\n{0:<35}{1:<15}{2:<15}{3:<20}{4:<15}", "Job Name",
                       "Job Id", "Job Status", "Job Platform", "Job Queue")
        if len(failed_job_list) > 0:
            Log.status_failed("\n{0:<35}{1:<15}{2:<15}{3:<20}{4:<15}", "Job Name",
                       "Job Id", "Job Status", "Job Platform", "Job Queue")
        for job in job_list:
            if len(job.queue) > 0 and str(job.platform.queue).lower() != "none":
                queue = job.queue
            elif len(job.platform.queue) > 0 and str(job.platform.queue).lower() != "none":
                queue = job.platform.queue
            else:
                queue = job.queue
            Log.status("{0:<35}{1:<15}{2:<15}{3:<20}{4:<15}", job.name, job.id, Status(
            ).VALUE_TO_KEY[job.status], job.platform.name, queue)
        for job in failed_job_list:
            if len(job.queue) < 1:
                queue = "no-scheduler"
            else:
                queue = job.queue
            Log.status_failed("{0:<35}{1:<15}{2:<15}{3:<20}{4:<15}", job.name, job.id, Status(
            ).VALUE_TO_KEY[job.status], job.platform.name, queue)

    def update_from_file(self, store_change=True):
        """
        Updates jobs list on the fly from and update file
        :param store_change: if True, renames the update file to avoid reloading it at the next iteration
        """
        if os.path.exists(os.path.join(self._persistence_path, self._update_file)):
            Log.info("Loading updated list: {0}".format(
                os.path.join(self._persistence_path, self._update_file)))
            for line in open(os.path.join(self._persistence_path, self._update_file)):
                if line.strip() == '':
                    continue
                job = self.get_job_by_name(line.split()[0])
                if job:
                    job.status = self._stat_val.retval(line.split()[1])
                    job.fail_count = 0
            now = localtime()
            output_date = strftime("%Y%m%d_%H%M", now)
            if store_change:
                move(os.path.join(self._persistence_path, self._update_file),
                     os.path.join(self._persistence_path, self._update_file +
                                  "_" + output_date))

    def get_skippable_jobs(self, jobs_in_wrapper):
        job_list_skip = [job for job in self.get_job_list() if job.skippable == "true" and (job.status == Status.QUEUING or job.status ==
                                                                                          Status.RUNNING or job.status == Status.COMPLETED or job.status == Status.READY) and jobs_in_wrapper.find(job.section) == -1]
        skip_by_section = dict()
        for job in job_list_skip:
            if job.section not in skip_by_section:
                skip_by_section[job.section] = [job]
            else:
                skip_by_section[job.section].append(job)
        return skip_by_section

    @property
    def parameters(self):
        """
        List of parameters common to all jobs
        :return: parameters
        :rtype: dict
        """
        return self._parameters

    @parameters.setter
    def parameters(self, value):
        self._parameters = value

    def update_list(self, as_conf, store_change=True, fromSetStatus=False, submitter=None, first_time=False):
        # type: (AutosubmitConfig, bool, bool, object, bool) -> bool
        """
        Updates job list, resetting failed jobs and changing to READY all WAITING jobs with all parents COMPLETED

        :param first_time:
        :param submitter:
        :param fromSetStatus:
        :param store_change:
        :param as_conf: autosubmit config object
        :type as_conf: AutosubmitConfig
        :return: True if job status were modified, False otherwise
        :rtype: bool
        """
        # load updated file list
        save = False
        if self.update_from_file(store_change):
            save = store_change
        Log.debug('Updating FAILED jobs')
        write_log_status = False
        if not first_time:
            for job in self.get_failed():
                if self.jobs_data[job.section].get("RETRIALS",None) is None:
                    retrials = int(as_conf.get_retrials())
                else:
                    retrials = int(job.retrials)
                if job.fail_count < retrials:
                    job.inc_fail_count()
                    tmp = [
                        parent for parent in job.parents if parent.status == Status.COMPLETED]
                    if len(tmp) == len(job.parents):
                        if "+" == str(job.delay_retrials)[0] or "*" == str(job.delay_retrials)[0]:
                            aux_job_delay = int(job.delay_retrials[1:])
                        else:
                            aux_job_delay = int(job.delay_retrials)

                        if self.jobs_data[job.section].get("DELAY_RETRY_TIME",None) or aux_job_delay <= 0:
                            delay_retry_time = str(as_conf.get_delay_retry_time())
                        else:
                            delay_retry_time = job.retry_delay
                        if "+" in delay_retry_time:
                            retry_delay = job.fail_count * int(delay_retry_time[:-1]) + int(delay_retry_time[:-1])
                        elif "*" in delay_retry_time:
                            retry_delay = int(delay_retry_time[1:])
                            for retrial_amount in range(0,job.fail_count):
                                retry_delay += retry_delay * 10
                        else:
                            retry_delay = int(delay_retry_time)
                        if retry_delay > 0:
                            job.status = Status.DELAYED
                            job.delay_end = datetime.datetime.now() + datetime.timedelta(seconds=retry_delay)
                            Log.debug(
                                "Resetting job: {0} status to: DELAYED for retrial...".format(job.name))
                        else:
                            job.status = Status.READY
                            Log.debug(
                                "Resetting job: {0} status to: READY for retrial...".format(job.name))
                        job.id = None
                        job.packed = False
                        save = True

                    else:
                        job.status = Status.WAITING
                        save = True
                        job.packed = False
                        Log.debug(
                            "Resetting job: {0} status to: WAITING for parents completion...".format(job.name))
                else:
                    job.status = Status.FAILED
                    job.packed = False
                    save = True
        # if waiting jobs has all parents completed change its State to READY
        for job in self.get_completed():
            if job.synchronize is not None and len(str(job.synchronize)) > 0:
                tmp = [parent for parent in job.parents if parent.status == Status.COMPLETED]
                if len(tmp) != len(job.parents):
                    tmp2 = [parent for parent in job.parents if
                            parent.status == Status.COMPLETED or parent.status == Status.SKIPPED or parent.status == Status.FAILED]
                    if len(tmp2) == len(job.parents):
                        for parent in job.parents:
                            if () and parent.status != Status.COMPLETED:
                                job.status = Status.WAITING
                                save = True
                                Log.debug(
                                    "Resetting sync job: {0} status to: WAITING for parents completion...".format(
                                        job.name))
                                break
                    else:
                        job.status = Status.WAITING
                        save = True
                        Log.debug(
                            "Resetting sync job: {0} status to: WAITING for parents completion...".format(
                                job.name))


        Log.debug('Updating WAITING jobs')
        if not fromSetStatus:
            all_parents_completed = []
            for job in self.get_delayed():
                if datetime.datetime.now() >= job.delay_end:
                    job.status = Status.READY
            for job in self.get_waiting():
                tmp = [parent for parent in job.parents if parent.status == Status.COMPLETED or parent.status == Status.SKIPPED]
                tmp2 = [parent for parent in job.parents if parent.status == Status.COMPLETED or parent.status == Status.SKIPPED or parent.status == Status.FAILED]
                tmp3 = [parent for parent in job.parents if parent.status == Status.SKIPPED or parent.status == Status.FAILED]
                failed_ones = [parent for parent in job.parents if parent.status == Status.FAILED]
                if job.parents is None or len(tmp) == len(job.parents):
                    job.status = Status.READY
                    job.hold = False
                    Log.debug(
                        "Setting job: {0} status to: READY (all parents completed)...".format(job.name))
                    if as_conf.get_remote_dependencies() == "true":
                        all_parents_completed.append(job.name)
                if job.status != Status.READY:
                    if len(tmp3) != len(job.parents):
                        if len(tmp2) == len(job.parents):
                            strong_dependencies_failure = False
                            weak_dependencies_failure = False
                            for parent in failed_ones:
                                if parent.name in job.edge_info and job.edge_info[parent.name].get('optional', False):
                                    weak_dependencies_failure = True
                                elif parent.section in job.dependencies:
                                    if parent.status not in [Status.COMPLETED,Status.SKIPPED]:
                                        strong_dependencies_failure = True
                                    break
                            if not strong_dependencies_failure and weak_dependencies_failure:
                                job.status = Status.READY
                                job.hold = False
                                Log.debug(
                                    "Setting job: {0} status to: READY (conditional jobs are completed/failed)...".format(job.name))
                                break
                            if as_conf.get_remote_dependencies() == "true":
                                all_parents_completed.append(job.name)
                    else:
                        if len(tmp3) == 1 and len(job.parents) == 1:
                            for parent in job.parents:
                                if parent.name in job.edge_info and job.edge_info[parent.name].get('optional', False):
                                    job.status = Status.READY
                                    job.hold = False
                                    Log.debug(
                                        "Setting job: {0} status to: READY (conditional jobs are completed/failed)...".format(
                                            job.name))
                                    break
            if as_conf.get_remote_dependencies() == "true":
                for job in self.get_prepared():
                    tmp = [
                        parent for parent in job.parents if parent.status == Status.COMPLETED]
                    tmp2 = [parent for parent in job.parents if
                            parent.status == Status.COMPLETED or parent.status == Status.SKIPPED or parent.status == Status.FAILED]
                    tmp3 = [parent for parent in job.parents if
                            parent.status == Status.SKIPPED or parent.status == Status.FAILED]
                    if len(tmp2) == len(job.parents) and len(tmp3) != len(job.parents):
                        job.status = Status.READY
                        job.packed = False
                        job.hold = False
                        save = True
                        Log.debug(
                            "A job in prepared status has all parent completed, job: {0} status set to: READY ...".format(job.name))
                Log.debug('Updating WAITING jobs eligible for be prepared')
                # Setup job name should be a variable
                for job in self.get_waiting_remote_dependencies('slurm'):
                    if job.name not in all_parents_completed:
                        tmp = [parent for parent in job.parents if (
                            (parent.status == Status.SKIPPED or parent.status == Status.COMPLETED or parent.status == Status.QUEUING or parent.status == Status.RUNNING) and "setup" not in parent.name.lower())]
                        if len(tmp) == len(job.parents):
                            job.status = Status.PREPARED
                            job.hold = True
                            Log.debug(
                                "Setting job: {0} status to: Prepared for be held (all parents queuing, running or completed)...".format(job.name))

                Log.debug('Updating Held jobs')
                if self.job_package_map:
                    held_jobs = [job for job in self.get_held_jobs() if (
                        job.id not in list(self.job_package_map.keys()))]
                    held_jobs += [wrapper_job for wrapper_job in list(self.job_package_map.values())
                                  if wrapper_job.status == Status.HELD]
                else:
                    held_jobs = self.get_held_jobs()

                for job in held_jobs:
                    if self.job_package_map and job.id in list(self.job_package_map.keys()):  # Wrappers and inner jobs
                        hold_wrapper = False
                        for inner_job in job.job_list:
                            valid_parents = [
                                parent for parent in inner_job.parents if parent not in job.job_list]
                            tmp = [
                                parent for parent in valid_parents if parent.status == Status.COMPLETED]
                            if len(tmp) < len(valid_parents):
                                hold_wrapper = True
                        job.hold = hold_wrapper
                        if not job.hold:
                            for inner_job in job.job_list:
                                inner_job.hold = False                                                               
                            Log.debug(
                                "Setting job: {0} status to: Queuing (all parents completed)...".format(
                                    job.name))
                    else:  # Non-wrapped jobs
                        tmp = [
                            parent for parent in job.parents if parent.status == Status.COMPLETED]
                        if len(tmp) == len(job.parents):
                            job.hold = False                                                    
                            Log.debug(
                                "Setting job: {0} status to: Queuing (all parents completed)...".format(
                                    job.name))
                        else:
                            job.hold = True
            jobs_to_skip = self.get_skippable_jobs(
                as_conf.get_wrapper_jobs())  # Get A Dict with all jobs that are listed as skippable

            for section in jobs_to_skip:
                for job in jobs_to_skip[section]:
                    # Check only jobs to be pending of canceled if not started
                    if job.status == Status.READY or job.status == Status.QUEUING:
                        jobdate = date2str(job.date, job.date_format)
                        if job.running == 'chunk':
                            for related_job in jobs_to_skip[section]:
                                if job.chunk < related_job.chunk and job.member == related_job.member and jobdate == date2str(
                                        related_job.date,
                                        related_job.date_format):  # Check if there is some related job with a higher chunk
                                    try:
                                        if job.status == Status.QUEUING:
                                            job.platform.send_command(job.platform.cancel_cmd + " " + str(job.id),
                                                                      ignore_log=True)
                                    except Exception as e:
                                        pass  # jobid finished already
                                    job.status = Status.SKIPPED
                                    save = True
                        elif job.running == 'member':
                            members = as_conf.get_member_list()
                            for related_job in jobs_to_skip[section]:
                                if members.index(job.member) < members.index(
                                        related_job.member) and job.chunk == related_job.chunk and jobdate == date2str(
                                        related_job.date, related_job.date_format):
                                    try:
                                        if job.status == Status.QUEUING:
                                            job.platform.send_command(job.platform.cancel_cmd + " " + str(job.id),
                                                                      ignore_log=True)
                                    except Exception as e:
                                        pass  # job_id finished already
                                    job.status = Status.SKIPPED
                                    save = True
            #save = True
        self.update_two_step_jobs()
        Log.debug('Update finished')
        return save

    def update_genealogy(self, new=True, update_structure=False, recreate = False):
        """
        When we have created the job list, every type of job is created.
        Update genealogy remove jobs that have no templates
        :param update_structure:
        :param new: if it is a new job list or not
        :type new: bool
        """
        current_structure = None
        structure_valid = False

        if not new:
            db_path = os.path.join(self._config.STRUCTURES_DIR, "structure_" + self.expid + ".db")
            if os.path.exists(db_path):
                try:
                    current_structure = DbStructure.get_structure(
                        self.expid, self._config.STRUCTURES_DIR)
                except Exception as exp:
                    pass
            # If there is a current structure, and the number of jobs in JobList is equal to the number of jobs in the structure
            if (current_structure) and (len(self._job_list) == len(current_structure)) and update_structure is False:
                structure_valid = True
                # check loaded job_list
                joblist_gen = ( job for job in self._job_list )
                for job in joblist_gen:
                    if current_structure.get(job.name, None) is None:
                        structure_valid = False
                        break
        if not structure_valid:
            Log.info("Transitive reduction...")
            self.graph = transitive_reduction(self.graph,recreate)
            if recreate:
                # update job list view as transitive_Reduction also fills job._parents and job._children if recreate is set
                self._job_list = [ job["job"] for job in self.graph.nodes().values() ]
                gen_job_list = ( job for job in self._job_list if not job.has_parents())
                for job in gen_job_list:
                    job.status = Status.READY
                self.save()
            try:
                DbStructure.save_structure(self.graph, self.expid, self._config.STRUCTURES_DIR)
            except Exception as exp:
                Log.warning(str(exp))
    @threaded
    def check_scripts_threaded(self, as_conf):
        """
        When we have created the scripts, all parameters should have been substituted.
        %PARAMETER% handlers not allowed (thread test)

        :param as_conf: experiment configuration
        :type as_conf: AutosubmitConfig
        """
        as_conf.reload(force_load=True)
        out = True
        for job in self._job_list:
            show_logs = job.check_warnings
            if not job.check_script(as_conf, self.parameters, show_logs):
                out = False
        return out

    def save_wrappers(self,packages_to_save,failed_packages,as_conf,packages_persistence,hold=False,inspect=False):
        for package in packages_to_save:
            if package.jobs[0].id not in failed_packages:
                if hasattr(package, "name"):
                    self.packages_dict[package.name] = package.jobs
                    from ..job.job import WrapperJob
                    wrapper_job = WrapperJob(package.name, package.jobs[0].id, Status.SUBMITTED, 0,
                                             package.jobs,
                                             package._wallclock, package._num_processors,
                                             package.platform, as_conf, hold)
                    self.job_package_map[package.jobs[0].id] = wrapper_job
                    if isinstance(package, JobPackageThread):
                        # Saving only when it is a real multi job package
                        packages_persistence.save(
                            package.name, package.jobs, package._expid, inspect)
    def check_scripts(self, as_conf):
        """
        When we have created the scripts, all parameters should have been substituted.
        %PARAMETER% handlers not allowed

        :param as_conf: experiment configuration
        :type as_conf: AutosubmitConfig
        """
        Log.info("Checking scripts...")
        out = True
        # Implementing checking scripts feedback to the users in a minimum of 4 messages
        count = stage = 0
        for job in self._job_list:
            count += 1
            if (count >= len(self._job_list) / 4 * (stage + 1)) or count == len(self._job_list):
                stage += 1
                Log.info("{} of {} checked".format(count, len(self._job_list)))

            show_logs = str(job.check_warnings).lower()
            if job.check == 'on_submission':
                Log.info(
                    'Template {0} will be checked in running time'.format(job.section))
                continue
            elif job.check == "false":
                Log.info(
                    'Template {0} will not be checked'.format(job.section))
                continue
            else:
                if job.section in self.sections_checked:
                    show_logs = "false"
            if not job.check_script(as_conf, self.parameters, show_logs):
                out = False
            self.sections_checked.add(job.section)
        if out:
            Log.result("Scripts OK")
        else:
            Log.printlog(
                "Scripts check failed\n Running after failed scripts is at your own risk!", 3000)
        return out

    def _remove_job(self, job):
        """
        Remove a job from the list

        :param job: job to remove
        :type job: Job
        """
        for child in job.children:
            for parent in job.parents:
                child.add_parent(parent)
            child.delete_parent(job)

        for parent in job.parents:
            parent.children.remove(job)

        self._job_list.remove(job)

    def rerun(self, job_list_unparsed,as_conf, monitor=False):
        """
        Updates job list to rerun the jobs specified by a job list
        :param job_list_unparsed: list of jobs to rerun
        :type job_list_unparsed: str
        :param as_conf: experiment configuration
        :type as_conf: AutosubmitConfig
        :param monitor: if True, the job list will be monitored
        :type monitor: bool

        """
        self.parse_jobs_by_filter(job_list_unparsed,two_step_start=False)
        member_list = set()
        chunk_list = set()
        date_list = set()
        job_sections = set()
        for job in self.get_all():
            if not monitor:
                job.status = Status.COMPLETED
            if job in self.rerun_job_list:
                job_sections.add(job.section)
                if not monitor:
                    job.status = Status.WAITING
                if job.member is not None and len(str(job.member)) > 0:
                    member_list.add(job.member)
                if job.chunk is not None and len(str(job.chunk)) > 0:
                    chunk_list.add(job.chunk)
                if job.date is not None and len(str(job.date)) > 0:
                    date_list.add(job.date)
            else:
                self._remove_job(job)
        self._member_list = list(member_list)
        self._chunk_list = list(chunk_list)
        self._date_list = list(date_list)
        Log.info("Adding dependencies...")
        dependencies = dict()

        for job_section in job_sections:
            Log.debug(
                "Reading rerun dependencies for {0} jobs".format(job_section))
            if as_conf.jobs_data[job_section].get('DEPENDENCIES',None) is not None:
                dependencies_keys = as_conf.jobs_data[job_section].get('DEPENDENCIES',{})
                if type(dependencies_keys) is str:
                    dependencies_keys = dependencies_keys.upper().split()
                if dependencies_keys is None:
                    dependencies_keys = []
                dependencies = JobList._manage_dependencies(dependencies_keys, self._dic_jobs, job_section)
                for job in self.get_jobs_by_section(job_section):
                    for key in dependencies_keys:
                        dependency = dependencies[key]
                        skip, (chunk, member, date) = JobList._calculate_dependency_metadata(job.chunk, self._chunk_list, job.member, self._member_list, job.date, self._date_list, dependency)
                        if skip:
                            continue
                        section_name = dependencies[key].section
                        for parent in self._dic_jobs.get_jobs(section_name, job.date, job.member,job.chunk):
                            if not monitor:
                                parent.status = Status.WAITING
                            Log.debug("Parent: " + parent.name)

    def _get_jobs_parser(self):
        jobs_parser = self._parser_factory.create_parser()
        jobs_parser.optionxform = str
        jobs_parser.load(
            os.path.join(self._config.LOCAL_ROOT_DIR, self._expid, 'conf', "jobs_" + self._expid + ".yaml"))
        return jobs_parser

    def remove_rerun_only_jobs(self, notransitive=False):
        """
        Removes all jobs to be run only in reruns
        """
        flag = False
        for job in self._job_list[:]:
            if job.rerun_only == "true":
                self._remove_job(job)
                flag = True

        if flag:
            self.update_genealogy()
        del self._dic_jobs

    def print_with_status(self, statusChange=None, nocolor=False, existingList=None):
        """
        Returns the string representation of the dependency tree of
        the Job List

        :param statusChange: List of changes in the list, supplied in set status
        :type statusChange: List of strings
        :param nocolor: True if the result should not include color codes
        :type nocolor: Boolean
        :param existingList: External List of Jobs that will be printed, this excludes the inner list of jobs.
        :type existingList: List of Job Objects
        :return: String representation
        :rtype: String
        """
        # nocolor = True
        allJobs = self.get_all() if existingList is None else existingList
        # Header
        result = (bcolors.BOLD if nocolor is False else '') + \
            "## String representation of Job List [" + str(len(allJobs)) + "] "
        if statusChange is not None and len(str(statusChange)) > 0:
            result += "with " + (bcolors.OKGREEN if nocolor is False else '') + str(len(list(statusChange.keys()))
                                                                                    ) + " Change(s) ##" + (bcolors.ENDC + bcolors.ENDC if nocolor is False else '')
        else:
            result += " ## "

        # Find root
        root = None
        roots = []
        for job in allJobs:
            if len(job.parents) == 0:
                roots.append(job)
        visited = list()
        #print(root)
        # root exists
        for root in roots:
            if root is not None and len(str(root)) > 0:
                result += self._recursion_print(root, 0, visited,
                                                statusChange=statusChange, nocolor=nocolor)
            else:
                result += "\nCannot find root."

        return result

    def __str__(self,nocolor = False,get_active=False):
        """
        Returns the string representation of the class.
        Usage print(class)

        :return: String representation.
        :rtype: String
        """
        if get_active:
            jobs = self.get_active()
        else:
            jobs = self.get_all()
        result = "## String representation of Job List [" + str(
            len(jobs)) + "] ##"
        # Find root
        root = None
        roots = []
        if get_active:
            for job in jobs:
                if len(job.parents) == 0 and job.status in (Status.READY, Status.RUNNING):
                    roots.append(job)
        else:
            for job in jobs:
                if len(job.parents) == 0:
                    roots.append(job)
        visited = list()
        #print(root)
        # root exists
        for root in roots:
            if root is not None and len(str(root)) > 0:
                result += self._recursion_print(root, 0, visited,nocolor=nocolor)
            else:
                result += "\nCannot find root."
        return result
    def __repr__(self):
        return self.__str__(True,True)
    def _recursion_print(self, job, level, visited=[], statusChange=None, nocolor=False):
        """
        Returns the list of children in a recursive way
        Traverses the dependency tree
        :param job: Job object
        :type job: Job
        :param level: Level of the tree
        :type level: int
        :param visited: List of visited jobs
        :type visited: list
        :param statusChange: List of changes in the list, supplied in set status
        :type statusChange: List of strings

        :return: parent + list of children
        :rtype: String
        """
        result = ""
        if job.name not in visited:
            visited.append(job.name)
            prefix = ""
            for i in range(level):
                prefix += "|  "
            # Prefix + Job Name
            result = "\n" + prefix + \
                (bcolors.BOLD + bcolors.CODE_TO_COLOR[job.status] if nocolor is False else '') + \
                job.name + \
                (bcolors.ENDC + bcolors.ENDC if nocolor is False else '')
            if len(job._children) > 0:
                level += 1
                children = job._children
                total_children = len(job._children)
                # Writes children number and status if color are not being showed
                result += " ~ [" + str(total_children) + (" children] " if total_children > 1 else " child] ") + \
                    ("[" + Status.VALUE_TO_KEY[job.status] +
                     "] " if nocolor is True else "")
                if statusChange is not None and len(str(statusChange)) > 0:
                    # Writes change if performed
                    result += (bcolors.BOLD +
                               bcolors.OKGREEN if nocolor is False else '')
                    result += (statusChange[job.name]
                               if job.name in statusChange else "")
                    result += (bcolors.ENDC +
                               bcolors.ENDC if nocolor is False else "")

                for child in children:
                    # Continues recursion
                    result += self._recursion_print(
                        child, level, visited, statusChange=statusChange, nocolor=nocolor)
            else:
                result += (" [" + Status.VALUE_TO_KEY[job.status] +
                           "] " if nocolor is True else "")

        return result
    
    @staticmethod
    def retrieve_packages(BasicConfig, expid, current_jobs=None):
        """
        Retrieves dictionaries that map the collection of packages in the experiment

        :param BasicConfig: Basic configuration 
        :type BasicConfig: Configuration Object
        :param expid: Experiment ID
        :type expid: String
        :param current_jobs: list of names of current jobs
        :type current_jobs: list
        :return: job to package, package to job, package to package_id, package to symbol
        :rtype: Dictionary(Job Object, Package), Dictionary(Package, List of Job Objects), Dictionary(String, String), Dictionary(String, String)
        """
        # monitor = Monitor()
        packages = None
        try:
            packages = JobPackagePersistence(os.path.join(BasicConfig.LOCAL_ROOT_DIR, expid, "pkl"),
                                             "job_packages_" + expid).load(wrapper=False)
        except Exception as ex:
            print("Wrapper table not found, trying packages.")
            packages = None
            try:
                packages = JobPackagePersistence(os.path.join(BasicConfig.LOCAL_ROOT_DIR, expid, "pkl"),
                                                 "job_packages_" + expid).load(wrapper=True)
            except Exception as exp2:
                packages = None
                pass
            pass

        job_to_package = dict()
        package_to_jobs = dict()
        package_to_package_id = dict()
        package_to_symbol = dict()
        if packages:
            try:
                for exp, package_name, job_name in packages:
                    if len(str(package_name).strip()) > 0:
                        if current_jobs:
                            if job_name in current_jobs:
                                job_to_package[job_name] = package_name
                        else:
                            job_to_package[job_name] = package_name
                    # list_packages.add(package_name)
                for name in job_to_package:
                    package_name = job_to_package[name]
                    package_to_jobs.setdefault(package_name, []).append(name)
                    # if package_name not in package_to_jobs.keys():
                    #     package_to_jobs[package_name] = list()
                    # package_to_jobs[package_name].append(name)
                for key in package_to_jobs:
                    package_to_package_id[key] = key.split("_")[2]
                list_packages = list(job_to_package.values())
                for i in range(len(list_packages)):
                    if i % 2 == 0:
                        package_to_symbol[list_packages[i]] = 'square'
                    else:
                        package_to_symbol[list_packages[i]] = 'hexagon'
            except Exception as ex:
                print((traceback.format_exc()))

        return job_to_package, package_to_jobs, package_to_package_id, package_to_symbol

    @staticmethod
    def retrieve_times(status_code, name, tmp_path, make_exception=False, job_times=None, seconds=False, job_data_collection=None):
        """
        Retrieve job timestamps from database.  
        :param job_data_collection:
        :param seconds:
        :param status_code: Code of the Status of the job
        :type status_code: Integer  
        :param name: Name of the job  
        :type name: String  
        :param tmp_path: Path to the tmp folder of the experiment  
        :type tmp_path: String  
        :param make_exception: flag for testing purposes  
        :type make_exception: Boolean
        :param job_times: Detail from as_times.job_times for the experiment
        :type job_times: Dictionary Key: job name, Value: 5-tuple (submit time, start time, finish time, status, detail id)
        :return: minutes the job has been queuing, minutes the job has been running, and the text that represents it  
        :rtype: int, int, str
        """
        status = "NA"
        energy = 0
        seconds_queued = 0
        seconds_running = 0
        queue_time = running_time = 0
        submit_time = datetime.timedelta()
        start_time = datetime.timedelta()
        finish_time = datetime.timedelta()
        running_for_min = datetime.timedelta()
        queuing_for_min = datetime.timedelta()

        try:
            # Getting data from new job database
            if job_data_collection is not None:
                job_data = next(
                    (job for job in job_data_collection if job.job_name == name), None)
                if job_data:
                    status = Status.VALUE_TO_KEY[status_code]
                    if status == job_data.status:
                        energy = job_data.energy
                        t_submit = job_data.submit
                        t_start = job_data.start
                        t_finish = job_data.finish
                        # Test if start time does not make sense
                        if t_start >= t_finish:
                            if job_times:
                                _, c_start, c_finish, _, _ = job_times.get(
                                    name, (0, t_start, t_finish, 0, 0))
                                t_start = c_start if t_start > c_start else t_start
                                job_data.start = t_start

                        if seconds is False:
                            queue_time = math.ceil(
                                job_data.queuing_time() / 60)
                            running_time = math.ceil(
                                job_data.running_time() / 60)
                        else:
                            queue_time = job_data.queuing_time()
                            running_time = job_data.running_time()

                        if status_code in [Status.SUSPENDED]:
                            t_submit = t_start = t_finish = 0

                        return JobRow(job_data.job_name, int(queue_time), int(running_time), status, energy, JobList.ts_to_datetime(t_submit), JobList.ts_to_datetime(t_start), JobList.ts_to_datetime(t_finish), job_data.ncpus, job_data.run_id)

            # Using standard procedure
            if status_code in [Status.RUNNING, Status.SUBMITTED, Status.QUEUING, Status.FAILED] or make_exception is True:
                # COMPLETED adds too much overhead so these values are now stored in a database and retrieved separately
                submit_time, start_time, finish_time, status = JobList._job_running_check(
                    status_code, name, tmp_path)
                if status_code in [Status.RUNNING, Status.FAILED]:
                    running_for_min = (finish_time - start_time)
                    queuing_for_min = (start_time - submit_time)
                    submit_time = mktime(submit_time.timetuple())
                    start_time = mktime(start_time.timetuple())
                    finish_time = mktime(finish_time.timetuple()) if status_code in [
                        Status.FAILED] else 0
                else:
                    queuing_for_min = (
                        datetime.datetime.now() - submit_time)
                    running_for_min = datetime.datetime.now() - datetime.datetime.now()
                    submit_time = mktime(submit_time.timetuple())
                    start_time = 0
                    finish_time = 0

                submit_time = int(submit_time)
                start_time = int(start_time)
                finish_time = int(finish_time)
                seconds_queued = queuing_for_min.total_seconds()
                seconds_running = running_for_min.total_seconds()

            else:
                # For job times completed we no longer use time-deltas, but timestamps
                status = Status.VALUE_TO_KEY[status_code]
                if job_times and status_code not in [Status.READY, Status.WAITING, Status.SUSPENDED]:
                    if name in list(job_times.keys()):
                        submit_time, start_time, finish_time, status, detail_id = job_times[
                            name]
                        seconds_running = finish_time - start_time
                        seconds_queued = start_time - submit_time
                        submit_time = int(submit_time)
                        start_time = int(start_time)
                        finish_time = int(finish_time)
                else:
                    submit_time = 0
                    start_time = 0
                    finish_time = 0

        except Exception as exp:
            print((traceback.format_exc()))
            return

        seconds_queued = seconds_queued * \
            (-1) if seconds_queued < 0 else seconds_queued
        seconds_running = seconds_running * \
            (-1) if seconds_running < 0 else seconds_running
        if seconds is False:
            queue_time = math.ceil(
                seconds_queued / 60) if seconds_queued > 0 else 0
            running_time = math.ceil(
                seconds_running / 60) if seconds_running > 0 else 0
        else:
            queue_time = seconds_queued
            running_time = seconds_running

        return JobRow(name, 
                    int(queue_time), 
                    int(running_time), 
                    status, 
                    energy, 
                    JobList.ts_to_datetime(submit_time), 
                    JobList.ts_to_datetime(start_time), 
                    JobList.ts_to_datetime(finish_time), 
                    0,
                    0)
    
    @staticmethod
    def _job_running_check(status_code, name, tmp_path):
        """
        Receives job data and returns the data from its TOTAL_STATS file in an ordered way.  
        :param status_code: Status of job  
        :type status_code: Integer  
        :param name: Name of job  
        :type name: String  
        :param tmp_path: Path to the tmp folder of the experiment  
        :type tmp_path: String  
        :return: submit time, start time, end time, status  
        :rtype: 4-tuple in datetime format
        """
        # name = "a2d0_20161226_001_124_ARCHIVE"
        values = list()
        status_from_job = str(Status.VALUE_TO_KEY[status_code])
        now = datetime.datetime.now()
        submit_time = now
        start_time = now
        finish_time = now
        current_status = status_from_job
        path = os.path.join(tmp_path, name + '_TOTAL_STATS')
        # print("Looking in " + path)
        if os.path.exists(path):
            request = 'tail -1 ' + path
            last_line = os.popen(request).readline()
            # print(last_line)

            values = last_line.split()
            # print(last_line)
            try:
                if status_code in [Status.RUNNING]:
                    submit_time = parse_date(
                        values[0]) if len(values) > 0 else now
                    start_time = parse_date(values[1]) if len(
                        values) > 1 else submit_time
                    finish_time = now
                elif status_code in [Status.QUEUING, Status.SUBMITTED, Status.HELD]:
                    submit_time = parse_date(
                        values[0]) if len(values) > 0 else now
                    start_time = parse_date(
                        values[1]) if len(values) > 1 and values[0] != values[1] else now
                elif status_code in [Status.COMPLETED]:
                    submit_time = parse_date(
                        values[0]) if len(values) > 0 else now
                    start_time = parse_date(
                        values[1]) if len(values) > 1 else submit_time
                    if len(values) > 3:
                        finish_time = parse_date(values[len(values) - 2])
                    else:
                        finish_time = submit_time
                else:
                    submit_time = parse_date(
                        values[0]) if len(values) > 0 else now
                    start_time = parse_date(values[1]) if len(
                        values) > 1 else submit_time
                    finish_time = parse_date(values[2]) if len(
                        values) > 2 else start_time
            except Exception as exp:
                start_time = now
                finish_time = now
                # NA if reading fails
                current_status = "NA"

        current_status = values[3] if (len(values) > 3 and len(
            values[3]) != 14) else status_from_job
        # TOTAL_STATS last line has more than 3 items, status is different from pkl, and status is not "NA"
        if len(values) > 3 and current_status != status_from_job and current_status != "NA":
            current_status = "SUSPICIOUS"
        return submit_time, start_time, finish_time, current_status
    
    @staticmethod
    def ts_to_datetime(timestamp):
        if timestamp and timestamp > 0:
            # print(datetime.datetime.utcfromtimestamp(
            #     timestamp).strftime('%Y-%m-%d %H:%M:%S'))
            return datetime.datetime.fromtimestamp(timestamp).strftime('%Y-%m-%d %H:%M:%S')
        else:
            return None<|MERGE_RESOLUTION|>--- conflicted
+++ resolved
@@ -196,7 +196,6 @@
         if not new:
             try:
                 self._job_list = self.load()
-<<<<<<< HEAD
                 # if it is not a Job_list object, we need to recreate it
                 if len(self._job_list) == 0 or self._job_list[0].__class__.__name__ != "Job":
                     recreate = True
@@ -204,10 +203,6 @@
                 else:
                     recreate = False
                     Log.info("Load finished")
-=======
-                recreate = False
-                Log.info("Load finished")
->>>>>>> 77cbca76
             except Exception as e:
                 try:
                     self._job_list = self.backup_load()
@@ -674,7 +669,6 @@
             if chunks_to == "natural":
                 chunks_to = "none"
             if splits_to == "natural":
-<<<<<<< HEAD
                 splits_to = "none"
         if dates_to == "natural":
             associative_list["dates"] = [date2str(parent.date)] if parent.date is not None else date_list
@@ -696,22 +690,6 @@
     @staticmethod
     def _manage_job_dependencies(dic_jobs, job, date_list, member_list, chunk_list, dependencies_keys, dependencies,
                                  ):
-=======
-                associative_list["splits"] = [parent.split] if parent.split is not None else parent.splits
-            parsed_parent_date = date2str(parent.date) if parent.date is not None else None
-            # Apply all filters to look if this parent is an appropriated candidate for the current_job
-            valid_dates   = JobList._apply_filter(parsed_parent_date, dates_to, associative_list["dates"], "dates")
-            valid_members = JobList._apply_filter(parent.member, members_to, associative_list["members"],"members")
-            valid_chunks  = JobList._apply_filter(parent.chunk, chunks_to, associative_list["chunks"], "chunks")
-            valid_splits  = JobList._apply_filter(parent.split, splits_to, associative_list["splits"], "splits")
-            if valid_dates and valid_members and valid_chunks and valid_splits:
-                if dates_to.find("?") != -1 or members_to.find("?") != -1 or chunks_to.find("?") != -1 or splits_to.find("?") != -1:
-                    optional = True
-                return True,optional
-        return False,optional
-
-    def _manage_job_dependencies(self,dic_jobs, job, date_list, member_list, chunk_list, dependencies_keys, dependencies):
->>>>>>> 77cbca76
         '''
         Manage the dependencies of a job
         :param dic_jobs:
@@ -744,13 +722,6 @@
             other_parents = dic_jobs.get_jobs(dependency.section, None, None, None)
             parents_jobs = dic_jobs.get_jobs(dependency.section, date, member, chunk)
             natural_jobs = dic_jobs.get_jobs(dependency.section, date, member, chunk)
-<<<<<<< HEAD
-=======
-            if dependency.sign in ['?']:
-                optional_section = True
-            else:
-                optional_section = False
->>>>>>> 77cbca76
             all_parents = list(set(other_parents + parents_jobs))
             # Get dates_to, members_to, chunks_to of the deepest level of the relationship.
             filters_to_apply = JobList._filter_current_job(job,copy.deepcopy(dependency.relationships))
@@ -759,35 +730,19 @@
                 if parent.name == job.name:
                     continue
                 # Check if it is a natural relation. The only difference is that a chunk can depend on a chunks <= than the current chunk
-<<<<<<< HEAD
                 if parent in natural_jobs and (job.chunk is None or parent.chunk is None or parent.chunk <= job.chunk ):
-=======
-                if parent in natural_jobs and (job.chunk is None or parent.chunk is None or parent.chunk <= job.chunk):
->>>>>>> 77cbca76
                     natural_relationship = True
                 else:
                     natural_relationship = False
                 # Check if the current parent is a valid parent based on the dependencies set on expdef.conf
-<<<<<<< HEAD
                 valid,optional = JobList._valid_parent(parent, member_list, parsed_date_list, chunk_list, natural_relationship,filters_to_apply)
                 # If the parent is valid, add it to the graph
                 if valid:
                     #job.add_parent(parent)
-                    JobList._add_edge(graph, job, parent)
+                    self.graph.add_edge(parent.name, job.name)
                     # Could be more variables in the future
                     if optional:
                         job.add_edge_info(parent.name,special_variables={"optional":True})
-=======
-                valid,optional_to = JobList._valid_parent(parent, member_list, parsed_date_list, chunk_list, natural_relationship,filters_to_apply)
-                if not valid:
-                    continue
-                # If the parent is valid, add it to the graph
-                #job.add_parent(parent)
-                self.graph.add_edge(parent.name, job.name)
-                # Could be more variables in the future
-                if optional_to or optional_from or optional_section:
-                    job.add_edge_info(parent.name,special_variables={"optional":True})
->>>>>>> 77cbca76
             JobList.handle_frequency_interval_dependencies(chunk, chunk_list, date, date_list, dic_jobs, job, member,
                                                            member_list, dependency.section, other_parents)
 
