#!/usr/bin/env python

# Copyright 2017-2020 Earth Sciences Department, BSC-CNS

# This file is part of Autosubmit.

# Autosubmit is free software: you can redistribute it and/or modify
# it under the terms of the GNU General Public License as published by
# the Free Software Foundation, either version 3 of the License, or
# (at your option) any later version.

# Autosubmit is distributed in the hope that it will be useful,
# but WITHOUT ANY WARRANTY; without even the implied warranty of
# MERCHANTABILITY or FITNESS FOR A PARTICULAR PURPOSE.  See the
# GNU General Public License for more details.

# You should have received a copy of the GNU General Public License
# along with Autosubmit.  If not, see <http://www.gnu.org/licenses/>.

"""
Main module for Autosubmit. Only contains an interface class to all functionality implemented on Autosubmit
"""

import os
import re
import time
import json
import datetime
import textwrap
from collections import OrderedDict
import copy

from bscearth.utils.config_parser import ConfigParserFactory

from autosubmit.config.config_common import AutosubmitConfig
from autosubmit.job.job_common import Status, Type, increase_wallclock_by_chunk
from autosubmit.job.job_common import StatisticsSnippetBash, StatisticsSnippetPython
from autosubmit.job.job_common import StatisticsSnippetR, StatisticsSnippetEmpty
from autosubmit.config.basicConfig import BasicConfig
from autosubmit.database.db_jobdata import JobDataStructure
from bscearth.utils.date import date2str, parse_date, previous_day, chunk_end_date, chunk_start_date, Log, subs_dates
from time import sleep
from threading import Thread
from autosubmit.platforms.paramiko_submitter import ParamikoSubmitter
from log.log import Log, AutosubmitCritical, AutosubmitError
Log.get_logger("Autosubmit")

# A wrapper for encapsulate threads , TODO: Python 3+ to be replaced by the < from concurrent.futures >


def threaded(fn):
    def wrapper(*args, **kwargs):
        thread = Thread(target=fn, args=args, kwargs=kwargs)
        thread.name = "JOB_" + str(args[0].name)
        thread.start()
        return thread
    return wrapper


class Job(object):
    """
    Class to handle all the tasks with Jobs at HPC.
    A job is created by default with a name, a jobid, a status and a type.
    It can have children and parents. The inheritance reflects the dependency between jobs.
    If Job2 must wait until Job1 is completed then Job2 is a child of Job1. Inversely Job1 is a parent of Job2

    :param name: job's name
    :type name: str
    :param jobid: job's identifier
    :type jobid: int
    :param status: job initial status
    :type status: Status
    :param priority: job's priority
    :type priority: int
    """

    CHECK_ON_SUBMISSION = 'on_submission'

    def __str__(self):
        return "{0} STATUS: {1}".format(self.name, self.status)

    def __init__(self, name, job_id, status, priority):
        self._platform = None
        self._queue = None
        self.platform_name = None
        self.section = None
        self.wallclock = None
        self.wchunkinc = None
        self.tasks = '0'
        self.threads = '1'
        self.processors = '1'
        self.memory = ''
        self.memory_per_task = ''
        self.chunk = None
        self.member = None
        self.date = None
        self.name = name
        self.split = None
        self.delay = None
        self.frequency = None
        self.synchronize = None
        self.skippable = False
        self.repacked = 0
        self._long_name = None
        self.long_name = name
        self.date_format = ''
        self.type = Type.BASH
        self.scratch_free_space = None
        self.custom_directives = []
        self.undefined_variables = None
        self.log_retries = 5
        self.id = job_id
        self.file = None
        self.executable = None
        self._local_logs = ('', '')
        self._remote_logs = ('', '')
        self.script_name = self.name + ".cmd"
        self.status = status
        self.prev_status = status
        self.old_status = self.status
        self.new_status = status
        self.priority = priority
        self._parents = set()
        self._children = set()
        self.fail_count = 0
        self.expid = name.split('_')[0]
        self.parameters = dict()
        self._tmp_path = os.path.join(
            BasicConfig.LOCAL_ROOT_DIR, self.expid, BasicConfig.LOCAL_TMP_DIR)
        self.write_start = False
        self._platform = None
        self.check = 'true'
        self.check_warnings = False
        self.packed = False
        self.hold = False
        self.distance_weight = 0
        self.level = 0
<<<<<<< HEAD
        self.modules = "none"
        self._wrapper_queue = None
        # Try to get the wrapper queue. If exception, stays as None
        try:
            as_conf = AutosubmitConfig(
                self.expid, BasicConfig, ConfigParserFactory())
            as_conf.reload()
            self._wrapper_queue = as_conf.get_wrapper_queue()
	    self._wrapper_queue = None if self._wrapper_queue == "None" else self._wrapper_queue
        except Exception as exp:
            pass
            #Log.warning("Exception '{}' while trying to get the wrapper queue")
=======
        self.export = "none"
>>>>>>> 6d7884e6

    def __getstate__(self):
        odict = self.__dict__
        if '_platform' in odict:
            odict = odict.copy()  # copy the dict since we change it
            del odict['_platform']  # remove filehandle entry
        return odict

    # def __str__(self):
    #     return self.name

    def print_job(self):
        """
        Prints debug information about the job
        """
        Log.debug('NAME: {0}', self.name)
        Log.debug('JOBID: {0}', self.id)
        Log.debug('STATUS: {0}', self.status)
        Log.debug('PRIORITY: {0}', self.priority)
        Log.debug('TYPE: {0}', self.type)
        Log.debug('PARENTS: {0}', [p.name for p in self.parents])
        Log.debug('CHILDREN: {0}', [c.name for c in self.children])
        Log.debug('FAIL_COUNT: {0}', self.fail_count)
        Log.debug('EXPID: {0}', self.expid)

    @property
    def parents(self):
        """
        Returns parent jobs list

        :return: parent jobs
        :rtype: set
        """
        return self._parents

    @parents.setter
    def parents(self, parents):
        """
        Sets the parents job list
        """
        self._parents = parents

    @property
    def is_serial(self):
        return str(self.processors) == '1'

    @property
    def platform(self):
        """
        Returns the platform to be used by the job. Chooses between serial and parallel platforms

        :return HPCPlatform object for the job to use
        :rtype: HPCPlatform
        """
        if self.is_serial:
            return self._platform.serial_platform
        else:
            return self._platform

    @platform.setter
    def platform(self, value):
        """
        Sets the HPC platforms to be used by the job.

        :param value: platforms to set
        :type value: HPCPlatform
        """
        self._platform = value

    @property
    def queue(self):
        """
        Returns the queue to be used by the job. Chooses between serial and parallel platforms

        :return HPCPlatform object for the job to use
        :rtype: HPCPlatform
        """
        if self._queue is not None:
            return self._queue
        if self.is_serial:
            return self._platform.serial_platform.serial_queue
        else:
            return self._platform.queue

    @queue.setter
    def queue(self, value):
        """
        Sets the queue to be used by the job.

        :param value: queue to set
        :type value: HPCPlatform
        """
        self._queue = value

    @property
    def children(self):
        """
        Returns a list containing all children of the job

        :return: child jobs
        :rtype: set
        """
        return self._children

    @children.setter
    def children(self, children):
        """
        Sets the children job list
        """
        self._children = children

    @property
    def long_name(self):
        """
        Job's long name. If not setted, returns name

        :return: long name
        :rtype: str
        """
        if hasattr(self, '_long_name'):
            return self._long_name
        else:
            return self.name

    @long_name.setter
    def long_name(self, value):
        """
        Sets long name for the job

        :param value: long name to set
        :type value: str
        """
        self._long_name = value

    @property
    def local_logs(self):
        return self._local_logs

    @local_logs.setter
    def local_logs(self, value):
        self._local_logs = value

    @property
    def remote_logs(self):
        return self._remote_logs

    @remote_logs.setter
    def remote_logs(self, value):
        self._remote_logs = value

    @property
    def total_processors(self):
        """
        Number of processors requested by job.  
        Reduces ':' separated format  if necessary.
        """
        if ':' in self.processors:
            return reduce(lambda x, y: int(x) + int(y), self.processors.split(':'))
        return int(self.processors)

    @property
    def total_wallclock(self):
        if self.wallclock:
            hours, minutes = self.wallclock.split(':')
            return float(minutes) / 60 + float(hours)
        return 0

    def log_job(self):
        """
        Prints job information in log
        """
        Log.debug("{0}\t{1}\t{2}", "Job Name", "Job Id", "Job Status")
        Log.debug("{0}\t\t{1}\t{2}", self.name, self.id, self.status)

        #Log.status("{0}\t{1}\t{2}", "Job Name", "Job Id", "Job Status")
        #Log.status("{0}\t\t{1}\t{2}", self.name, self.id, self.status)

    def print_parameters(self):
        """
        Print sjob parameters in log
        """
        Log.info(self.parameters)

    def inc_fail_count(self):
        """
        Increments fail count
        """
        self.fail_count += 1

    # Maybe should be renamed to the plural?
    def add_parent(self, *parents):
        """
        Add parents for the job. It also adds current job as a child for all the new parents

        :param parents: job's parents to add
        :type parents: *Job
        """
        for parent in parents:
            num_parents = 1
            if isinstance(parent, list):
                num_parents = len(parent)
            for i in xrange(num_parents):
                new_parent = parent[i] if isinstance(parent, list) else parent
                self._parents.add(new_parent)
                new_parent.__add_child(self)

    def __add_child(self, new_child):
        """
        Adds a new child to the job

        :param new_child: new child to add
        :type new_child: Job
        """
        self.children.add(new_child)

    def delete_parent(self, parent):
        """
        Remove a parent from the job

        :param parent: parent to remove
        :type parent: Job
        """
        self.parents.remove(parent)

    def delete_child(self, child):
        """
        Removes a child from the job

        :param child: child to remove
        :type child: Job
        """
        # careful it is only possible to remove one child at a time
        self.children.remove(child)

    def has_children(self):
        """
        Returns true if job has any children, else return false

        :return: true if job has any children, otherwise return false
        :rtype: bool
        """
        return self.children.__len__()

    def has_parents(self):
        """
        Returns true if job has any parents, else return false

        :return: true if job has any parent, otherwise return false
        :rtype: bool
        """
        return self.parents.__len__()

    def compare_by_status(self, other):
        """
        Compare jobs by status value

        :param other: job to compare
        :type other: Job
        :return: comparison result
        :rtype: bool
        """
        return self.status < other.status

    def compare_by_id(self, other):
        """
        Compare jobs by ID

        :param other: job to compare
        :type other: Job
        :return: comparison result
        :rtype: bool
        """
        return self.id < other.id

    def compare_by_name(self, other):
        """
        Compare jobs by name

        :param other: job to compare
        :type other: Job
        :return: comparison result
        :rtype: bool
        """
        return self.name < other.name

    def _get_from_stat(self, index):
        """
        Returns value from given row index position in STAT file associated to job

        :param index: row position to retrieve
        :type index: int
        :return: value in index position
        :rtype: int
        """
        logname = os.path.join(self._tmp_path, self.name + '_STAT')
        if os.path.exists(logname):
            lines = open(logname).readlines()
            if len(lines) >= index + 1:
                return int(lines[index])
            else:
                return 0
        else:
            return 0

    def _get_from_total_stats(self, index):
        """
        Returns list of values from given column index position in TOTAL_STATS file associated to job

        :param index: column position to retrieve
        :type index: int
        :return: list of values in column index position
        :rtype: list[datetime.datetime]
        """
        log_name = os.path.join(self._tmp_path, self.name + '_TOTAL_STATS')
        lst = []
        if os.path.exists(log_name):
            f = open(log_name)
            lines = f.readlines()
            for line in lines:
                fields = line.split()
                if len(fields) >= index + 1:
                    lst.append(parse_date(fields[index]))
        return lst

    def check_end_time(self):
        """
        Returns end time from stat file

        :return: date and time
        :rtype: str
        """
        return self._get_from_stat(1)

    def check_start_time(self):
        """
        Returns job's start time

        :return: start time
        :rtype: str
        """
        return self._get_from_stat(0)

    def check_retrials_submit_time(self):
        """
        Returns list of submit datetime for retrials from total stats file

        :return: date and time
        :rtype: list[int]
        """
        return self._get_from_total_stats(0)

    def check_retrials_end_time(self):
        """
        Returns list of end datetime for retrials from total stats file

        :return: date and time
        :rtype: list[int]
        """
        return self._get_from_total_stats(2)

    def check_retrials_start_time(self):
        """
        Returns list of start datetime for retrials from total stats file

        :return: date and time
        :rtype: list[int]
        """
        return self._get_from_total_stats(1)

    def get_last_retrials(self):
        """
        Returns the retrials of a job, including the last COMPLETED run. The selection stops, and does not include, when the previous COMPLETED job is located or the list of registers is exhausted.

        :return: list of list of dates of retrial [submit, start, finish] in datetime format 
        :rtype: list of list  
        """
        log_name = os.path.join(self._tmp_path, self.name + '_TOTAL_STATS')
        retrials_list = []
        if os.path.exists(log_name):
            already_completed = False
            # Read lines of the TOTAL_STATS file starting from last
            for retrial in reversed(open(log_name).readlines()):
                retrial_fields = retrial.split()
                if Job.is_a_completed_retrial(retrial_fields):
                    # It's a COMPLETED run
                    if already_completed:
                        break
                    already_completed = True
                retrial_dates = map(lambda y: parse_date(y) if y != 'COMPLETED' and y != 'FAILED' else y,
                                    retrial_fields)
                # Inserting list [submit, start, finish] of datetimes at the beginning of the list. Restores ordering.
                retrials_list.insert(0, retrial_dates)
        return retrials_list

    def retrieve_logfiles_unthreaded(self, copy_remote_logs, local_logs):
        remote_logs = (self.script_name + ".out", self.script_name + ".err")
        out_exist = False
        err_exist = False
        retries = 3
        sleeptime = 0
        i = 0
        no_continue = False
        try:
            while (not out_exist and not err_exist) and i < retries:
                try:
                    out_exist = self._platform.check_file_exists(
                        remote_logs[0], True)
                except IOError as e:
                    out_exist = False
                try:
                    err_exist = self._platform.check_file_exists(
                        remote_logs[1], True)
                except IOError as e:
                    err_exists = False
                if not out_exist or not err_exist:
                    sleeptime = sleeptime + 5
                    i = i + 1
                    sleep(sleeptime)
            if i >= retries:
                if not out_exist or not err_exist:
                    Log.printlog("Failed to retrieve log files {1} and {2} e=6001".format(
                        retries, remote_logs[0], remote_logs[1]))
                    return
            if copy_remote_logs:
                # unifying names for log files
                if remote_logs != local_logs:
                    self.synchronize_logs(
                        self._platform, remote_logs, local_logs)
                    remote_logs = copy.deepcopy(local_logs)
                self._platform.get_logs_files(self.expid, remote_logs)
                # Update the logs with Autosubmit Job Id Brand
                try:
                    for local_log in local_logs:
                        self._platform.write_jobid(self.id, os.path.join(
                            self._tmp_path, 'LOG_' + str(self.expid), local_log))
                except BaseException as e:
                    Log.printlog("Trace {0} \n Failed to write the {1} e=6001".format(
                        e.message, self.name))

        except AutosubmitError as e:
            Log.printlog("Trace {0} \nFailed to retrieve log file for job {1}".format(
                e.message, self.name), 6001)

        except AutosubmitCritical as e:  # Critical errors can't be recovered. Failed configuration or autosubmit error
            Log.printlog("Trace {0} \nFailed to retrieve log file for job {0}".format(
                e.message, self.name), 6001)
        return

    @threaded
    def retrieve_logfiles(self, copy_remote_logs, local_logs, remote_logs, expid, platform_name):
        try:
            as_conf = AutosubmitConfig(
                expid, BasicConfig, ConfigParserFactory())
            as_conf.reload()
            remote_logs = (self.script_name + ".out",
                           self.script_name + ".err")
            submitter = self._get_submitter(as_conf)
            submitter.load_platforms(as_conf)
            platform = submitter.platforms[platform_name.lower()]
            try:
                platform.test_connection()
            except:
                pass
        except Exception as e:
            Log.printlog(
                "{0} \n Couldn't connect to the remote platform for this {1} job err/out files. ".format(e.message, self.name), 6001)
        out_exist = False
        err_exist = False
        retries = 5
        sleeptime = 0
        i = 0
        sleep(5)
        no_continue = False
        try:
            while (not out_exist and not err_exist) and i < retries:
                try:
                    out_exist = platform.check_file_exists(
                        remote_logs[0], True)
                except IOError as e:
                    out_exist = False
                try:
                    err_exist = platform.check_file_exists(
                        remote_logs[1], True)
                except IOError as e:
                    err_exists = False
                if not out_exist or not err_exist:
                    sleeptime = sleeptime + 5
                    i = i + 1
                    sleep(sleeptime)
                    try:
                        platform.restore_connection()
                    except BaseException as e:
                        Log.printlog("{0} \n Couldn't connect to the remote platform for this {1} job err/out files. ".format(
                            e.message, self.name), 6001)
            if i >= retries:
                if not out_exist or not err_exist:
                    Log.printlog("Failed to retrieve log files {1} and {2} e=6001".format(
                        retries, remote_logs[0], remote_logs[1]))
                    return
            if copy_remote_logs:
                # unifying names for log files
                if remote_logs != local_logs:
                    self.synchronize_logs(
                        platform, remote_logs, local_logs)
                    remote_logs = copy.deepcopy(local_logs)
                platform.get_logs_files(self.expid, remote_logs)
                # Update the logs with Autosubmit Job Id Brand
                try:
                    for local_log in local_logs:
                        platform.write_jobid(self.id, os.path.join(
                            self._tmp_path, 'LOG_' + str(self.expid), local_log))
                except BaseException as e:
                    Log.printlog("Trace {0} \n Failed to write the {1} e=6001".format(
                        e.message, self.name))
                    try:
                        platform.closeConnection()
                    except BaseException as e:
                        pass
                    return
        except AutosubmitError as e:
            Log.printlog("Trace {0} \nFailed to retrieve log file for job {1}".format(
                e.message, self.name), 6001)
            try:
                platform.closeConnection()
            except BaseException as e:
                pass

            return
        except AutosubmitCritical as e:  # Critical errors can't be recovered. Failed configuration or autosubmit error
            Log.printlog("Trace {0} \nFailed to retrieve log file for job {0}".format(
                e.message, self.name), 6001)
            try:
                platform.closeConnection()
            except:
                pass

            return
        sleep(5)  # safe wait before end a thread
        try:
            platform.closeConnection()
        except BaseException as e:
            pass
        return

    def update_status(self, copy_remote_logs=False, failed_file=False):
        """
        Updates job status, checking COMPLETED file if needed

        :param new_status: job status retrieved from the platform
        :param copy_remote_logs: should copy remote logs when finished?
        :type: Status
        """
        previous_status = self.status
        self.prev_status = previous_status
        new_status = self.new_status
        if new_status == Status.COMPLETED:
            Log.debug(
                "{0} job seems to have completed: checking...".format(self.name))
            if not self._platform.get_completed_files(self.name, wrapper_failed=self.packed):
                log_name = os.path.join(
                    self._tmp_path, self.name + '_COMPLETED')

            self.check_completion()
        else:
            self.status = new_status

        if self.status == Status.RUNNING:
            Log.info("Job {0} is RUNNING", self.name)
        elif self.status == Status.QUEUING:
            Log.info("Job {0} is QUEUING", self.name)
        elif self.status == Status.HELD:
            Log.info("Job {0} is HELD", self.name)
        elif self.status == Status.COMPLETED:
            Log.result("Job {0} is COMPLETED", self.name)
        elif self.status == Status.FAILED:
            if not failed_file:
                Log.printlog("Job {0} is FAILED. Checking completed files to confirm the failure...".format(
                    self.name), 3000)
                self._platform.get_completed_files(
                    self.name, wrapper_failed=self.packed)
                self.check_completion()
                if self.status == Status.COMPLETED:
                    Log.result("Job {0} is COMPLETED", self.name)
                else:
                    self.update_children_status()

        elif self.status == Status.UNKNOWN:
            Log.printlog("Job {0} is UNKNOWN. Checking completed files to confirm the failure...".format(
                self.name), 3000)
            self._platform.get_completed_files(
                self.name, wrapper_failed=self.packed)
            self.check_completion(Status.UNKNOWN)
            if self.status == Status.UNKNOWN:
                Log.printlog("Job {0} is UNKNOWN. Checking completed files to confirm the failure...".format(
                    self.name), 6009)
            elif self.status == Status.COMPLETED:
                Log.result("Job {0} is COMPLETED", self.name)
        elif self.status == Status.SUBMITTED:
            # after checking the jobs , no job should have the status "submitted"
            Log.printlog("Job {0} in SUBMITTED status. This should never happen on this step..".format(
                self.name), 6008)

        if previous_status != Status.RUNNING and self.status in [Status.COMPLETED, Status.FAILED, Status.UNKNOWN,
                                                                 Status.RUNNING]:
            self.write_start_time()
        # Updating logs
        if self.status in [Status.COMPLETED, Status.FAILED, Status.UNKNOWN]:
            self.write_end_time(self.status == Status.COMPLETED)
            # New thread, check if file exist
            expid = copy.deepcopy(self.expid)
            platform_name = copy.deepcopy(self.platform_name.lower())
            local_logs = copy.deepcopy(self.local_logs)
            remote_logs = copy.deepcopy(self.remote_logs)
            as_conf = AutosubmitConfig(
                expid, BasicConfig, ConfigParserFactory())
            as_conf.reload()
            if as_conf.get_disable_recovery_threads(self.platform.name) == "true":
                self.retrieve_logfiles_unthreaded(copy_remote_logs, local_logs)
            else:
                self.retrieve_logfiles(
                    copy_remote_logs, local_logs, remote_logs, expid, platform_name)

        return self.status

    @staticmethod
    def _get_submitter(as_conf):
        """
        Returns the submitter corresponding to the communication defined on Autosubmit's config file

        :return: submitter
        :rtype: Submitter
        """
        #communications_library = as_conf.get_communications_library()
        # if communications_library == 'paramiko':
        return ParamikoSubmitter()
        # communications library not known
        # raise AutosubmitCritical(
        #    'You have defined a not valid communications library on the configuration file', 7014)

    def update_children_status(self):
        children = list(self.children)
        for child in children:
            if child.level == 0 and child.status in [Status.SUBMITTED, Status.RUNNING, Status.QUEUING, Status.UNKNOWN]:
                child.status = Status.FAILED
                children += list(child.children)

    def check_completion(self, default_status=Status.FAILED):
        """
        Check the presence of *COMPLETED* file.
        Change status to COMPLETED if *COMPLETED* file exists and to FAILED otherwise.
        :param default_status: status to set if job is not completed. By default is FAILED
        :type default_status: Status
        """
        log_name = os.path.join(self._tmp_path, self.name + '_COMPLETED')

        if os.path.exists(log_name):  # TODO
            self.status = Status.COMPLETED
        else:
            Log.printlog("Job {0} completion check failed. There is no COMPLETED file".format(
                self.name), 6009)
            self.status = default_status

    def update_parameters(self, as_conf, parameters,
                          default_parameters={'d': '%d%', 'd_': '%d_%', 'Y': '%Y%', 'Y_': '%Y_%',
                                              'M': '%M%', 'M_': '%M_%', 'm': '%m%', 'm_': '%m_%'}):
        """
        Refresh parameters value

        :param default_parameters:
        :type default_parameters: dict
        :param as_conf:
        :type as_conf: AutosubmitConfig
        :param parameters:
        :type parameters: dict
        """
        chunk = 1
        parameters = parameters.copy()
        parameters.update(default_parameters)
        parameters['JOBNAME'] = self.name
        parameters['FAIL_COUNT'] = str(self.fail_count)
        parameters['SDATE'] = date2str(self.date, self.date_format)
        parameters['MEMBER'] = self.member
        if hasattr(self, 'retrials'):
            parameters['RETRIALS'] = self.retrials

        if self.date is not None:
            if self.chunk is None:
                chunk = 1
            else:
                chunk = self.chunk

            parameters['CHUNK'] = chunk
            parameters['SPLIT'] = self.split
            parameters['DELAY'] = self.delay
            parameters['FREQUENCY'] = self.frequency
            parameters['SYNCHRONIZE'] = self.synchronize
            parameters['PACKED'] = self.packed
            total_chunk = int(parameters['NUMCHUNKS'])
            chunk_length = int(parameters['CHUNKSIZE'])
            chunk_unit = parameters['CHUNKSIZEUNIT'].lower()
            cal = parameters['CALENDAR'].lower()
            chunk_start = chunk_start_date(
                self.date, chunk, chunk_length, chunk_unit, cal)
            chunk_end = chunk_end_date(
                chunk_start, chunk_length, chunk_unit, cal)
            chunk_end_1 = previous_day(chunk_end, cal)

            parameters['DAY_BEFORE'] = date2str(
                previous_day(self.date, cal), self.date_format)

            parameters['RUN_DAYS'] = str(
                subs_dates(chunk_start, chunk_end, cal))
            parameters['Chunk_End_IN_DAYS'] = str(
                subs_dates(self.date, chunk_end, cal))

            parameters['Chunk_START_DATE'] = date2str(
                chunk_start, self.date_format)
            parameters['Chunk_START_YEAR'] = str(chunk_start.year)
            parameters['Chunk_START_MONTH'] = str(chunk_start.month).zfill(2)
            parameters['Chunk_START_DAY'] = str(chunk_start.day).zfill(2)
            parameters['Chunk_START_HOUR'] = str(chunk_start.hour).zfill(2)

            parameters['Chunk_END_DATE'] = date2str(
                chunk_end_1, self.date_format)
            parameters['Chunk_END_YEAR'] = str(chunk_end_1.year)
            parameters['Chunk_END_MONTH'] = str(chunk_end_1.month).zfill(2)
            parameters['Chunk_END_DAY'] = str(chunk_end_1.day).zfill(2)
            parameters['Chunk_END_HOUR'] = str(chunk_end_1.hour).zfill(2)

            parameters['PREV'] = str(subs_dates(self.date, chunk_start, cal))

            if chunk == 1:
                parameters['Chunk_FIRST'] = 'TRUE'
            else:
                parameters['Chunk_FIRST'] = 'FALSE'

            if total_chunk == chunk:
                parameters['Chunk_LAST'] = 'TRUE'
            else:
                parameters['Chunk_LAST'] = 'FALSE'

        job_platform = self._platform
        self.processors = as_conf.get_processors(self.section)
        self.threads = as_conf.get_threads(self.section)
        self.tasks = as_conf.get_tasks(self.section)
        if self.tasks == '0' and job_platform.processors_per_node:
            self.tasks = job_platform.processors_per_node
        self.memory = as_conf.get_memory(self.section)
        self.memory_per_task = as_conf.get_memory_per_task(self.section)
        self.wallclock = as_conf.get_wallclock(self.section)
        self.wchunkinc = as_conf.get_wchunkinc(self.section)
        # Increasing according to chunk
        self.wallclock = increase_wallclock_by_chunk(
            self.wallclock, self.wchunkinc, chunk)
        if self.wallclock == '':
            Log.debug(
                "Wallclock for {0} is not defined! , setting it to 02:00".format(self.name))
            self.wallclock = '02:00'
        self.scratch_free_space = as_conf.get_scratch_free_space(self.section)
        if self.scratch_free_space == 0:
            self.scratch_free_space = job_platform.scratch_free_space
        self.custom_directives = as_conf.get_custom_directives(self.section)
        if self.custom_directives != '':
            self.custom_directives = json.loads(
                as_conf.get_custom_directives(self.section))
            if job_platform.custom_directives:
                self.custom_directives = self.custom_directives + \
                    json.loads(job_platform.custom_directives)
        elif job_platform.custom_directives:
            self.custom_directives = json.loads(job_platform.custom_directives)
        elif self.custom_directives == '':
            self.custom_directives = []

        parameters['NUMPROC'] = self.processors
        parameters['MEMORY'] = self.memory
        parameters['MEMORY_PER_TASK'] = self.memory_per_task
        parameters['NUMTHREADS'] = self.threads
        parameters['THREADS'] = self.threads
        parameters['NUMTASK'] = self.tasks
        parameters['WALLCLOCK'] = self.wallclock
        parameters['TASKTYPE'] = self.section
        parameters['SCRATCH_FREE_SPACE'] = self.scratch_free_space
        parameters['CUSTOM_DIRECTIVES'] = self.custom_directives

        parameters['CURRENT_ARCH'] = job_platform.name
        parameters['CURRENT_HOST'] = job_platform.host
        parameters['CURRENT_QUEUE'] = self.queue
        parameters['CURRENT_USER'] = job_platform.user
        parameters['CURRENT_PROJ'] = job_platform.project
        parameters['CURRENT_BUDG'] = job_platform.budget
        parameters['CURRENT_RESERVATION'] = job_platform.reservation
        parameters['CURRENT_EXCLUSIVITY'] = job_platform.exclusivity
        parameters['CURRENT_HYPERTHREADING'] = job_platform.hyperthreading
        parameters['CURRENT_TYPE'] = job_platform.type
        parameters['CURRENT_SCRATCH_DIR'] = job_platform.scratch
        parameters['CURRENT_ROOTDIR'] = job_platform.root_dir
        parameters['CURRENT_LOGDIR'] = job_platform.get_files_path()

        parameters['ROOTDIR'] = os.path.join(
            BasicConfig.LOCAL_ROOT_DIR, self.expid)
        parameters['PROJDIR'] = as_conf.get_project_dir()

        parameters['NUMMEMBERS'] = len(as_conf.get_member_list())
        parameters['WRAPPER'] = as_conf.get_wrapper_type()

        if self.export != "none":
            variables = re.findall('%(?<!%%)\w+%(?!%%)', self.export)
            if len(variables) > 0:
                variables = [variable[1:-1] for variable in variables]
                for key in variables:
                    try:
                        self.export = re.sub(
                            '%(?<!%%)' + key + '%(?!%%)', parameters[key], self.export)
                    except Exception as e:
<<<<<<< HEAD
                        self.modules = re.sub(
                            '%(?<!%%)' + key + '%(?!%%)', "NOTFOUND", self.modules)
                        Log.debug(
                            "PARAMETER Modules: Variable: {0} doesn't exist".format(e.message))
=======
                        self.export = re.sub(
                            '%(?<!%%)' + key + '%(?!%%)', "NOTFOUND", self.export)
                        Log.debug("PARAMETER export: Variable: {0} doesn't exist".format(e.message))
>>>>>>> 6d7884e6

            parameters['EXPORT'] = self.export
        self.parameters = parameters

        return parameters

    def update_content(self, as_conf):
        """
        Create the script content to be run for the job

        :param as_conf: config
        :type as_conf: config
        :return: script code
        :rtype: str
        """
        parameters = self.parameters
        try:  # issue in tests with project_type variable while using threads
            if as_conf.get_project_type().lower() != "none":
                template_file = open(os.path.join(
                    as_conf.get_project_dir(), self.file), 'r')
                template = ''
                if as_conf.get_remote_dependencies():
                    if self.type == Type.BASH:
                        template = 'sleep 30' + "\n"
                    elif self.type == Type.PYTHON:
                        template = 'time.sleep(30)' + "\n"
                    elif self.type == Type.R:
                        template = 'Sys.sleep(30)' + "\n"
                template += template_file.read()
            else:
                if self.type == Type.BASH:
                    template = 'sleep 30'
                elif self.type == Type.PYTHON:
                    template = 'time.sleep(30)'
                elif self.type == Type.R:
                    template = 'Sys.sleep(30)'
                else:
                    template = ''
        except:
            template = ''

        if self.type == Type.BASH:
            snippet = StatisticsSnippetBash
        elif self.type == Type.PYTHON:
            snippet = StatisticsSnippetPython
        elif self.type == Type.R:
            snippet = StatisticsSnippetR
        else:
            raise Exception('Job type {0} not supported'.format(self.type))
        template_content = self._get_template_content(
            as_conf, snippet, template)

        return template_content

    def get_wrapped_content(self, as_conf):
        snippet = StatisticsSnippetEmpty
        template = 'python $SCRATCH/{1}/LOG_{1}/{0}.cmd'.format(
            self.name, self.expid)
        template_content = self._get_template_content(
            as_conf, snippet, template)
        return template_content

    def _get_template_content(self, as_conf, snippet, template):
        #communications_library = as_conf.get_communications_library()
        # if communications_library == 'paramiko':
        return self._get_paramiko_template(snippet, template)
        # else:
        #    raise AutosubmitCritical(
        #        "Job {0} does not have an correct template// template not found".format(self.name), 7014)

    def _get_paramiko_template(self, snippet, template):
        current_platform = self._platform
        return ''.join([
            snippet.as_header(
                current_platform.get_header(self), self.executable),
            template,
            snippet.as_tailer()
        ])

    def queuing_reason_cancel(self, reason):
        try:
            if len(reason.split('(', 1)) > 1:
                reason = reason.split('(', 1)[1].split(')')[0]
                if 'Invalid' in reason or reason in ['AssociationJobLimit', 'AssociationResourceLimit', 'AssociationTimeLimit',
                                                     'BadConstraints', 'QOSMaxCpuMinutesPerJobLimit', 'QOSMaxWallDurationPerJobLimit',
                                                     'QOSMaxNodePerJobLimit', 'DependencyNeverSatisfied', 'QOSMaxMemoryPerJob',
                                                     'QOSMaxMemoryPerNode', 'QOSMaxMemoryMinutesPerJob', 'QOSMaxNodeMinutesPerJob',
                                                     'InactiveLimit', 'JobLaunchFailure', 'NonZeroExitCode', 'PartitionNodeLimit',
                                                     'PartitionTimeLimit', 'SystemFailure', 'TimeLimit', 'QOSUsageThreshold']:
                    return True
            return False
        except:
            return False

    @staticmethod
    def is_a_completed_retrial(fields):
        """
        Returns true only if there 4 fields: submit start finish status, and status equals COMPLETED.
        """
        if len(fields) == 4:
            if fields[3] == 'COMPLETED':
                return True
        return False

    def create_script(self, as_conf):
        """
        Creates script file to be run for the job

        :param as_conf: configuration object
        :type as_conf: AutosubmitConfig
        :return: script's filename
        :rtype: str
        """
        parameters = self.parameters
        template_content = self.update_content(as_conf)
        for key, value in parameters.items():
            template_content = re.sub(
                '%(?<!%%)' + key + '%(?!%%)', str(parameters[key]), template_content)
        if self.undefined_variables:
            for variable in self.undefined_variables:
                template_content = re.sub(
                    '%(?<!%%)' + variable + '%(?!%%)', '', template_content)
        template_content = template_content.replace("%%", "%")
        script_name = '{0}.cmd'.format(self.name)
        self.script_name = '{0}.cmd'.format(self.name)
        open(os.path.join(self._tmp_path, script_name),
             'w').write(template_content)
        os.chmod(os.path.join(self._tmp_path, script_name), 0o755)
        return script_name

    def create_wrapped_script(self, as_conf, wrapper_tag='wrapped'):
        parameters = self.parameters
        template_content = self.get_wrapped_content(as_conf)
        for key, value in parameters.items():
            template_content = re.sub(
                '%(?<!%%)' + key + '%(?!%%)', str(parameters[key]), template_content)
        if self.undefined_variables:
            for variable in self.undefined_variables:
                template_content = re.sub(
                    '%(?<!%%)' + variable + '%(?!%%)', '', template_content)
        template_content = template_content.replace("%%", "%")
        script_name = '{0}.{1}.cmd'.format(self.name, wrapper_tag)
        self.script_name_wrapper = '{0}.{1}.cmd'.format(self.name, wrapper_tag)
        open(os.path.join(self._tmp_path, script_name),
             'w').write(template_content)
        os.chmod(os.path.join(self._tmp_path, script_name), 0o755)
        return script_name

    def check_script(self, as_conf, parameters, show_logs=False):
        """
        Checks if script is well formed

        :param parameters: script parameters
        :type parameters: dict
        :param as_conf: configuration file
        :type as_conf: AutosubmitConfig
        :param show_logs: Display output
        :type show_logs: Bool
        :return: true if not problem has been detected, false otherwise
        :rtype: bool
        """

        out = False
        parameters = self.update_parameters(as_conf, parameters)
        template_content = self.update_content(as_conf)
        if template_content is not False:
            variables = re.findall('%(?<!%%)\w+%(?!%%)', template_content)
            variables = [variable[1:-1] for variable in variables]
            out = set(parameters).issuperset(set(variables))

            # Check if the variables in the templates are defined in the configurations
            if not out:
                self.undefined_variables = set(variables) - set(parameters)
                if show_logs:
                    Log.printlog("The following set of variables to be substituted in template script is not part of parameters set, and will be replaced by a blank value: {0}".format(
                        self.undefined_variables), 6013)

            # Check which variables in the proj.conf are not being used in the templates
            if show_logs:
                if not set(variables).issuperset(set(parameters)):
                    Log.printlog("The following set of variables are not being used in the templates: {0}".format(
                        str(set(parameters) - set(variables))), 6013)
        return out

    def write_submit_time(self):
        """
        Writes submit date and time to TOTAL_STATS file
        """
        path = os.path.join(self._tmp_path, self.name + '_TOTAL_STATS')
        if os.path.exists(path):
            f = open(path, 'a')
            f.write('\n')
        else:
            f = open(path, 'w')
        f.write(date2str(datetime.datetime.now(), 'S'))
        # Get
        # Writing database
        JobDataStructure(self.expid).write_submit_time(self.name, time.time(), Status.VALUE_TO_KEY[self.status] if self.status in Status.VALUE_TO_KEY.keys() else "UNKNOWN", self.processors,
                                                       self.wallclock, self.queue, self.date, self.member, self.section, self.chunk, self.platform_name, self.id, self.packed, self._wrapper_queue)

    def write_start_time(self):
        """
        Writes start date and time to TOTAL_STATS file
        :return: True if succesful, False otherwise
        :rtype: bool
        """
        if self._platform.get_stat_file(self.name, retries=5):
            start_time = self.check_start_time()
        else:
            Log.printlog('Could not get start time for {0}. Using current time as an approximation'.format(
                self.name), 3000)
            start_time = time.time()
        timestamp = date2str(datetime.datetime.now(), 'S')

        self.local_logs = (self.name + "." + timestamp +
                           ".out", self.name + "." + timestamp + ".err")

        path = os.path.join(self._tmp_path, self.name + '_TOTAL_STATS')
        f = open(path, 'a')
        f.write(' ')
        # noinspection PyTypeChecker
        f.write(date2str(datetime.datetime.fromtimestamp(start_time), 'S'))
        # Writing database
        JobDataStructure(self.expid).write_start_time(self.name, time.time(), Status.VALUE_TO_KEY[self.status] if self.status in Status.VALUE_TO_KEY.keys() else "UNKNOWN", self.processors,
                                                      self.wallclock, self._queue, self.date, self.member, self.section, self.chunk, self.platform_name, self.id, self.packed, self._wrapper_queue)
        return True

    def write_end_time(self, completed):
        """
        Writes ends date and time to TOTAL_STATS file
        :param completed: True if job was completed successfully, False otherwise
        :type completed: bool
        """
        self._platform.get_stat_file(self.name, retries=5)
        end_time = self.check_end_time()
        path = os.path.join(self._tmp_path, self.name + '_TOTAL_STATS')
        f = open(path, 'a')
        f.write(' ')
        finish_time = None
        final_status = None
        if end_time > 0:
            # noinspection PyTypeChecker
            f.write(date2str(datetime.datetime.fromtimestamp(end_time), 'S'))
            # date2str(datetime.datetime.fromtimestamp(end_time), 'S')
            finish_time = end_time
        else:
            f.write(date2str(datetime.datetime.now(), 'S'))
            finish_time = time.time()  # date2str(datetime.datetime.now(), 'S')
        f.write(' ')
        if completed:
            final_status = "COMPLETED"
            f.write('COMPLETED')
        else:
            final_status = "FAILED"
            f.write('FAILED')
        out, err = self.local_logs
        path_out = os.path.join(self._tmp_path, 'LOG_' + str(self.expid), out)
        # Launch first as simple non-threaded function
        JobDataStructure(self.expid).write_finish_time(self.name, finish_time, final_status, self.processors, self.wallclock, self._queue, self.date,
                                                       self.member, self.section, self.chunk, self.platform_name, self.id, self.platform, self.packed, [job.id for job in self._parents], True, None, out, err, self._wrapper_queue)
        # Launch second as threaded function
        thread_write_finish = Thread(target=JobDataStructure(self.expid).write_finish_time, args=(self.name, finish_time, final_status, self.processors,
                                                                                                  self.wallclock, self._queue, self.date, self.member, self.section, self.chunk, self.platform_name, self.id, self.platform, self.packed, [job.id for job in self._parents], False, path_out, out, err, self._wrapper_queue))
        thread_write_finish.start()

    def check_started_after(self, date_limit):
        """
        Checks if the job started after the given date
        :param date_limit: reference date
        :type date_limit: datetime.datetime
        :return: True if job started after the given date, false otherwise
        :rtype: bool
        """
        if any(parse_date(str(date_retrial)) > date_limit for date_retrial in self.check_retrials_start_time()):
            return True
        else:
            return False

    def check_running_after(self, date_limit):
        """
        Checks if the job was running after the given date
        :param date_limit: reference date
        :type date_limit: datetime.datetime
        :return: True if job was running after the given date, false otherwise
        :rtype: bool
        """
        if any(parse_date(str(date_end)) > date_limit for date_end in self.check_retrials_end_time()):
            return True
        else:
            return False

    def is_parent(self, job):
        """
        Check if the given job is a parent
        :param job: job to be checked if is a parent
        :return: True if job is a parent, false otherwise
        :rtype bool
        """
        return job in self.parents

    def is_ancestor(self, job):
        """
        Check if the given job is an ancestor
        :param job: job to be checked if is an ancestor
        :return: True if job is an ancestor, false otherwise
        :rtype bool
        """
        for parent in list(self.parents):
            if parent.is_parent(job):
                return True
            elif parent.is_ancestor(job):
                return True
        return False

    def remove_redundant_parents(self):
        """
        Checks if a parent is also an ancestor, if true, removes the link in both directions.
        Useful to remove redundant dependencies.
        """
        for parent in list(self.parents):
            if self.is_ancestor(parent):
                parent.children.remove(self)
                self.parents.remove(parent)

    def synchronize_logs(self, platform, remote_logs, local_logs):
        platform.move_file(remote_logs[0], local_logs[0], True)  # .out
        platform.move_file(remote_logs[1], local_logs[1], True)  # .err
        self.local_logs = local_logs
        self.remote_logs = copy.deepcopy(local_logs)


class WrapperJob(Job):
    """
    Defines a wrapper from a package.

    Calls Job constructor.

    :param name: Name of the Package \n
    :type name: String \n
    :param job_id: Id of the first Job of the package \n
    :type job_id: Integer \n
    :param status: 'READY' when coming from submit_ready_jobs() \n
    :type status: String \n
    :param priority: 0 when coming from submit_ready_jobs() \n
    :type priority: Integer \n
    :param job_list: List of jobs in the package \n
    :type job_list: List() of Job() objects \n
    :param total_wallclock: Wallclock of the package \n
    :type total_wallclock: String Formatted \n
    :param num_processors: Number of processors for the package \n
    :type num_processors: Integer \n
    :param platform: Platform object defined for the package \n
    :type platform: Platform Object. e.g. EcPlatform() \n
    :param as_config: Autosubmit basic configuration object \n
    :type as_config: AutosubmitConfig object \n
    """

    def __init__(self, name, job_id, status, priority, job_list, total_wallclock, num_processors, platform, as_config, hold):
        super(WrapperJob, self).__init__(name, job_id, status, priority)
        self.failed = False
        self.job_list = job_list
        # divide jobs in dictionary by state?
        self.wallclock = total_wallclock

        self.num_processors = num_processors
        self.running_jobs_start = OrderedDict()
        self._platform = platform
        self.as_config = as_config
        # save start time, wallclock and processors?!
        self.checked_time = datetime.datetime.now()
        self.hold = hold
        self.inner_jobs_running = list()


    def _queuing_reason_cancel(self, reason):
        try:
            if len(reason.split('(', 1)) > 1:
                reason = reason.split('(', 1)[1].split(')')[0]
                if 'Invalid' in reason or reason in ['AssociationJobLimit', 'AssociationResourceLimit', 'AssociationTimeLimit',
                                                     'BadConstraints', 'QOSMaxCpuMinutesPerJobLimit', 'QOSMaxWallDurationPerJobLimit',
                                                     'QOSMaxNodePerJobLimit', 'DependencyNeverSatisfied', 'QOSMaxMemoryPerJob',
                                                     'QOSMaxMemoryPerNode', 'QOSMaxMemoryMinutesPerJob', 'QOSMaxNodeMinutesPerJob',
                                                     'InactiveLimit', 'JobLaunchFailure', 'NonZeroExitCode', 'PartitionNodeLimit',
                                                     'PartitionTimeLimit', 'SystemFailure', 'TimeLimit', 'QOSUsageThreshold']:
                    return True
            return False
        except:
            return False

    def check_status(self, status):
        prev_status = self.status
        self.prev_status = prev_status
        self.status = status

        Log.debug('Checking inner jobs status')
        if self.status in [Status.HELD, Status.QUEUING]:  # If WRAPPER is QUEUED OR HELD
            # This will update the inner jobs to QUEUE or HELD (normal behaviour) or WAITING ( if they fails to be held)
            self._check_inner_jobs_queue(prev_status)
        elif self.status == Status.RUNNING:  # If wrapper is running
            #Log.info("Wrapper {0} is {1}".format(self.name, Status().VALUE_TO_KEY[self.status]))
            # This will update the status from submitted or hold to running (if safety timer is high enough or queue is fast enough)
            if prev_status in [Status.SUBMITTED]:
                for job in self.job_list:
                    job.status = Status.QUEUING
            self._check_running_jobs()  # Check and update inner_jobs status that are elegible
        # Completed wrapper will always come from check function.
        elif self.status == Status.COMPLETED:
            self.check_inner_jobs_completed(self.job_list)

        # Fail can come from check function or running/completed checkers.
        if self.status in [Status.FAILED, Status.UNKNOWN]:
            self.status = Status.FAILED
            if self.prev_status not in [Status.FAILED, Status.UNKNOWN]:
                sleep(1)
            else:
                self.failed = True
                self._check_running_jobs()
            if len(self.inner_jobs_running) > 0:
                still_running = True
                if not self.failed:
                    if self._platform.check_file_exists('WRAPPER_FAILED', wrapper_failed=True):
                        for job in self.inner_jobs_running:
                            if job.platform.check_file_exists('{0}_FAILED'.format(job.name), wrapper_failed=True):
                                Log.info(
                                    "Wrapper {0} Failed, checking inner_jobs...".format(self.name))
                                self.failed = True
                                self._platform.delete_file('WRAPPER_FAILED')
                                break
                if self.failed:
                    self.update_failed_jobs()
                    if len(self.inner_jobs_running) <= 0:
                        still_running = False
            else:
                still_running = False
            if not still_running:
                self.cancel_failed_wrapper_job()

    def check_inner_jobs_completed(self, jobs):
        not_completed_jobs = [
            job for job in jobs if job.status != Status.COMPLETED]
        not_completed_job_names = [job.name for job in not_completed_jobs]
        job_names = ' '.join(not_completed_job_names)
        if job_names:
            completed_files = self._platform.check_completed_files(job_names)
            completed_jobs = []
            for job in not_completed_jobs:
                if completed_files and len(completed_files) > 0:
                    if job.name in completed_files:
                        completed_jobs.append(job)
                        job.new_status = Status.COMPLETED
                        job.update_status(
                            self.as_config.get_copy_remote_logs() == 'true')
            for job in completed_jobs:
                self.running_jobs_start.pop(job, None)
            not_completed_jobs = list(
                set(not_completed_jobs) - set(completed_jobs))

        for job in not_completed_jobs:
            self._check_finished_job(job)

    def _check_inner_jobs_queue(self, prev_status):
        reason = str()
        if self._platform.type == 'slurm':
            self._platform.send_command(
                self._platform.get_queue_status_cmd(self.id))
            reason = self._platform.parse_queue_reason(
                self._platform._ssh_output, self.id)
            if self._queuing_reason_cancel(reason):
                Log.printlog("Job {0} will be cancelled and set to FAILED as it was queuing due to {1}".format(
                    self.name, reason), 6009)
                # while running jobs?
                self._check_running_jobs()  # todo
                self.update_failed_jobs(canceled_wrapper=True)
                self.cancel_failed_wrapper_job()

                return
            if reason == '(JobHeldUser)':
                if self.hold is False:
                    # SHOULD BE MORE CLASS (GET_scontrol realease but not sure if this can be implemented on others PLATFORMS
                    self._platform.send_command(
                        "scontrol release " + "{0}".format(self.id))
                    self.status = Status.QUEUING
                    for job in self.job_list:
                        job.hold = self.hold
                        job.status = self.status
                    Log.info("Job {0} is QUEUING {1}", self.name, reason)
                else:
                    self.status = Status.HELD
                    Log.info("Job {0} is HELD", self.name)
            elif reason == '(JobHeldAdmin)':
                Log.debug(
                    "Job {0} Failed to be HELD, canceling... ", self.name)
                self._platform.send_command(
                    self._platform.cancel_cmd + " {0}".format(self.id))
                self.status = Status.WAITING
            else:
                Log.info("Job {0} is QUEUING {1}", self.name, reason)
        if prev_status != self.status:
            for job in self.job_list:
                job.hold = self.hold
                job.status = self.status
                if self.status == Status.WAITING:
                    for job in self.job_list:
                        job.packed = False

    def _check_inner_job_wallclock(self, job):
        start_time = self.running_jobs_start[job]
        if self._is_over_wallclock(start_time, job.wallclock):
            # if self.as_config.get_wrapper_type() in ['vertical', 'horizontal']:
            Log.printlog("Job {0} inside wrapper {1} is running for longer than it's wallclock!".format(
                job.name, self.name), 6009)
            return True
        return False

    def _check_running_jobs(self):
        not_finished_jobs_dict = OrderedDict()
        self.inner_jobs_running = list()
        not_finished_jobs = [job for job in self.job_list if job.status not in [
            Status.COMPLETED, Status.FAILED]]
        for job in not_finished_jobs:
            tmp = [parent for parent in job.parents if parent.status ==
                   Status.COMPLETED or self.status == Status.COMPLETED]
            if job.parents is None or len(tmp) == len(job.parents):
                not_finished_jobs_dict[job.name] = job
                self.inner_jobs_running.append(job)
        if len(not_finished_jobs_dict.keys()) > 0:  # Only running jobs will enter there
            not_finished_jobs_names = ' '.join(not_finished_jobs_dict.keys())
            remote_log_dir = self._platform.get_remote_log_dir()
            # PREPARE SCRIPT TO SEND
            command = textwrap.dedent("""
            cd {1}
            for job in {0}
            do
                if [ -f "${{job}}_STAT" ]
                then
                        echo ${{job}} $(head ${{job}}_STAT)
                else
                        echo ${{job}}
                fi
            done
            """).format(str(not_finished_jobs_names), str(remote_log_dir), '\n'.ljust(13))

            log_dir = os.path.join(
                self._tmp_path, 'LOG_{0}'.format(self.expid))
            multiple_checker_inner_jobs = os.path.join(
                log_dir, "inner_jobs_checker.sh")
            if not os.stat(log_dir):
                os.mkdir(log_dir)
                os.chmod(log_dir, 0o770)
            open(multiple_checker_inner_jobs, 'w+').write(command)
            os.chmod(multiple_checker_inner_jobs, 0o770)
            self._platform.send_file(multiple_checker_inner_jobs, False)
            command = os.path.join(
                self._platform.get_files_path(), "inner_jobs_checker.sh")
            #
            wait = 2
            retries = 5
            over_wallclock = False
            content = ''
            while content == '' and retries > 0:
                self._platform.send_command(command, False)
                content = self._platform._ssh_output.split('\n')
                # content.reverse()
                for line in content[:-1]:
                    out = line.split()
                    if out:
                        jobname = out[0]
                        job = not_finished_jobs_dict[jobname]
                        if len(out) > 1:
                            if job not in self.running_jobs_start:
                                start_time = self._check_time(out, 1)
                                Log.info("Job {0} started at {1}".format(
                                    jobname, str(parse_date(start_time))))
                                self.running_jobs_start[job] = start_time
                                job.new_status = Status.RUNNING
                                #job.status = Status.RUNNING
                                job.update_status(
                                    self.as_config.get_copy_remote_logs() == 'true')
                            if len(out) == 2:
                                Log.info("Job {0} is RUNNING".format(jobname))
                                over_wallclock = self._check_inner_job_wallclock(
                                    job)  # messaged included
                                if over_wallclock:
                                    job.status = Status.FAILED
                                    Log.printlog(
                                        "Job {0} is FAILED".format(jobname), 6009)
                            elif len(out) == 3:
                                end_time = self._check_time(out, 2)
                                self._check_finished_job(job)
                                Log.info("Job {0} finished at {1}".format(
                                    jobname, str(parse_date(end_time))))
                if content == '':
                    sleep(wait)
                retries = retries - 1
            temp_list = self.inner_jobs_running
            self.inner_jobs_running = [
                job for job in temp_list if job.status == Status.RUNNING]
            if retries == 0:  # or over_wallclock:
                self.status = Status.FAILED

    def _check_finished_job(self, job, failed_file=False):
        job.new_status = Status.FAILED
        if not failed_file:
            wait = 2
            retries = 2
            output = ''
            while output == '' and retries > 0:
                output = self._platform.check_completed_files(job.name)
                if output is None or output == '':
                    sleep(wait)
                retries = retries - 1
            if output is not None and output != '' and 'COMPLETED' in output:
                job.new_status = Status.COMPLETED
        job.update_status(self.as_config.get_copy_remote_logs()
                          == 'true', failed_file)
        self.running_jobs_start.pop(job, None)

    def update_failed_jobs(self, canceled_wrapper=False):
        running_jobs = self.inner_jobs_running
        self.inner_jobs_running = list()
        for job in running_jobs:
            if job.platform.check_file_exists('{0}_FAILED'.format(job.name), wrapper_failed=True):
                if job.platform.get_file('{0}_FAILED'.format(job.name), False, wrapper_failed=True):
                    self._check_finished_job(job, True)
            else:
                self.inner_jobs_running.append(job)

    def cancel_failed_wrapper_job(self):
        Log.printlog("Cancelling job with id {0}".format(self.id), 6009)
        self._platform.send_command(
            self._platform.cancel_cmd + " " + str(self.id))
        for job in self.job_list:
            if job.status not in [Status.COMPLETED, Status.FAILED]:
                job.status = Status.WAITING

    def _update_completed_jobs(self):
        for job in self.job_list:
            if job.status == Status.RUNNING:
                self.running_jobs_start.pop(job, None)
                Log.debug('Setting job {0} to COMPLETED'.format(job.name))
                job.new_status = Status.COMPLETED
                job.update_status(
                    self.as_config.get_copy_remote_logs() == 'true')

    def _is_over_wallclock(self, start_time, wallclock):
        elapsed = datetime.datetime.now() - parse_date(start_time)
        wallclock = datetime.datetime.strptime(wallclock, '%H:%M')
        total = 0.0
        if wallclock.hour > 0:
            total = wallclock.hour
        if wallclock.minute > 0:
            total += wallclock.minute / 60.0
        if wallclock.second > 0:
            total += wallclock.second / 60.0 / 60.0
        total = total * 1.15
        hour = int(total)
        minute = int((total - int(total)) * 60.0)
        second = int(((total - int(total)) * 60 -
                      int((total - int(total)) * 60.0)) * 60.0)
        wallclock_delta = datetime.timedelta(hours=hour, minutes=minute,
                                             seconds=second)
        if elapsed > wallclock_delta:
            return True
        return False

    def _parse_timestamp(self, timestamp):
        value = datetime.datetime.fromtimestamp(timestamp)
        time = value.strftime('%Y-%m-%d %H:%M:%S')
        return time

    def _check_time(self, output, index):
        time = int(output[index])
        time = self._parse_timestamp(time)
        return time<|MERGE_RESOLUTION|>--- conflicted
+++ resolved
@@ -135,22 +135,7 @@
         self.hold = False
         self.distance_weight = 0
         self.level = 0
-<<<<<<< HEAD
-        self.modules = "none"
-        self._wrapper_queue = None
-        # Try to get the wrapper queue. If exception, stays as None
-        try:
-            as_conf = AutosubmitConfig(
-                self.expid, BasicConfig, ConfigParserFactory())
-            as_conf.reload()
-            self._wrapper_queue = as_conf.get_wrapper_queue()
-	    self._wrapper_queue = None if self._wrapper_queue == "None" else self._wrapper_queue
-        except Exception as exp:
-            pass
-            #Log.warning("Exception '{}' while trying to get the wrapper queue")
-=======
         self.export = "none"
->>>>>>> 6d7884e6
 
     def __getstate__(self):
         odict = self.__dict__
@@ -965,16 +950,9 @@
                         self.export = re.sub(
                             '%(?<!%%)' + key + '%(?!%%)', parameters[key], self.export)
                     except Exception as e:
-<<<<<<< HEAD
-                        self.modules = re.sub(
-                            '%(?<!%%)' + key + '%(?!%%)', "NOTFOUND", self.modules)
-                        Log.debug(
-                            "PARAMETER Modules: Variable: {0} doesn't exist".format(e.message))
-=======
                         self.export = re.sub(
                             '%(?<!%%)' + key + '%(?!%%)', "NOTFOUND", self.export)
                         Log.debug("PARAMETER export: Variable: {0} doesn't exist".format(e.message))
->>>>>>> 6d7884e6
 
             parameters['EXPORT'] = self.export
         self.parameters = parameters
