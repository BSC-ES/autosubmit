--- conflicted
+++ resolved
@@ -174,7 +174,6 @@
 	localQueue.update_cmds()
 
 	logger.debug("The Experiment name is: %s" % expid)
-<<<<<<< HEAD
 	logger.info("Jobs to submit: %s" % totalJobs)
 	logger.info("Start with job number: %s" % alreadySubmitted)
 	logger.info("Maximum waiting jobs in queues: %s" % maxWaitingJobs)
@@ -182,15 +181,6 @@
 	logger.info("Sleep: %s" % safetysleeptime)
 	logger.info("Retrials: %s" % retrials)
 	logger.info("Starting job submission...")
-=======
-	#logger.info("Jobs to submit: %s" % totalJobs)
-	#logger.info("Start with job number: %s" % alreadySubmitted)
-	#logger.info("Maximum waiting jobs in queues: %s" % maxWaitingJobs)
-	#logger.info("Sleep: %s" % safetysleeptime)
-	#logger.info("Retrials: %s" % retrials)
-	#logger.info("Starting job submission...")
->>>>>>> e5bde5aa
-
 
 	## in lindgren arch must signal both serial and parallel queues
 	if(hpcarch == "lindgren"):
@@ -226,7 +216,7 @@
 	#the experiment should be loaded as well
 	if (os.path.exists(filename)):
 		joblist = pickle.load(file(filename,'rw'))
-		#logger.info("Starting from joblist pickled in %s " % filename)
+		logger.info("Starting from joblist pickled in %s " % filename)
 	else:
 		logger.error("The pickle file %s necessary does not exist." % filename)
 		sys.exit()
@@ -256,11 +246,8 @@
 	while joblist.get_active() :
 		active = len(joblist.get_running())
 		waiting = len(joblist.get_submitted() + joblist.get_queuing())
-<<<<<<< HEAD
 		transfering = 0
-		available = maxWaitingJobs-waiting
 		availableTransfers = maxTransferJobs-transfering
-=======
 
 		if (activejobswrap > 0):
 			logger.debug("We have active wraps")
@@ -271,21 +258,16 @@
 			logger.debug("No active wraps")
 			available = maxWaitingJobs-waiting
 			logger.debug("Number of slots available in queue: %s" % available)
->>>>>>> e5bde5aa
 	
 		# variables to be updated on the fly
 		conf_parser = config_parser(LOCAL_ROOT_DIR + "/" +  sys.argv[1] + "/conf/" + "autosubmit_" + sys.argv[1] + ".conf")
 		totalJobs = int(conf_parser.get('config','totaljobs'))
-<<<<<<< HEAD
 		logger.info("Jobs to submit: %s" % totalJobs)
 		if (conf_parser.has_option('config','maxtransferjobs')):
 			maxTransferJobs = int(conf_parser.get('config','maxtransferjobs'))
 		logger.info("Maximum transfer jobs: %s" % maxTransferJobs)
-=======
-		##logger.info("Jobs to submit: %s" % totalJobs)
->>>>>>> e5bde5aa
 		#totalWraps = int(conf_parser.get('config','totalwraps'))
-		##logger.info("Wraps to submit: %s" % totalWraps)
+		logger.info("Wraps to submit: %s" % totalWraps)
 		if (conf_parser.has_option('config','WRAP')):
 			wrapping = conf_parser.get('config','WRAP').lower()
 		else: 
@@ -295,9 +277,9 @@
 		else:
 			wrapsize = 1
 		safetysleeptime = int(conf_parser.get('config','safetysleeptime'))
-		##logger.info("Sleep: %s" % safetysleeptime)
+		logger.info("Sleep: %s" % safetysleeptime)
 		retrials = int(conf_parser.get('config','retrials'))
-		##logger.info("Number of retrials: %s" % retrials)
+		logger.info("Number of retrials: %s" % retrials)
 		exp_parser = expdef_parser(exp_parser_file)
 		arch_parser = archdef_parser(arch_parser_file)
 		expdef = []
@@ -349,14 +331,9 @@
 		#get the list of jobs currently in the Queue
 		#logger.debug("AUTOSUBMIT - CHECKING ALREADY SUBMITTED JOBS")
 		jobinqueue = joblist.get_in_queue()
-<<<<<<< HEAD
 		transfering = len([job for job in jobinqueue if job.get_type() == Type.TRANSFER])
 		availableTransfers = maxTransferJobs-transfering
 		logger.info("Number of jobs in queue: %s" % str(len(jobinqueue)-(activejobswrap*wrapsize-activejobswrap))) 
-=======
-		##logger.info("Number of jobs in queue: %s" % str(len(jobinqueue)-(activejobswrap*wrapsize-activejobswrap))) 
-		#logger.info("Number of jobs in queue: %s" % str(len(jobinqueue))) 
->>>>>>> e5bde5aa
 		# Check queue aviailability		
 		queueavail = queue.check_host()
 		if not queueavail:
@@ -418,7 +395,7 @@
 			for wrap in wraplist:
 				queue = remoteQueue
 				wrap.print_wrap()
-				#logger.info("Checking wrap status...")
+				logger.info("Checking wrap status...")
 				print("Checking wrap status...")
 				time.sleep(safetysleeptime)
 				queueavail = queue.check_host()
@@ -518,8 +495,8 @@
 		if not queueavail:
 			logger.info("There is no queue available")
 		elif (min(available, len(jobsavail)) <= 0):
-			#logger.info("There is no job READY or available")
-			#logger.info("Number of jobs ready: %s" % len(jobsavail))
+			logger.info("There is no job READY or available")
+			logger.info("Number of jobs ready: %s" % len(jobsavail))
 			logger.info("AVAILABLE: %s" % available)
 		elif (min(available, len(jobsavail)) > 0 and len(jobinqueue)-(activejobswrap*wrapsize-activejobswrap) <= totalJobs): 
 			#logger.info("We are going to submit: %s" % min(available,len(jobsavail)))
