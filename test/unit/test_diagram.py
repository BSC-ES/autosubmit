--- conflicted
+++ resolved
@@ -43,21 +43,37 @@
                                 datetime.timedelta(0), datetime.timedelta(0)]
     assert job_agg.number_of_columns() == 6
 
-<<<<<<< HEAD
-
-def test_build_legends(mocker):
-    """ function to test the function create_bar_diagram inside autosubmit/monitor/diagram.py """
-=======
+    
 def test_create_csv_stats(tmpdir):
     """ function to test the Function create_csv_stats inside autosubmit/monitor/diagram.py """
->>>>>>> 99609523
+
     jobs_data = [
         Job('test', "a000", "COMPLETED", 200),
         Job('test', "a000", "COMPLETED", 200),
         Job('test', "a000", "COMPLETED", 200),
         Job('test', "a000", "FAILED", 10)
     ]
-<<<<<<< HEAD
+
+    date_ini = datetime.datetime.now()
+    date_fin = date_ini + datetime.timedelta(0.10)
+    queue_time_fixes = ['test', 5]
+
+    statistics = diagram.populate_statistics(jobs_data, date_ini, date_fin, queue_time_fixes)
+    file_tmpdir = tmpdir + '.pdf'
+    diagram.create_csv_stats(statistics, jobs_data, str(file_tmpdir))
+
+    tmpdir += '.csv'
+    assert tmpdir.exists()
+
+
+def test_build_legends(mocker):
+    """ function to test the function create_bar_diagram inside autosubmit/monitor/diagram.py """
+    jobs_data = [
+        Job('test', "a000", "COMPLETED", 200),
+        Job('test', "a000", "COMPLETED", 200),
+        Job('test', "a000", "COMPLETED", 200),
+        Job('test', "a000", "FAILED", 10)
+    ]
     date_ini = datetime.datetime.now()
     date_fin = date_ini + datetime.timedelta(0.10)
     queue_time_fixes = {'test': 5}
@@ -69,16 +85,3 @@
 
     number_of_legends = diagram.build_legends(plot, react, statistics, general_stats)
     assert plot.legend.call_count == number_of_legends
-=======
-
-    date_ini = datetime.datetime.now()
-    date_fin = date_ini + datetime.timedelta(0.10)
-    queue_time_fixes = ['test', 5]
-
-    statistics = diagram.populate_statistics(jobs_data, date_ini, date_fin, queue_time_fixes)
-    file_tmpdir = tmpdir + '.pdf'
-    diagram.create_csv_stats(statistics, jobs_data, str(file_tmpdir))
-
-    tmpdir += '.csv'
-    assert tmpdir.exists()
->>>>>>> 99609523
