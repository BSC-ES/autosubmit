--- conflicted
+++ resolved
@@ -270,14 +270,8 @@
                     self._ordered_jobs_by_date_member[wrapper_section] = self._create_sorted_dict_jobs(wrapper_jobs[wrapper_section])
                 else:
                     self._ordered_jobs_by_date_member[wrapper_section] = {}
-<<<<<<< HEAD
-        except BaseException as e:
-            raise AutosubmitCritical("Some section jobs of the wrapper:{0} are not in the current job_list defined in jobs.conf".format(wrapper_section),7014,str(e))
-        pass
-=======
             except BaseException as e:
                 raise AutosubmitCritical("Some section jobs of the wrapper:{0} are not in the current job_list defined in jobs.conf".format(wrapper_section),7014,str(e))
->>>>>>> bf288eaa
 
 
     @staticmethod
@@ -582,34 +576,8 @@
                                                                                  dependency)
             if skip:
                 continue
-<<<<<<< HEAD
-            chunk_relations_to_add = list()
-            member_relations_to_add = list()
-            # Get current job dependency relations. Used for select chunk option. This is the job in where select chunks option is defined
-            if len(dependency.select_chunks_orig) > 0:  # find chunk relation
-                other_parents = dic_jobs.get_jobs(dependency.section, date, member, None)
-                jobs_by_section = [p for p in other_parents if p.section == dependency.section]
-
-                chunk_relation_indx = 0
-                while chunk_relation_indx < len(dependency.select_chunks_orig):
-                    if job.running in ["once"] or len(dependency.select_chunks_orig[chunk_relation_indx]) == 0 or job.chunk in dependency.select_chunks_orig[chunk_relation_indx]:
-                        chunk_relations_to_add.append(chunk_relation_indx)
-                    chunk_relation_indx += 1
-                chunk_relation_indx -= 1
-            # Get current job dependency relations. Used for select members option. This is the job in where select members option is defined
-            if len(dependency.select_members_orig) > 0:  # find member relation
-                member_relation_indx = 0
-                other_parents = dic_jobs.get_jobs(dependency.section, date, None, chunk)
-                while member_relation_indx < len(dependency.select_members_orig):
-                    if job.running in ["once"] or len(dependency.select_members_orig[member_relation_indx]) == 0 or member_list.index(job.member) in dependency.select_members_orig[member_relation_indx] :
-                        member_relations_to_add.append(member_relation_indx)
-                    member_relation_indx += 1
-                member_relation_indx -= 1
-            #Now calculate the dependencies of jobs. If parent is not chunk or member it will be added to the dependency set,
-=======
 
             other_parents = dic_jobs.get_jobs(dependency.section, None, None, None)
->>>>>>> bf288eaa
             parents_jobs = dic_jobs.get_jobs(dependency.section, date, member, chunk)
             #if dependency.sign in ["+", "-"]:
              #   natural_jobs = dic_jobs.get_jobs(dependency.section, date, member,chunk)
@@ -652,42 +620,6 @@
                                 lambda _parent: _parent.split == job.split, parent))
                             parent = parent[0]
                         else:
-<<<<<<< HEAD
-                            if dependency.splits is not None:
-                                parent = filter(
-                                    lambda _parent: _parent.split in dependency.splits, parent)
-                    #Select chunk + select member
-                    if parent.running in ["once"] or ( len(dependency.select_members_orig) <= 0 and len(dependency.select_chunks_orig) <= 0):
-                        job.add_parent(parent)
-                        JobList._add_edge(graph, job, parent)
-                    elif len(dependency.select_members_orig) > 0:
-                        for relation_indx in member_relations_to_add:
-                            if member_list.index(parent.member) in dependency.select_members_dest[relation_indx] or len(dependency.select_members_dest[relation_indx]) <= 0:
-                                if parent not in visited_parents:
-                                    job.add_parent(parent)
-                                    JobList._add_edge(graph, job, parent)
-                                    other_parents.remove(parent)
-                            visited_parents.add(parent)
-                    elif len(dependency.select_chunks_orig) > 0:
-                        for relation_indx in chunk_relations_to_add:
-                            if parent.chunk in dependency.select_chunks_dest[relation_indx] or len(
-                                    dependency.select_chunks_dest[relation_indx]) == 0:
-                                if parent not in visited_parents:
-                                    job.add_parent(parent)
-                                    JobList._add_edge(graph, job, parent)
-                                    other_parents.remove(parent)
-                            visited_parents.add(parent)
-                # If job doesn't have any parent after a first search, search in all dependency.section. This is to avoid +1 being added only to the last one.
-                if len(job.parents) <= 0:
-                    for relation_indx in chunk_relations_to_add:
-                        for parent2 in jobs_by_section:
-                            if parent2.chunk in dependency.select_chunks_dest[relation_indx] or len(
-                                    dependency.select_chunks_dest[relation_indx]) == 0:
-                                if parent2 not in visited_parents:
-                                    job.add_parent(parent2)
-                                    JobList._add_edge(graph, job, parent2)
-                            visited_parents.add(parent2)
-=======
                             if dependency.splits is not None and len(str(dependency.splits)) > 0:
                                 parent = [_parent for _parent in parent if _parent.split in dependency.splits]
                 # If splits is not None, the job is a list of jobs
@@ -712,7 +644,6 @@
                 # Could be more variables in the future
                 if optional_to or optional_from or optional_section:
                     job.add_edge_info(parent.name,special_variables={"optional":True})
->>>>>>> bf288eaa
             JobList.handle_frequency_interval_dependencies(chunk, chunk_list, date, date_list, dic_jobs, job, member,
                                                            member_list, dependency.section, graph, other_parents)
 
@@ -2368,13 +2299,8 @@
                 root = job
 
         # root exists
-<<<<<<< HEAD
-        if root is not None:
-            result += self._recursion_print(root, 0,[])
-=======
         if root is not None and len(str(root)) > 0:
             result += self._recursion_print(root, 0)
->>>>>>> bf288eaa
         else:
             result += "\nCannot find root."
 
