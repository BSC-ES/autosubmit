from time import sleep

import os
import paramiko
import datetime
import time
import select
import random
from bscearth.utils.log import Log
from autosubmit.job.job_common import Status
from autosubmit.job.job_common import Type
from autosubmit.platforms.platform import Platform
from bscearth.utils.date import date2str


class ParamikoPlatform(Platform):
    """
    Class to manage the connections to the different platforms with the Paramiko library.
    """

    def __init__(self, expid, name, config):
        """

        :param config:
        :param expid:
        :param name:
        """
        Platform.__init__(self, expid, name, config)

        self._default_queue = None
        self.job_status = None
        self._ssh = None
        self._ssh_config = None
        self._ssh_output = None
        self._user_config_file = None
        self._host_config = None
        self._host_config_id = None
        self.submit_cmd = ""
        self._ftpChannel = None

    @property
    def header(self):
        """
        Header to add to jobs for scheduler configuration

        :return: header
        :rtype: object
        """
        return self._header

    @property
    def wrapper(self):
        """
        Handler to manage wrappers

        :return: wrapper-handler
        :rtype: object
        """
        return self._wrapper

    def restore_connection(self):
        connected = True
        if self._ssh is None:
            if not self.connect():
                retries = 2
                retry = 0
                connected = False
                while connected is False and retry < retries:
                    if self.connect(True):
                        connected = True
                    retry += 1
            if not connected:
                Log.error('Can not create ssh or sftp connection to {0}: Connection could not be established to platform {1}\n Please, check your expid platform.conf to see if there are mistakes in the configuration\n Also Ensure that the login node listed on HOST parameter is available(try to connect via ssh on a terminal)\n Also you can put more than one host using a comma as separator', self.host, self.name)
                Log.critical(
                    'Experiment cant no continue without unexpected behaviour, Stopping Autosubmit')
                exit(0)
        return connected

    def connect(self, reconnect=False):
        """
        Creates ssh connection to host

        :return: True if connection is created, False otherwise
        :rtype: bool
        """
        try:
            self._ssh = paramiko.SSHClient()
            self._ssh.set_missing_host_key_policy(paramiko.AutoAddPolicy())
            self._ssh_config = paramiko.SSHConfig()

            self._user_config_file = os.path.expanduser("~/.ssh/config")
            if os.path.exists(self._user_config_file):
                with open(self._user_config_file) as f:
                    # noinspection PyTypeChecker
                    self._ssh_config.parse(f)
            self._host_config = self._ssh_config.lookup(self.host)
            if "," in self._host_config['hostname']:
                if reconnect:
                    self._host_config['hostname'] = random.choice(
                        self._host_config['hostname'].split(',')[1:])
                else:
                    self._host_config['hostname'] = self._host_config['hostname'].split(',')[
                        0]
            if 'identityfile' in self._host_config:
                self._host_config_id = self._host_config['identityfile']

            if 'proxycommand' in self._host_config:
                self._proxy = paramiko.ProxyCommand(
                    self._host_config['proxycommand'])
                self._ssh.connect(self._host_config['hostname'], 22, username=self.user,
                                  key_filename=self._host_config_id, sock=self._proxy)
            else:
                self._ssh.connect(self._host_config['hostname'], 22, username=self.user,
                                  key_filename=self._host_config_id)
            self.transport = paramiko.Transport(
                (self._host_config['hostname'], 22))
            self.transport.connect(username=self.user)
            self._ftpChannel = self._ssh.open_sftp()
            return True
        except:
            return False

    def check_completed_files(self, sections=None):
        if self.host == 'localhost':
            return None

        command = "find %s " % self.remote_log_dir
        if sections:
            for i, section in enumerate(sections.split()):
                command += " -name *%s_COMPLETED" % section
                if i < len(sections.split())-1:
                    command += " -o "
        else:
            command += " -name *_COMPLETED"

        if self.send_command(command, True):
            return self._ssh_output
        else:
            return None

    def remove_multiple_files(self, filenames):
        #command = "rm"

        log_dir = os.path.join(self.tmp_path, 'LOG_{0}'.format(self.expid))
        multiple_delete_previous_run = os.path.join(log_dir,"multiple_delete_previous_run.sh")
        if os.path.exists(log_dir):
            open(multiple_delete_previous_run, 'w+').write("rm -f"+filenames)
            os.chmod(multiple_delete_previous_run, 0o770)
            self.send_file(multiple_delete_previous_run, False)
            command = os.path.join(self.get_files_path(),
                                   "multiple_delete_previous_run.sh")

            if self.send_command(command, ignore_log=True):
                return self._ssh_output
            else:
                return ""
        return ""

    def send_file(self, filename, check=True):
        """
        Sends a local file to the platform
        :param filename: name of the file to send
        :type filename: str
        """

        if not self.restore_connection():
            return False
        if check:
            self.check_remote_log_dir()
            self.delete_file(filename)

        try:
            local_path = os.path.join(os.path.join(self.tmp_path, filename))
            remote_path = os.path.join(
                self.get_files_path(), os.path.basename(filename))
            self._ftpChannel.put(local_path, remote_path)
            self._ftpChannel.chmod(remote_path, os.stat(local_path).st_mode)

            return True
        except BaseException as e:
            Log.error('Can not send file {0} to {1}', os.path.join(self.tmp_path, filename),
                      os.path.join(self.get_files_path(), filename))
            raise
        except BaseException as e:
            Log.error('Unknown Error')
            raise
        except:
            Log.error('Unknown Error')
            raise

    # Gets .err and .out
    def get_file(self, filename, must_exist=True, relative_path=''):
        """
        Copies a file from the current platform to experiment's tmp folder

        :param filename: file name
        :type filename: str
        :param must_exist: If True, raises an exception if file can not be copied
        :type must_exist: bool
        :param relative_path: path inside the tmp folder
        :type relative_path: str
        :return: True if file is copied successfully, false otherwise
        :rtype: bool
        """

        local_path = os.path.join(self.tmp_path, relative_path)
        if not os.path.exists(local_path):
            os.makedirs(local_path)

        file_path = os.path.join(local_path, filename)
        if os.path.exists(file_path):
            os.remove(file_path)
        if not self.restore_connection():
            return False
        remote_path = os.path.join(self.get_files_path(), filename)
        try:
            self._ftpChannel.get(remote_path, file_path)
            return True
        except Exception as e:
            if str(e) in "Garbage":
                Log.critical("Critical Error,seems that the user is invalid")
                raise
            if must_exist:
                raise Exception('File {0} does not exists'.format(filename))
            else:
                return False

    def delete_file(self, filename):
        """
        Deletes a file from this platform

        :param filename: file name
        :type filename: str
        :return: True if successful or file does no exists
        :rtype: bool
        """
        if not self.restore_connection():
            return False

        try:
            #ftp = self._ssh.open_sftp()

            self._ftpChannel.remove(os.path.join(
                self.get_files_path(), filename))
            # ftp.close()
            return True
        except IOError:
            return False
        except BaseException as e:
            if e.lower().contains("garbage"):
                Log.error(
                    "Wrong User or invalid .ssh/config. Or invalid user in platform.conf or public key not set ")
                raise
            Log.debug('Could not remove file {0}'.format(
                os.path.join(self.get_files_path(), filename)))
            return False

    def move_file(self, src, dest, must_exist=False):
        """
        Moves a file on the platform (includes .err and .out)
        :param src: source name
        :type src: str
        :param dest: destination name
        :param must_exist: ignore if file exist or not
        :type dest: str
        """
        if not self.restore_connection():
            return False
        try:
            path_root = self.get_files_path()
            self._ftpChannel.rename(os.path.join(path_root, src),
                                    os.path.join(path_root, dest))
            return True
        except:
            if must_exist:
                raise Exception('File {0} does not exists'.format(
                    os.path.join(self.get_files_path(), src)))
            else:
                return False

    def submit_job(self, job, script_name, hold=False):
        """
        Submit a job from a given job object.

        :param job: job object
        :type job: autosubmit.job.job.Job
        :param script_name: job script's name
        :rtype scriptname: str
        :param hold: send job hold
        :type hold: boolean
        :return: job id for the submitted job
        :rtype: int
        """
        if self.type == 'slurm':
            self.get_submit_cmd(script_name, job, hold=hold)
            return None
        else:
            if self.send_command(self.get_submit_cmd(script_name, job)):
                job_id = self.get_submitted_job_id(self.get_ssh_output())
                Log.debug("Job ID: {0}", job_id)
                return int(job_id)
            else:
                return None

    def check_job_energy(self, job_id):
        """
        Checks job energy and return values. Defined in child classes.

        Args:
            job_id (int): Id of Job

        Returns:
            4-tuple (int, int, int, int): submit time, start time, finish time, energy
        """
        check_energy_cmd = self.get_job_energy_cmd(job_id)
        self.send_command(check_energy_cmd)
        return self.parse_job_finish_data(
                self.get_ssh_output(), job_id)

    def submit_Script(self, hold=False):
        """
        Sends a SubmitfileScript, exec in platform and retrieve the Jobs_ID.

        :param job: job object
        :type job: autosubmit.job.job.Job
        :return: job id for  submitted jobs
        :rtype: list(int)
        """
        raise NotImplementedError

    def check_job(self, job, default_status=Status.COMPLETED, retries=5):
        """
        Checks job running status

        :param retries: retries
        :param job: job
        :type job: class(job)
        :param default_status: status to assign if it can be retrieved from the platform
        :type default_status: autosubmit.job.job_common.Status
        :return: current job status
        :rtype: autosubmit.job.job_common.Status
        """
        job_id = job.id
        job_status = Status.UNKNOWN
        if type(job_id) is not int and type(job_id) is not str:
            Log.error(
                'check_job() The job id ({0}) is not an integer neither a string.', job_id)
            job.new_status = job_status
        sleep_time = 5
        while not (self.send_command(self.get_checkjob_cmd(job_id)) and retries >= 0) or (self.get_ssh_output() == "" and retries >= 0):
            retries -= 1
            Log.debug(
                'Retrying check job command: {0}', self.get_checkjob_cmd(job_id))
            Log.debug('retries left {0}', retries)
            Log.debug('Will be retrying in {0} seconds', sleep_time)
            sleep(sleep_time)
            sleep_time = sleep_time+5
        if retries >= 0:
            Log.debug(
                'Successful check job command: {0}', self.get_checkjob_cmd(job_id))
            job_status = self.parse_job_output(
                self.get_ssh_output()).strip("\n")
            # URi: define status list in HPC Queue Class
            if job_status in self.job_status['COMPLETED'] or retries == 0:
                job_status = Status.COMPLETED
            elif job_status in self.job_status['RUNNING']:
                job_status = Status.RUNNING
            elif job_status in self.job_status['QUEUING'] and job.hold is False:
                job_status = Status.QUEUING
            elif job_status in self.job_status['QUEUING'] and job.hold is True:
                job_status = Status.HELD
            elif job_status in self.job_status['FAILED']:
                job_status = Status.FAILED
            else:
                job_status = Status.UNKNOWN
        else:
            Log.error(
                " check_job(), job is not on the queue system. Output was: {0}", self.get_checkjob_cmd(job_id))
            job_status = Status.UNKNOWN
            Log.error(
                'check_job() The job id ({0}) status is {1}.', job_id, job_status)
        job.new_status = job_status

    def _check_jobid_in_queue(self, ssh_output, job_list_cmd):
        for job in job_list_cmd[:-1].split(','):
            if job not in ssh_output:
                return False
        return True

    def check_Alljobs(self, job_list, job_list_cmd, remote_logs, retries=5):
        """
        Checks jobs running status

        :param retries: retries
        :param job_id: job id
        :type job_id: str
        :param remote_logs: retrieve logs from remote if queue fails
        :type default_status: bool
        :return: current job status
        :rtype: autosubmit.job.job_common.Status
        """

        cmd = self.get_checkAlljobs_cmd(job_list_cmd)
        sleep_time = 5
        while not (self.send_command(cmd) and retries >= 0) or (not self._check_jobid_in_queue(self.get_ssh_output(), job_list_cmd) and retries >= 0):
            retries -= 1
            Log.debug('Retrying check job command: {0}', cmd)
            Log.debug('retries left {0}', retries)
            Log.debug('Will be retrying in {0} seconds', sleep_time)

            sleep(sleep_time)
            sleep_time = sleep_time+5
        job_list_status = self.get_ssh_output()
        Log.debug(
            'Successful check job command: {0}, \n output: {1}', cmd, self._ssh_output)
        if retries >= 0:
            in_queue_jobs = []
            list_queue_jobid = ""
            for job in job_list:
                job_id = job.id
                job_status = self.parse_Alljobs_output(job_list_status, job_id)
                # URi: define status list in HPC Queue Class
                if job_status in self.job_status['COMPLETED']:
                    job_status = Status.COMPLETED
                elif job_status in self.job_status['RUNNING']:
                    job_status = Status.RUNNING
                elif job_status in self.job_status['QUEUING']:
                    if job.hold:
                        job_status = Status.HELD  # release?
                    else:
                        job_status = Status.QUEUING
                    list_queue_jobid += str(job.id) + ','
                    in_queue_jobs.append(job)
                elif job_status in self.job_status['FAILED']:
                    job_status = Status.FAILED
                elif retries == 0:
                    job_status = Status.COMPLETED
                    job.update_status(remote_logs)

                else:
                    job_status = Status.UNKNOWN
                    Log.error(
                        'check_job() The job id ({0}) status is {1}.', job_id, job_status)
                job.new_status = job_status
            reason = str()
            if self.type == 'slurm' and len(in_queue_jobs) > 0:
                cmd = self.get_queue_status_cmd(list_queue_jobid)
                self.send_command(cmd)
                queue_status = self._ssh_output
                for job in in_queue_jobs:
                    reason = self.parse_queue_reason(queue_status, job.id)
                    if job.queuing_reason_cancel(reason):
                        Log.error(
                            "Job {0} will be cancelled and set to FAILED as it was queuing due to {1}", job.name, reason)
                        self.send_command(
                            self.platform.cancel_cmd + " {0}".format(job.id))
                        job.new_status = Status.FAILED
                        job.update_status(remote_logs)
                        return
                    elif reason == '(JobHeldUser)':
                        job.new_status = Status.HELD
                        if not job.hold:
                            # SHOULD BE MORE CLASS (GET_scontrol realease but not sure if this can be implemented on others PLATFORMS
                            self.send_command(
                                "scontrol release "+"{0}".format(job.id))
                            Log.info(
                                "Job {0} is being released (id:{1}) ", job.name, job.id)
                        else:
                            Log.info("Job {0} is HELD", job.name)
                    elif reason == '(JobHeldAdmin)':
                        Log.info(
                            "Job {0} Failed to be HELD, canceling... ", job.name)
                        job.new_status = Status.WAITING
                        job.platform.send_command(
                            job.platform.cancel_cmd + " {0}".format(job.id))

        else:
            for job in job_list:
                job_status = Status.UNKNOWN
                Log.warning(
                    'check_job() The job id ({0}) from platform {1} has an status of {2}.', job.id, self.name, job_status)
                job.new_status = job_status

    def get_job_energy_cmd(self, job_id):
        """
        Returns command to check job energy on remote platforms

        :param job_id: id of job to check
        :type job_id: int
        :return: command to check job status
        :rtype: str
        """
        raise NotImplementedError

    def get_checkjob_cmd(self, job_id):
        """
        Returns command to check job status on remote platforms

        :param job_id: id of job to check
        :param job_id: int
        :return: command to check job status
        :rtype: str
        """
        raise NotImplementedError

    def get_checkAlljobs_cmd(self, jobs_id):
        """
        Returns command to check jobs status on remote platforms

        :param jobs_id: id of jobs to check
        :param job_id: str
        :return: command to check job status
        :rtype: str
        """
        raise NotImplementedError
<<<<<<< HEAD
    def exec_command(self, command, bufsize=-1, timeout=None, get_pty=False,retries=3,x11=False):
        """
        Execute a command on the SSH server.  A new `.Channel` is opened and
        the requested command is executed.  The command's input and output
        streams are returned as Python ``file``-like objects representing
        stdin, stdout, and stderr.

        :param str command: the command to execute
        :param int bufsize:
            interpreted the same way as by the built-in ``file()`` function in
            Python
        :param int timeout:
            set command's channel timeout. See `Channel.settimeout`.settimeout
        :return:
            the stdin, stdout, and stderr of the executing command, as a
            3-tuple

        :raises SSHException: if the server fails to execute the command
        """
        while retries > 0:
            try:
                chan = self._ssh._transport.open_session()
                if get_pty:
                    chan.get_pty()
                if x11:
                    chan.request_x11()
                chan.settimeout(timeout)
                chan.exec_command(command)
                stdin = chan.makefile('wb', bufsize)
                stdout = chan.makefile('r', bufsize)
                stderr = chan.makefile_stderr('r', bufsize)
                return stdin, stdout, stderr
            except paramiko.SSHException as e:
                if str(e) in "SSH session not active":
                    self._ssh = None
                    self.restore_connection()
                timeout = timeout + 60
                retries = retries - 1
        if retries <= 0:
            return False , False, False
=======
>>>>>>> d40a0f0d

    def send_command(self, command, ignore_log=False):
        """
        Sends given command to HPC

        :param command: command to send
        :type command: str
        :return: True if executed, False if failed
        :rtype: bool
        """

        if not self.restore_connection():
            return False
        if "-rP" in command or "find" in command or "convertLink" in command:
<<<<<<< HEAD
=======
            # Max Wait 1hour if the command is a copy or simbolic links ( migrate can trigger long times)
>>>>>>> d40a0f0d
            timeout = 60*60
        elif "rm" in command:
            timeout = 60/2
        else:
            timeout = 60*2
        try:
            stdin, stdout, stderr = self.exec_command(command,timeout=timeout)
            if not stdin and not stdout and not stderr:
                raise
            channel = stdout.channel
            stdin.close()
            channel.shutdown_write()
            stdout_chunks = []
            stdout_chunks.append(stdout.channel.recv(
                len(stdout.channel.in_buffer)))
            stderr_readlines = []

            while not channel.closed or channel.recv_ready() or channel.recv_stderr_ready():
                # stop if channel was closed prematurely, and there is no data in the buffers.
                got_chunk = False
                readq, _, _ = select.select([stdout.channel], [], [], 2)
                for c in readq:
                    if c.recv_ready():
                        stdout_chunks.append(
                            stdout.channel.recv(len(c.in_buffer)))
                        #stdout_chunks.append(" ")
                        got_chunk = True
                    if c.recv_stderr_ready():
                        # make sure to read stderr to prevent stall
                        stderr_readlines.append(
                            stderr.channel.recv_stderr(len(c.in_stderr_buffer)))
                        #stdout_chunks.append(" ")
                        got_chunk = True
                if not got_chunk and stdout.channel.exit_status_ready() and not stderr.channel.recv_stderr_ready() and not stdout.channel.recv_ready():
                    # indicate that we're not going to read from this channel anymore
                    stdout.channel.shutdown_read()
                    # close the channel
                    stdout.channel.close()
                    break
            # close all the pseudofiles
            stdout.close()
            stderr.close()
            self._ssh_output = ""
            for s in stdout_chunks:
                if s != '':
                    self._ssh_output += s
            for errorLine in stderr_readlines:
                if errorLine.find("submission failed") != -1 or errorLine.find("git clone") != -1:
                    Log.critical('Command {0} in {1} warning: {2}', command, self.host, '\n'.join(
                        stderr_readlines))
                    return False
            if not ignore_log:
                if len(stderr_readlines) > 0:
                    Log.warning('Command {0} in {1} warning: {2}', command, self.host, '\n'.join(
                        stderr_readlines))
                else:
                    Log.debug('Command {0} in {1} successful with out message: {2}',
                              command, self.host, self._ssh_output)
            return True
        except BaseException as e:
            Log.error(
                'Can not send command {0} to {1}: {2}', command, self.host, e.message)
            return False

    def parse_job_output(self, output):
        """
        Parses check job command output so it can be interpreted by autosubmit

        :param output: output to parse
        :type output: str
        :return: job status
        :rtype: str
        """
        raise NotImplementedError

    def parse_job_finish_data(self, output, job_id):
        """
        Parses check job command output so it can be interpreted by autosubmit

        :param output: output to parse
        :type output: str
        :param job_id: Id of Job
        :type job_id: Integer
        :return: job status
        :rtype: str
        """
        raise NotImplementedError

    def parse_Alljobs_output(self, output, job_id):
        """
        Parses check jobs command output so it can be interpreted by autosubmit
        :param output: output to parse
        :param job_id: select the job to parse
        :type output: str
        :return: job status
        :rtype: str
        """
        raise NotImplementedError

    def open_submit_script(self):
        pass

    def get_submit_script(self):
        pass

    def get_submit_cmd(self, job_script, job_type, hold=False):
        """
        Get command to add job to scheduler

        :param job_type:
        :param job_script: path to job script
        :param job_script: str
        :param hold: submit a job in a held status
        :param hold: boolean
        :return: command to submit job to platforms
        :rtype: str
        """
        raise NotImplementedError

    def get_mkdir_cmd(self):
        """
        Gets command to create directories on HPC

        :return: command to create directories on HPC
        :rtype: str
        """
        raise NotImplementedError

    def parse_queue_reason(self, output):
        raise NotImplementedError

    def get_ssh_output(self):
        """
        Gets output from last command executed

        :return: output from last command
        :rtype: str
        """
        Log.debug('Output {0}', self._ssh_output)
        return self._ssh_output

    def get_call(self, job_script, job):
        """
        Gets execution command for given job

        :param job: job
        :type job: Job
        :param job_script: script to run
        :type job_script: str
        :return: command to execute script
        :rtype: str
        """
        executable = ''
        if job.type == Type.BASH:
            executable = 'bash'
        elif job.type == Type.PYTHON:
            executable = 'python'
        elif job.type == Type.R:
            executable = 'Rscript'
        return 'nohup ' + executable + ' {0} > {1} 2> {2} & echo $!'.format(
            os.path.join(self.remote_log_dir, job_script),
            os.path.join(self.remote_log_dir, job.remote_logs[0]),
            os.path.join(self.remote_log_dir, job.remote_logs[1])
        )

    @staticmethod
    def get_pscall(job_id):
        """
        Gets command to check if a job is running given process identifier

        :param job_id: process indentifier
        :type job_id: int
        :return: command to check job status script
        :rtype: str
        """
        return 'nohup kill -0 {0} > /dev/null 2>&1; echo $?'.format(job_id)

    def get_submitted_job_id(self, output):
        """
        Parses submit command output to extract job id
        :param output: output to parse
        :type output: str
        :return: job id
        :rtype: str
        """
        raise NotImplementedError

    def get_header(self, job):
        """
        Gets header to be used by the job

        :param job: job
        :type job: Job
        :return: header to use
        :rtype: str
        """
        if str(job.processors) == '1':
            header = self.header.SERIAL
        else:
            header = self.header.PARALLEL

        str_datetime = date2str(datetime.datetime.now(), 'S')
        out_filename = "{0}.{1}.out".format(job.name, str_datetime)
        err_filename = "{0}.{1}.err".format(job.name, str_datetime)
        job.local_logs = (out_filename, err_filename)
        header = header.replace('%OUT_LOG_DIRECTIVE%', out_filename)
        header = header.replace('%ERR_LOG_DIRECTIVE%', err_filename)

        if hasattr(self.header, 'get_queue_directive'):
            header = header.replace(
                '%QUEUE_DIRECTIVE%', self.header.get_queue_directive(job))
        if hasattr(self.header, 'get_tasks_per_node'):
            header = header.replace(
                '%TASKS_PER_NODE_DIRECTIVE%', self.header.get_tasks_per_node(job))
        if hasattr(self.header, 'get_threads_per_task'):
            header = header.replace(
                '%THREADS%', self.header.get_threads_per_task(job))
        if hasattr(self.header, 'get_scratch_free_space'):
            header = header.replace(
                '%SCRATCH_FREE_SPACE_DIRECTIVE%', self.header.get_scratch_free_space(job))
        if hasattr(self.header, 'get_custom_directives'):
            header = header.replace(
                '%CUSTOM_DIRECTIVES%', self.header.get_custom_directives(job))
        if hasattr(self.header, 'get_exclusivity'):
            header = header.replace(
                '%EXCLUSIVITY_DIRECTIVE%', self.header.get_exclusivity(job))
        if hasattr(self.header, 'get_account_directive'):
            header = header.replace(
                '%ACCOUNT_DIRECTIVE%', self.header.get_account_directive(job))
        if hasattr(self.header, 'get_memory_directive'):
            header = header.replace(
                '%MEMORY_DIRECTIVE%', self.header.get_memory_directive(job))
        if hasattr(self.header, 'get_memory_per_task_directive'):
            header = header.replace(
                '%MEMORY_PER_TASK_DIRECTIVE%', self.header.get_memory_per_task_directive(job))
        if hasattr(self.header, 'get_hyperthreading_directive'):
            header = header.replace(
                '%HYPERTHREADING_DIRECTIVE%', self.header.get_hyperthreading_directive(job))
        return header

    def closeConnection(self):
        if self._ftpChannel is not None:
            self._ftpChannel.close()
        if self._ssh is not None:
            self._ssh.close()
            self.transport.close()
            self.transport.stop_thread()
            self.transport.sys.exit(0)

    def check_remote_log_dir(self):
        """
        Creates log dir on remote host
        """
        if not self.restore_connection():
            return False
        if self.type == "slurm":
            try:
                # Test if remote_path exists
                self._ftpChannel.chdir(self.remote_log_dir)
            except IOError:
                if self.send_command(self.get_mkdir_cmd()):
                    Log.debug('{0} has been created on {1} .',
                              self.remote_log_dir, self.host)
                else:
                    Log.error('Could not create the DIR {0} on HPC {1}'.format(
                        self.remote_log_dir, self.host))
            except:
                Log.critical("Garbage  detected")
                raise
        else:
            if self.send_command(self.get_mkdir_cmd()):
                Log.debug('{0} has been created on {1} .',
                          self.remote_log_dir, self.host)
            else:
                Log.error('Could not create the DIR {0} on HPC {1}'.format(
                    self.remote_log_dir, self.host))


class ParamikoPlatformException(Exception):
    """
    Exception raised from HPC queues
    """

    def __init__(self, msg):
        self.message = msg<|MERGE_RESOLUTION|>--- conflicted
+++ resolved
@@ -513,7 +513,6 @@
         :rtype: str
         """
         raise NotImplementedError
-<<<<<<< HEAD
     def exec_command(self, command, bufsize=-1, timeout=None, get_pty=False,retries=3,x11=False):
         """
         Execute a command on the SSH server.  A new `.Channel` is opened and
@@ -554,8 +553,6 @@
                 retries = retries - 1
         if retries <= 0:
             return False , False, False
-=======
->>>>>>> d40a0f0d
 
     def send_command(self, command, ignore_log=False):
         """
@@ -570,10 +567,6 @@
         if not self.restore_connection():
             return False
         if "-rP" in command or "find" in command or "convertLink" in command:
-<<<<<<< HEAD
-=======
-            # Max Wait 1hour if the command is a copy or simbolic links ( migrate can trigger long times)
->>>>>>> d40a0f0d
             timeout = 60*60
         elif "rm" in command:
             timeout = 60/2
