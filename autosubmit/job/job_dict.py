#!/usr/bin/env python3

# Copyright 2017-2020 Earth Sciences Department, BSC-CNS

# This file is part of Autosubmit.

# Autosubmit is free software: you can redistribute it and/or modify
# it under the terms of the GNU General Public License as published by
# the Free Software Foundation, either version 3 of the License, or
# (at your option) any later version.

# Autosubmit is distributed in the hope that it will be useful,
# but WITHOUT ANY WARRANTY; without even the implied warranty of
# MERCHANTABILITY or FITNESS FOR A PARTICULAR PURPOSE.  See the
# GNU General Public License for more details.

# You should have received a copy of the GNU General Public License
# along with Autosubmit.  If not, see <http://www.gnu.org/licenses/>.

from autosubmit.job.job import Job
from bscearth.utils.date import date2str
from autosubmit.job.job_common import Status, Type
from log.log import Log, AutosubmitError, AutosubmitCritical
from collections.abc import Iterable
class DicJobs:
    """
    Class to create jobs from conf file and to find jobs by start date, member and chunk

    :param jobs_list: jobs list to use
    :type jobs_list: Joblist

    :param date_list: start dates
    :type date_list: list
    :param member_list: member
    :type member_list: list
    :param chunk_list: chunks
    :type chunk_list: list
    :param date_format: option to format dates
    :type date_format: str
    :param default_retrials: default retrials for ech job
    :type default_retrials: int
    :type default_retrials: config_common
    """

    def __init__(self, jobs_list, date_list, member_list, chunk_list, date_format, default_retrials,jobs_data,experiment_data):
        self._date_list = date_list
        self._jobs_list = jobs_list
        self._member_list = member_list
        self._chunk_list = chunk_list
        self._jobs_data = jobs_data
        self._date_format = date_format
        self.default_retrials = default_retrials
        self._dic = dict()
        self.experiment_data = experiment_data

    def read_section(self, section, priority, default_job_type, jobs_data=dict()):
        """
        Read a section from jobs conf and creates all jobs for it

        :param default_job_type: default type for jobs
        :type default_job_type: str
        :param jobs_data: dictionary containing the plain data from jobs
        :type jobs_data: dict
        :param section: section to read, and it's info
        :type section: tuple(str,dict)
        :param priority: priority for the jobs
        :type priority: int
        """
        parameters = self.experiment_data["JOBS"]

        splits = int(parameters[section].get("SPLITS", -1))
        running = str(parameters[section].get('RUNNING',"once")).lower()
        frequency = int(parameters[section].get("FREQUENCY", 1))
        if running == 'once':
            self._create_jobs_once(section, priority, default_job_type, jobs_data,splits)
        elif running == 'date':
            self._create_jobs_startdate(section, priority, frequency, default_job_type, jobs_data,splits)
        elif running == 'member':
            self._create_jobs_member(section, priority, frequency, default_job_type, jobs_data,splits)
        elif running == 'chunk':
            synchronize = str(parameters[section].get("SYNCHRONIZE", ""))
            delay = int(parameters[section].get("DELAY", -1))
            self._create_jobs_chunk(section, priority, frequency, default_job_type, synchronize, delay, splits, jobs_data)



        pass

    def _create_jobs_startdate(self, section, priority, frequency, default_job_type, jobs_data=dict(), splits=-1):
        """
        Create jobs to be run once per start date

        :param section: section to read
        :type section: str
        :param priority: priority for the jobs
        :type priority: int
        :param frequency: if greater than 1, only creates one job each frequency startdates. Always creates one job
                          for the last
        :type frequency: int
        """
        self._dic[section] = dict()
        tmp_dic = dict()
        tmp_dic[section] = dict()
        count = 0
        for date in self._date_list:
            count += 1
            if count % frequency == 0 or count == len(self._date_list):
                if splits <= 0:
                    self._dic[section][date] = self.build_job(section, priority, date, None, None, default_job_type,
                                                              jobs_data)
                    self._jobs_list.graph.add_node(self._dic[section][date].name)
                else:
                    tmp_dic[section][date] = []
                    self._create_jobs_split(splits, section, date, None, None, priority,
                                            default_job_type, jobs_data, tmp_dic[section][date])
                    self._dic[section][date] = tmp_dic[section][date]

    def _create_jobs_member(self, section, priority, frequency, default_job_type, jobs_data=dict(),splits=-1):
        """
        Create jobs to be run once per member

        :param section: section to read
        :type section: str
        :param priority: priority for the jobs
        :type priority: int
        :param frequency: if greater than 1, only creates one job each frequency members. Always creates one job
                          for the last
        :type frequency: int
        :type excluded_members: list
        :param excluded_members: if member index is listed there, the job won't run for this member.

        """
        self._dic[section] = dict()
        tmp_dic = dict()
        tmp_dic[section] = dict()
        for date in self._date_list:
            self._dic[section][date] = dict()
            count = 0
            for member in self._member_list:
                count += 1
                if count % frequency == 0 or count == len(self._member_list):
                    if splits <= 0:
                        self._dic[section][date][member] = self.build_job(section, priority, date, member, None,default_job_type, jobs_data,splits)
                        self._jobs_list.graph.add_node(self._dic[section][date][member].name)
                    else:
                        self._create_jobs_split(splits, section, date, member, None, priority,
                                                default_job_type, jobs_data, tmp_dic[section][date][member])
                        self._dic[section][date][member] = tmp_dic[section][date][member]

    def _create_jobs_once(self, section, priority, default_job_type, jobs_data=dict(),splits=0):
        """
        Create jobs to be run once

        :param section: section to read
        :type section: str
        :param priority: priority for the jobs
        :type priority: int
        """


        if splits <= 0:
            job = self.build_job(section, priority, None, None, None, default_job_type, jobs_data, -1)
            self._dic[section] = job
            self._jobs_list.graph.add_node(job.name)
        else:
            self._dic[section] = []
        total_jobs = 1
        while total_jobs <= splits:
            job = self.build_job(section, priority, None, None, None, default_job_type, jobs_data, total_jobs)
            self._dic[section].append(job)
            self._jobs_list.graph.add_node(job.name)
            total_jobs += 1
        pass

        #self._dic[section] = self.build_job(section, priority, None, None, None, default_job_type, jobs_data)
        #self._jobs_list.graph.add_node(self._dic[section].name)
    def _create_jobs_chunk(self, section, priority, frequency, default_job_type, synchronize=None, delay=0, splits=0, jobs_data=dict()):
        """
        Create jobs to be run once per chunk

        :param synchronize:
        :param section: section to read
        :type section: str
        :param priority: priority for the jobs
        :type priority: int
        :param frequency: if greater than 1, only creates one job each frequency chunks. Always creates one job
                          for the last
        :type frequency: int
        :param delay: if this parameter is set, the job is only created for the chunks greater than the delay
        :type delay: int
        """
        # Temporally creation for unified jobs in case of synchronize
        tmp_dic = dict()
        if synchronize is not None and len(str(synchronize)) > 0:
            count = 0
            for chunk in self._chunk_list:
                count += 1
                if delay == -1 or delay < chunk:
                    if count % frequency == 0 or count == len(self._chunk_list):
                        if splits > 1:
                            if synchronize == 'date':
                                tmp_dic[chunk] = []
                                self._create_jobs_split(splits, section, None, None, chunk, priority,
                                                   default_job_type, jobs_data, tmp_dic[chunk])
                            elif synchronize == 'member':
                                tmp_dic[chunk] = dict()
                                for date in self._date_list:
                                    tmp_dic[chunk][date] = []
                                    self._create_jobs_split(splits, section, date, None, chunk, priority,
                                                            default_job_type, jobs_data, tmp_dic[chunk][date])

                        else:
                            if synchronize == 'date':
                                tmp_dic[chunk] = self.build_job(section, priority, None, None,
                                                                chunk, default_job_type, jobs_data)
                            elif synchronize == 'member':
                                tmp_dic[chunk] = dict()
                                for date in self._date_list:
                                    tmp_dic[chunk][date] = self.build_job(section, priority, date, None,
                                                                      chunk, default_job_type, jobs_data)
        # Real dic jobs assignment/creation
        self._dic[section] = dict()
        for date in self._date_list:
            self._dic[section][date] = dict()
            for member in self._member_list:
                self._dic[section][date][member] = dict()
                count = 0
                for chunk in self._chunk_list:
                    count += 1
                    if delay == -1 or delay < chunk:
                        if count % frequency == 0 or count == len(self._chunk_list):
                            if synchronize == 'date':
                                if chunk in tmp_dic:
                                    self._dic[section][date][member][chunk] = tmp_dic[chunk]
                            elif synchronize == 'member':
                                if chunk in tmp_dic:
                                    self._dic[section][date][member][chunk] = tmp_dic[chunk][date]

                            if splits > 1 and (synchronize is None or not synchronize):
                                self._dic[section][date][member][chunk] = []
                                self._create_jobs_split(splits, section, date, member, chunk, priority, default_job_type, jobs_data, self._dic[section][date][member][chunk])
                                pass
                            elif synchronize is None or not synchronize:
                                self._dic[section][date][member][chunk] = self.build_job(section, priority, date, member,
                                                                                             chunk, default_job_type, jobs_data)
                                self._jobs_list.graph.add_node(self._dic[section][date][member][chunk].name)

    def _create_jobs_split(self, splits, section, date, member, chunk, priority, default_job_type, jobs_data, dict_):
        total_jobs = 1
        while total_jobs <= splits:
            job = self.build_job(section, priority, date, member, chunk, default_job_type, jobs_data, total_jobs)
            dict_.append(job)
            self._jobs_list.graph.add_node(job.name)
            total_jobs += 1

    def get_jobs(self, section, date=None, member=None, chunk=None):
        """
        Return all the jobs matching section, date, member and chunk provided. If any parameter is none, returns all
        the jobs without checking that parameter value. If a job has one parameter to None, is returned if all the
        others match parameters passed

        :param section: section to return
        :type section: str
        :param date: stardate to return
        :type date: str
        :param member: member to return
        :type member: str
        :param chunk: chunk to return
        :type chunk: int
        :return: jobs matching parameters passed
        :rtype: list
        """
        jobs = list()

        if section not in self._dic:
            return jobs

        dic = self._dic[section]
        #once jobs
        if type(dic) is list:
            jobs = dic
        elif type(dic) is not dict:
            jobs.append(dic)
        else:
            if date is not None and len(str(date)) > 0:
                self._get_date(jobs, dic, date, member, chunk)
            else:
                for d in self._date_list:
                    self._get_date(jobs, dic, d, member, chunk)
        if len(jobs) > 1 and isinstance(jobs[0], Iterable):
            try:
                jobs_flattened = [job for jobs_to_flatten in jobs for job in jobs_to_flatten]
                jobs = jobs_flattened
            except TypeError as e:
                pass
        return jobs

    def _get_date(self, jobs, dic, date, member, chunk):
        if date not in dic:
            return jobs
        dic = dic[date]
        if type(dic) is list:
            for job in dic:
                jobs.append(job)
        elif type(dic) is not dict:
            jobs.append(dic)
        else:
            if member is not None and len(str(member)) > 0:
                self._get_member(jobs, dic, member, chunk)
            else:
                for m in self._member_list:
                    self._get_member(jobs, dic, m, chunk)

        return jobs

    def _get_member(self, jobs, dic, member, chunk):
        if member not in dic:
            return jobs
        dic = dic[member]
        if type(dic) is not dict:
            jobs.append(dic)
        else:
            if chunk is not None and len(str(chunk)) > 0:
                if chunk in dic:
                    jobs.append(dic[chunk])
            else:
                for c in self._chunk_list:
                    if c not in dic:
                        continue
                    jobs.append(dic[c])
        return jobs

    def build_job(self, section, priority, date, member, chunk, default_job_type, jobs_data=dict(), split=-1):
        parameters = self.experiment_data["JOBS"]
        name = self._jobs_list.expid
        if date is not None and len(str(date)) > 0:
            name += "_" + date2str(date, self._date_format)
        if member is not None and len(str(member)) > 0:
            name += "_" + member
        if chunk is not None and len(str(chunk)) > 0:
            name += "_{0}".format(chunk)
        if split > -1:
            name += "_{0}".format(split)
        name += "_" + section
        if name in jobs_data:
            job = Job(name, jobs_data[name][1], jobs_data[name][2], priority)
            job.local_logs = (jobs_data[name][8], jobs_data[name][9])
            job.remote_logs = (jobs_data[name][10], jobs_data[name][11])

        else:
            job = Job(name, 0, Status.WAITING, priority)


        job.section = section
        job.date = date
        job.member = member
        job.chunk = chunk
        job.date_format = self._date_format
        job.delete_when_edgeless = str(parameters[section].get("DELETE_WHEN_EDGELESS", "true")).lower()

        if split > -1:
            job.split = split

        job.frequency = int(parameters[section].get( "FREQUENCY", 1))
        job.delay = int(parameters[section].get( "DELAY", -1))
        job.wait = str(parameters[section].get( "WAIT", True)).lower()
        job.rerun_only = str(parameters[section].get( "RERUN_ONLY", False)).lower()
        job_type = str(parameters[section].get( "TYPE", default_job_type)).lower()

        job.dependencies = parameters[section].get( "DEPENDENCIES", "")
        if job.dependencies and type(job.dependencies) is not dict:
            job.dependencies = str(job.dependencies).split()
        if job_type == 'bash':
            job.type = Type.BASH
        elif job_type == 'python' or job_type == 'python3':
            job.type = Type.PYTHON3
        elif job_type == 'python2':
            job.type = Type.PYTHON2
        elif job_type == 'r':
            job.type = Type.R
        job.executable = str(parameters[section].get( "EXECUTABLE", ""))
<<<<<<< HEAD
        hpcarch = self.experiment_data.get("DEFAULT",{})
        hpcarch = hpcarch.get("HPCARCH","")
        job.platform_name = str(parameters[section].get("PLATFORM", hpcarch)).upper()
        if self.experiment_data["PLATFORMS"].get(job.platform_name, "") == "" and job.platform_name.upper() != "LOCAL":
            raise AutosubmitCritical("Platform does not exists, check the value of %JOBS.{0}.PLATFORM% = {1} parameter".format(job.section,job.platform_name),7000,"List of platforms: {0} ".format(self.experiment_data["PLATFORMS"].keys()) )
=======
        default_data = self.experiment_data.get("DEFAULT",{})
        job.platform_name = str(parameters[section].get( "PLATFORM", default_data.get("HPCARCH",''))).upper()
>>>>>>> 33103cf3
        job.file = str(parameters[section].get( "FILE", ""))
        job.additional_files = parameters[section].get( "ADDITIONAL_FILES", [])

        job.queue = str(parameters[section].get( "QUEUE", ""))
        job.ec_queue = str(parameters[section].get("EC_QUEUE", ""))
        if job.ec_queue == "":
            job.ec_queue = str(self.experiment_data["PLATFORMS"][job.platform_name].get("EC_QUEUE","hpc"))

        job.partition = str(parameters[section].get( "PARTITION", ""))
        if job.partition == "" and job.platform_name.upper() not in ["LOCAL",""]:
            job.partition = str(self.experiment_data["PLATFORMS"][job.platform_name].get("PARTITION",""))
        job.check = str(parameters[section].get( "CHECK", "true")).lower()
        job.export = str(parameters[section].get( "EXPORT", ""))
        job.processors = str(parameters[section].get( "PROCESSORS", ""))
        job.threads = str(parameters[section].get( "THREADS", ""))
        job.tasks = str(parameters[section].get( "TASKS", ""))
        job.memory = str(parameters[section].get("MEMORY", ""))
        job.memory_per_task = str(parameters[section].get("MEMORY_PER_TASK", ""))
        job.wallclock = parameters[section].get("WALLCLOCK", None)
        job.retrials = int(parameters[section].get( 'RETRIALS', 0))
        job.delay_retrials = int(parameters[section].get( 'DELAY_RETRY_TIME', "-1"))
        if job.wallclock is None and job.platform_name.upper() != "LOCAL":
            job.wallclock = "01:59"
        elif job.wallclock is None and job.platform_name.upper() != "LOCAL":
            job.wallclock = "00:00"
        elif job.wallclock is None:
            job.wallclock = "00:00"
        if job.retrials == -1:
            job.retrials = None
        notify_on = parameters[section].get("NOTIFY_ON",None)
        if type(notify_on) == str:
            job.notify_on = [x.upper() for x in notify_on.split(' ')]
        else:
            job.notify_on = ""
        job.synchronize = str(parameters[section].get( "SYNCHRONIZE", ""))
        job.check_warnings = str(parameters[section].get("SHOW_CHECK_WARNINGS", False)).lower()
        job.running = str(parameters[section].get( 'RUNNING', 'once'))
        job.x11 = str(parameters[section].get( 'X11', False )).lower()
        job.skippable = str(parameters[section].get( "SKIPPABLE", False)).lower()
        self._jobs_list.get_job_list().append(job)

        return job

<|MERGE_RESOLUTION|>--- conflicted
+++ resolved
@@ -379,16 +379,11 @@
         elif job_type == 'r':
             job.type = Type.R
         job.executable = str(parameters[section].get( "EXECUTABLE", ""))
-<<<<<<< HEAD
         hpcarch = self.experiment_data.get("DEFAULT",{})
         hpcarch = hpcarch.get("HPCARCH","")
         job.platform_name = str(parameters[section].get("PLATFORM", hpcarch)).upper()
         if self.experiment_data["PLATFORMS"].get(job.platform_name, "") == "" and job.platform_name.upper() != "LOCAL":
             raise AutosubmitCritical("Platform does not exists, check the value of %JOBS.{0}.PLATFORM% = {1} parameter".format(job.section,job.platform_name),7000,"List of platforms: {0} ".format(self.experiment_data["PLATFORMS"].keys()) )
-=======
-        default_data = self.experiment_data.get("DEFAULT",{})
-        job.platform_name = str(parameters[section].get( "PLATFORM", default_data.get("HPCARCH",''))).upper()
->>>>>>> 33103cf3
         job.file = str(parameters[section].get( "FILE", ""))
         job.additional_files = parameters[section].get( "ADDITIONAL_FILES", [])
 
