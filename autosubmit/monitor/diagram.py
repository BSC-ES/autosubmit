#!/usr/bin/env python3

# Copyright 2017-2020 Earth Sciences Department, BSC-CNS

# This file is part of Autosubmit.

# Autosubmit is free software: you can redistribute it and/or modify
# it under the terms of the GNU General Public License as published by
# the Free Software Foundation, either version 3 of the License, or
# (at your option) any later version.

# Autosubmit is distributed in the hope that it will be useful,
# but WITHOUT ANY WARRANTY; without even the implied warranty of
# MERCHANTABILITY or FITNESS FOR A PARTICULAR PURPOSE.  See the
# GNU General Public License for more details.

# You should have received a copy of the GNU General Public License
# along with Autosubmit.  If not, see <http://www.gnu.org/licenses/>.

import traceback
import numpy as np
import matplotlib as mtp

mtp.use('Agg')
import matplotlib.pyplot as plt
import matplotlib.gridspec as gridspec
import matplotlib.patches as mpatches
# from autosubmit.experiment.statistics import ExperimentStats
from autosubmit.statistics.statistics import Statistics
from autosubmit.job.job import Job
from log.log import Log, AutosubmitCritical
from datetime import datetime
from typing import Dict, List

Log.get_logger("Autosubmit")

# Autosubmit stats constants
RATIO = 4
MAX_JOBS_PER_PLOT = 12.0
MAX_NUM_PLOTS = 40


def create_bar_diagram(experiment_id, jobs_list, general_stats, output_file, period_ini=None, period_fi=None,
                       queue_time_fixes=None):
    # type: (str, List[Job], List[str], str, datetime, datetime, Dict[str, int]) -> None
    """
    Creates a bar diagram of the statistics.

    :param queue_time_fixes:
    :param experiment_id: experiment's identifier
    :type experiment_id: str
    :param jobs_list: list of jobs
    :type jobs_list: List[Job]

    :param general_stats: list of sections and options in the %DEFAULT.EXPID%_GENERAL_STATS file
    :type general_stats: list of tuples  
    :param output_file: path to the output file  
    :type output_file: str  
    :param period_ini: starting date and time
    :type period_ini: datetime  
    :param period_fi: finish date and time
    :type period_fi: datetime  
    """
    # Error prevention
    plt.close('all')
    normal_plots_count = 0
    failed_jobs_plots_count = 0
    exp_stats = None
    try:
        exp_stats = Statistics(jobs_list, period_ini, period_fi, queue_time_fixes)
        exp_stats.calculate_statistics()
        exp_stats.calculate_summary()
<<<<<<< HEAD
        exp_stats.make_old_format()    
=======
        exp_stats.make_old_format()

>>>>>>> bf288eaa
        failed_jobs_dict = exp_stats.build_failed_jobs_only_list()
        # Stats variables definition
        normal_plots_count = int(np.ceil(len(exp_stats.jobs_stat) / MAX_JOBS_PER_PLOT))
        failed_jobs_plots_count = int(np.ceil(len(failed_jobs_dict) / MAX_JOBS_PER_PLOT))
    except Exception as exp:
        if not isinstance(normal_plots_count,int):
            normal_plots_count = 0
        if not isinstance(failed_jobs_plots_count,int):
            failed_jobs_plots_count = 0
        print(exp)
        print((traceback.format_exc()))

<<<<<<< HEAD
=======
    # Plotting
>>>>>>> bf288eaa
    total_plots_count = normal_plots_count + failed_jobs_plots_count
    # num_plots = norma 
    # ind = np.arrange(int(MAX_JOBS_PER_PLOT))
    width = 0.16
    # Creating stats figure + sanity check
    if total_plots_count > MAX_NUM_PLOTS:
        message = "The results are too large to be shown, try narrowing your query. \n Use a filter like -ft where you supply a list of job types, e.g. INI, SIM; \
        or -fp where you supply an integer that represents the number of hours into the past that should be queried: \
        suppose it is noon, if you supply -fp 5 the query will consider changes starting from 7:00 am. If you really wish to query the whole experiment, refer to Autosubmit GUI."
        Log.info(message)
        raise AutosubmitCritical("Stats query out of bounds", 7061, message)

    fig = plt.figure(figsize=(RATIO * 4, 3 * RATIO * total_plots_count))

    fig.suptitle('STATS - ' + experiment_id, fontsize=24, fontweight='bold')
    # Variables initialization
    ax, ax2 = [], []
    rects = [None] * 5
    # print("Normal plots: {}".format(normal_plots_count))
    # print("Failed jobs plots: {}".format(failed_jobs_plots_count))
    # print("Total plots: {}".format(total_plots_count))
    grid_spec = gridspec.GridSpec(RATIO * total_plots_count + 2, 1)
    i_plot = 0
    for plot in range(1, normal_plots_count + 1):
        try:
            # Calculating jobs inside the given plot
            l1 = int((plot - 1) * MAX_JOBS_PER_PLOT)
            l2 = min(int(plot * MAX_JOBS_PER_PLOT), len(exp_stats.jobs_stat))
            if l2 - l1 <= 0:
                continue
            ind = np.arange(l2 - l1)
            # Building plot axis
            ax.append(fig.add_subplot(grid_spec[RATIO * plot - RATIO + 2:RATIO * plot + 1]))
            ax[plot - 1].set_ylabel('hours')
            ax[plot - 1].set_xticks(ind + width)
            ax[plot - 1].set_xticklabels(
                [job.name for job in jobs_list[l1:l2]], rotation='vertical')
            ax[plot - 1].set_title(experiment_id, fontsize=20)
            upper_limit = round(1.10 * exp_stats.max_time, 4)
            ax[plot - 1].set_yticks(np.arange(0, upper_limit, round(upper_limit / 10, 4)))
            ax[plot - 1].set_ylim(0, float(1.10 * exp_stats.max_time))
            # Building reacts
            rects[0] = ax[plot - 1].bar(ind, exp_stats.queued[l1:l2], width, color='lightpink')
            rects[1] = ax[plot - 1].bar(ind + width, exp_stats.run[l1:l2], width, color='green')
            rects[2] = ax[plot - 1].bar(ind + width * 3, exp_stats.fail_queued[l1:l2], width, color='lightsalmon')
            rects[3] = ax[plot - 1].bar(ind + width * 4, exp_stats.fail_run[l1:l2], width, color='salmon')
            rects[4] = ax[plot - 1].plot([0., width * 6 * MAX_JOBS_PER_PLOT],
                                         [exp_stats.threshold, exp_stats.threshold], "k--", label='wallclock sim')
            i_plot = plot
        except Exception as exp:
            print((traceback.format_exc()))
            print(exp)

    job_names_in_failed = [name for name in exp_stats.failed_jobs_dict]
    failed_jobs_rects = [None]
    for j_plot in range(1, failed_jobs_plots_count + 1):
        try:
            l1 = int((j_plot - 1) * MAX_JOBS_PER_PLOT)
            l2 = min(int(j_plot * MAX_JOBS_PER_PLOT), len(job_names_in_failed))
            if l2 - l1 <= 0:
                continue
            ind = np.arange(l2 - l1)
            plot = i_plot + j_plot
            ax.append(fig.add_subplot(grid_spec[RATIO * plot - RATIO + 2:RATIO * plot + 1]))
            ax[plot - 1].set_ylabel('# failed attempts')
            ax[plot - 1].set_xticks(ind + width)
            ax[plot - 1].set_xticklabels([name for name in job_names_in_failed[l1:l2]], rotation='vertical')
            ax[plot - 1].set_title(experiment_id, fontsize=20)
            ax[plot - 1].set_ylim(0, float(1.10 * exp_stats.max_fail))
            ax[plot - 1].set_yticks(range(0, exp_stats.max_fail + 2))
            failed_jobs_rects[0] = ax[plot - 1].bar(ind + width * 2, [exp_stats.failed_jobs_dict[name] for name in
                                                                      job_names_in_failed[l1:l2]], width, color='red')
        except Exception as exp:
            print((traceback.format_exc()))
            print(exp)

    # Building legends subplot
    legends_plot = fig.add_subplot(grid_spec[0, 0])
    legends_plot.set_frame_on(False)
    legends_plot.axes.get_xaxis().set_visible(False)
    legends_plot.axes.get_yaxis().set_visible(False)

    try:
        # Building legends
        # print("Legends")
        build_legends(legends_plot, rects, exp_stats, general_stats)

        # Saving output figure
        grid_spec.tight_layout(fig, rect=[0, 0.03, 1, 0.97])
        plt.savefig(output_file)

        create_csv_stats(exp_stats, jobs_list, output_file)
    except Exception as exp:
        print(exp)
        print((traceback.format_exc()))


def create_csv_stats(exp_stats, jobs_list, output_file):
    job_names = [job.name for job in exp_stats.jobs_stat]
    start_times = exp_stats.start_times
    end_times = exp_stats.end_times
    queuing_times = exp_stats.queued
    running_times = exp_stats.run

    output_file = output_file.replace('pdf', 'csv')
    with open(output_file, 'w') as file:
        file.write(
            "Job,Started,Ended,Queuing time (hours),Running time (hours)\n")
        for i in range(len(jobs_list)):
            file.write("{0},{1},{2},{3},{4}\n".format(
                job_names[i], start_times[i], end_times[i], queuing_times[i], running_times[i]))


def build_legends(plot, rects, experiment_stats, general_stats):
    # type: (plt.figure, List[plt.bar], Statistics, List[str]) -> None
    # Main legend with colourful rectangles
    legend_rects = [[rect[0] for rect in rects]]
    legend_titles = [
        ['Queued (h)', 'Run (h)', 'Fail Queued (h)', 'Fail Run (h)', 'Max wallclock (h)']
    ]
    legend_locs = ["upper right"]
    legend_handlelengths = [None]

    # General stats legends, if exists
    if len(general_stats) > 0:
        legend_rects.append(get_whites_array(len(general_stats)))
        legend_titles.append([str(key) + ': ' + str(value) for key, value in general_stats])
        legend_locs.append("upper center")
        legend_handlelengths.append(0)

    # Total stats legend
    stats_summary_as_list = experiment_stats.get_summary_as_list()
    legend_rects.append(get_whites_array(len(stats_summary_as_list)))
    legend_titles.append(stats_summary_as_list)
    legend_locs.append("upper left")
    legend_handlelengths.append(0)

    # Creating the legends
    legends = create_legends(plot, legend_rects, legend_titles, legend_locs, legend_handlelengths)
    for legend in legends:
        plt.gca().add_artist(legend)


def create_legends(plot, rects, titles, locs, handlelengths):
    legends = []
    for i in range(len(rects)):
        legends.append(create_legend(
            plot, rects[i], titles[i], locs[i], handlelengths[i]))
    return legends


def create_legend(plot, rects, titles, loc, handlelength=None):
    return plot.legend(rects, titles, loc=loc, handlelength=handlelength)


def get_whites_array(length):
    white = mpatches.Rectangle((0, 0), 0, 0, alpha=0.0)
    return [white for _ in range(length)]<|MERGE_RESOLUTION|>--- conflicted
+++ resolved
@@ -70,28 +70,17 @@
         exp_stats = Statistics(jobs_list, period_ini, period_fi, queue_time_fixes)
         exp_stats.calculate_statistics()
         exp_stats.calculate_summary()
-<<<<<<< HEAD
-        exp_stats.make_old_format()    
-=======
         exp_stats.make_old_format()
 
->>>>>>> bf288eaa
         failed_jobs_dict = exp_stats.build_failed_jobs_only_list()
         # Stats variables definition
         normal_plots_count = int(np.ceil(len(exp_stats.jobs_stat) / MAX_JOBS_PER_PLOT))
         failed_jobs_plots_count = int(np.ceil(len(failed_jobs_dict) / MAX_JOBS_PER_PLOT))
     except Exception as exp:
-        if not isinstance(normal_plots_count,int):
-            normal_plots_count = 0
-        if not isinstance(failed_jobs_plots_count,int):
-            failed_jobs_plots_count = 0
         print(exp)
         print((traceback.format_exc()))
 
-<<<<<<< HEAD
-=======
     # Plotting
->>>>>>> bf288eaa
     total_plots_count = normal_plots_count + failed_jobs_plots_count
     # num_plots = norma 
     # ind = np.arrange(int(MAX_JOBS_PER_PLOT))
