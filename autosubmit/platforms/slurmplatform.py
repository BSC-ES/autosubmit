#!/usr/bin/env python3

# Copyright 2017-2020 Earth Sciences Department, BSC-CNS

# This file is part of Autosubmit.

# Autosubmit is free software: you can redistribute it and/or modify
# it under the terms of the GNU General Public License as published by
# the Free Software Foundation, either version 3 of the License, or
# (at your option) any later version.

# Autosubmit is distributed in the hope that it will be useful,
# but WITHOUT ANY WARRANTY; without even the implied warranty of
# MERCHANTABILITY or FITNESS FOR A PARTICULAR PURPOSE.  See the
# GNU General Public License for more details.

# You should have received a copy of the GNU General Public License
# along with Autosubmit.  If not, see <http://www.gnu.org/licenses/>.
import locale
import os
from time import sleep
from time import mktime
from time import time
from datetime import datetime
from typing import List, Union

from xml.dom.minidom import parseString

from autosubmit.job.job_common import Status, parse_output_number
from autosubmit.job.job_exceptions import WrongTemplateException
from autosubmit.platforms.paramiko_platform import ParamikoPlatform
from autosubmit.platforms.headers.slurm_header import SlurmHeader
from autosubmit.platforms.wrappers.wrapper_factory import SlurmWrapperFactory
from log.log import AutosubmitCritical, AutosubmitError, Log


class SlurmPlatform(ParamikoPlatform):
    """
    Class to manage jobs to host using SLURM scheduler

    :param expid: experiment's identifier
    :type expid: str
    """


    def __init__(self, expid, name, config):
        ParamikoPlatform.__init__(self, expid, name, config)
        self.mkdir_cmd = None
        self.get_cmd = None
        self.put_cmd = None
        self._submit_hold_cmd = None
        self._submit_command_name = None
        self._submit_cmd = None
        self._checkhost_cmd = None
        self.cancel_cmd = None
        self._header = SlurmHeader()
        self._wrapper = SlurmWrapperFactory(self)
        self.job_status = dict()
        self.job_status['COMPLETED'] = ['COMPLETED']
        self.job_status['RUNNING'] = ['RUNNING']
        self.job_status['QUEUING'] = ['PENDING', 'CONFIGURING', 'RESIZING']
        self.job_status['FAILED'] = ['FAILED', 'CANCELLED', 'CANCELLED+', 'NODE_FAIL',
                                     'PREEMPTED', 'SUSPENDED', 'TIMEOUT', 'OUT_OF_MEMORY', 'OUT_OF_ME+', 'OUT_OF_ME']
        self._pathdir = "\$HOME/LOG_" + self.expid
        self._allow_arrays = False
        self._allow_wrappers = True
        self.update_cmds()
        self.config = config
        exp_id_path = os.path.join(config.LOCAL_ROOT_DIR, self.expid)
        tmp_path = os.path.join(exp_id_path, "tmp")
        self._submit_script_path = os.path.join(
            tmp_path, config.LOCAL_ASLOG_DIR, "submit_" + self.name + ".sh")
        self._submit_script_file = open(self._submit_script_path, 'wb').close()

    def process_batch_ready_jobs(self,valid_packages_to_submit,failed_packages,error_message="",hold=False):
        """
        Retrieve multiple jobs identifiers.
        :param valid_packages_to_submit:
        :param failed_packages:
        :param error_message:
        :param hold:
        :return:
        """
        try:
            valid_packages_to_submit = [ package for package in valid_packages_to_submit if package.x11 != True]
            if len(valid_packages_to_submit) > 0:
                package = valid_packages_to_submit[0]
                try:
                    jobs_id = self.submit_Script(hold=hold)
                except AutosubmitError as e:
                    jobnames = [job.name for job in valid_packages_to_submit[0].jobs]
                    for jobname in jobnames:
                        jobid = self.get_jobid_by_jobname(jobname)
                        #cancel bad submitted job if jobid is encountered
                        for id_ in jobid:
                            self.cancel_job(id_)
                    jobs_id = None
                    self.connected = False
                    if e.trace is not None:
                        has_trace_bad_parameters = str(e.trace).lower().find("bad parameters") != -1
                    else:
                        has_trace_bad_parameters = False
                    if has_trace_bad_parameters or e.message.lower().find("invalid partition") != -1 or e.message.lower().find(" invalid qos") != -1 or e.message.lower().find("scheduler is not installed") != -1 or e.message.lower().find("failed") != -1 or e.message.lower().find("not available") != -1:
                        error_msg = ""
                        for package_tmp in valid_packages_to_submit:
                            for job_tmp in package_tmp.jobs:
                                if job_tmp.section not in error_msg:
                                    error_msg += job_tmp.section + "&"
                        if has_trace_bad_parameters:
                            error_message+="Check job and queue specified in jobs.conf. Sections that could be affected: {0}".format(error_msg[:-1])
                        else:
                            error_message+="\ncheck that {1} platform has set the correct scheduler. Sections that could be affected: {0}".format(
                                    error_msg[:-1], self.name)

                        if e.trace is None:
                            e.trace = ""
                        raise AutosubmitCritical(error_message,7014,e.message+"\n"+str(e.trace))
                except IOError as e:
                    raise AutosubmitError(
                        "IO issues ", 6016, str(e))
                except BaseException as e:
                    if str(e).find("scheduler") != -1:
                        raise AutosubmitCritical("Are you sure that [{0}] scheduler is the correct type for platform [{1}]?.\n Please, double check that {0} is loaded for {1} before autosubmit launch any job.".format(self.type.upper(),self.name.upper()),7070)
                    raise AutosubmitError(
                        "Submission failed, this can be due a failure on the platform", 6015, str(e))
                if jobs_id is None or len(jobs_id) <= 0:
                    raise AutosubmitError(
                        "Submission failed, this can be due a failure on the platform", 6015,"Jobs_id {0}".format(jobs_id))
                i = 0
                if hold:
                    sleep(10)

                for package in valid_packages_to_submit:
                    if hold:
                        retries = 5
                        package.jobs[0].id = str(jobs_id[i])
                        try:
                            can_continue = True
                            while can_continue and retries > 0:
                                cmd = package.jobs[0].platform.get_queue_status_cmd(jobs_id[i])
                                package.jobs[0].platform.send_command(cmd)
                                queue_status = package.jobs[0].platform._ssh_output
                                reason = package.jobs[0].platform.parse_queue_reason(queue_status, jobs_id[i])
                                if reason == '(JobHeldAdmin)':
                                    can_continue = False
                                elif reason == '(JobHeldUser)':
                                    can_continue = True
                                else:
                                    can_continue = False
                                    sleep(5)
                                retries = retries - 1
                            if not can_continue:
                                package.jobs[0].platform.send_command(package.jobs[0].platform.cancel_cmd + " {0}".format(jobs_id[i]))
                                i = i + 1
                                continue
                            if not self.hold_job(package.jobs[0]):
                                i = i + 1
                                continue
                        except Exception as e:
                            failed_packages.append(jobs_id)
                            continue
                    for job in package.jobs:
                        job.hold = hold
                        job.id = str(jobs_id[i])
                        job.status = Status.SUBMITTED
                        job.write_submit_time(hold=hold)
                    i += 1
                if len(failed_packages) > 0:
                    for job_id in failed_packages:
                        package.jobs[0].platform.send_command(
                            package.jobs[0].platform.cancel_cmd + " {0}".format(job_id))
                    raise AutosubmitError("{0} submission failed, some hold jobs failed to be held".format(self.name), 6015)
            save = True
        except WrongTemplateException as e:
            raise AutosubmitCritical("Invalid parameter substitution in {0} template".format(
                e.job_name), 7014, str(e))
        except AutosubmitError as e:
            raise
        except AutosubmitCritical as e:
            raise
        except Exception as e:
            raise AutosubmitError("{0} submission failed".format(self.name), 6015, str(e))
        return save,valid_packages_to_submit

    def open_submit_script(self):
        self._submit_script_file = open(self._submit_script_path, 'wb').close()
        self._submit_script_file = open(self._submit_script_path, 'ab')

    def get_submit_script(self):
        self._submit_script_file.close()
        os.chmod(self._submit_script_path, 0o750)
        return os.path.join(self.config.LOCAL_ASLOG_DIR, os.path.basename(self._submit_script_path))

    def submit_job(self, job, script_name, hold=False, export="none"):
        """
        Submit a job from a given job object.

        :param export:
        :param job: job object
        :type job: autosubmit.job.job.Job
        :param script_name: job script's name
        :rtype scriptname: str
        :param hold: send job hold
        :type hold: boolean
        :return: job id for the submitted job
        :rtype: int
        """
        if job is None or not job:
            x11 = False
        else:
            x11 = job.x11
        if not x11:
            self.get_submit_cmd(script_name, job, hold=hold, export=export)
            return None
        else:
            cmd = self.get_submit_cmd(script_name, job, hold=hold, export=export)
            if cmd is None:
                return None
            if self.send_command(cmd,x11=x11):
                job_id = self.get_submitted_job_id(self.get_ssh_output(),x11=x11)
                Log.debug("Job ID: {0}", job_id)
                return int(job_id)
            else:
                return None

    def submit_Script(self, hold=False):
        # type: (bool) -> Union[List[str], str]
        """
        Sends a Submit file Script, execute it  in the platform and retrieves the Jobs_ID of all jobs at once.

        :param hold: if True, the job will be held
        :type hold: bool
        :return: job id for  submitted jobs
        :rtype: list(str)
        """
        try:
            self.send_file(self.get_submit_script(), False)
            cmd = os.path.join(self.get_files_path(),
                               os.path.basename(self._submit_script_path))
            try:
                self.send_command(cmd)
            except AutosubmitError as e:
                raise
            except AutosubmitCritical as e:
                raise
            except Exception as e:
                raise
            jobs_id = self.get_submitted_job_id(self.get_ssh_output())
            return jobs_id
        except IOError as e:
            raise AutosubmitError("Submit script is not found, retry again in next AS iteration", 6008, str(e))
        except AutosubmitError as e:
            raise
        except AutosubmitCritical as e:
            raise
        except Exception as e:
            raise AutosubmitError("Submit script is not found, retry again in next AS iteration", 6008, str(e))
    def check_remote_log_dir(self):
        """
        Creates log dir on remote host
        """

        try:
            # Test if remote_path exists
            self._ftpChannel.chdir(self.remote_log_dir)
        except IOError as e:
            try:
                if self.send_command(self.get_mkdir_cmd()):
                    Log.debug('{0} has been created on {1} .',
                              self.remote_log_dir, self.host)
                else:
                    raise AutosubmitError("SFTP session not active ", 6007, "Could not create the DIR {0} on HPC {1}'.format(self.remote_log_dir, self.host)".format(
                        self.remote_log_dir, self.host))
            except BaseException as e:
                raise AutosubmitError(
                    "SFTP session not active ", 6007, str(e))

    def update_cmds(self):
        """
        Updates commands for platforms
        """
        self.root_dir = os.path.join(
            self.scratch, self.project_dir, self.user, self.expid)
        self.remote_log_dir = os.path.join(self.root_dir, "LOG_" + self.expid)
        self.cancel_cmd = "scancel"
        self._checkhost_cmd = "echo 1"
        self._submit_cmd = 'sbatch -D {1} {1}/'.format(
            self.host, self.remote_log_dir)
        self._submit_command_name = "sbatch"
        self._submit_hold_cmd = 'sbatch -H -D {1} {1}/'.format(
            self.host, self.remote_log_dir)
        # jobid =$(sbatch WOA_run_mn4.sh 2 > & 1 | grep -o "[0-9]*"); scontrol hold $jobid;
        self.put_cmd = "scp"
        self.get_cmd = "scp"
        self.mkdir_cmd = "mkdir -p " + self.remote_log_dir

    def hold_job(self, job):
        try:
            cmd = "scontrol release {0} ; sleep 2 ; scontrol hold {0} ".format(job.id)
            self.send_command(cmd)
            job_status = self.check_job(job, submit_hold_check=True)
            if job_status == Status.RUNNING:
                self.send_command("scancel {0}".format(job.id))
                return False
            elif job_status == Status.FAILED:
                return False
            cmd = self.get_queue_status_cmd(job.id)
            self.send_command(cmd)

            queue_status = self._ssh_output
            reason = str()
            reason = self.parse_queue_reason(queue_status, job.id)
            if reason == '(JobHeldUser)':
                return True
            else:
                self.send_command("scancel {0}".format(job.id))
                return False
        except BaseException as e:
            try:
                self.send_command("scancel {0}".format(job.id))
                raise AutosubmitError(
                    "Can't hold jobid:{0}, canceling job".format(job.id), 6000, str(e))
            except BaseException as e:
                raise AutosubmitError(
                    "Can't cancel the jobid: {0}".format(job.id), 6000, str(e))
            except AutosubmitError as e:
                raise

    def get_checkhost_cmd(self):
        return self._checkhost_cmd

    def get_mkdir_cmd(self):
        return self.mkdir_cmd

    def get_remote_log_dir(self):
        return self.remote_log_dir

    def parse_job_output(self, output):
        return output.strip().split(' ')[0].strip()

    def parse_job_finish_data(self, output, packed):
        """Parses the context of the sacct query to SLURM for a single job.
        Only normal jobs return submit, start, finish, joules, ncpus, nnodes.

        When a wrapper has finished, capture finish time.

        :param output: The sacct output
        :type output: str
        :param packed: true if job belongs to package
        :type packed: bool
        :return: submit, start, finish, joules, ncpus, nnodes, detailed_data
        :rtype: int, int, int, int, int, int, json object (str)
        """
        try:
            # Setting up: Storing detail for posterity
            detailed_data = dict()
            steps = []
            # No blank spaces after or before
            output = output.strip() if output else None
            lines = output.split("\n") if output else []
            is_end_of_wrapper = False
            extra_data = None
            # If there is output, list exists
            if len(lines) > 0:
                # Collecting information from all output
                for line in lines:
                    line = line.strip().split()
                    if len(line) > 0:
                        # Collecting detailed data
                        name = str(line[0])
                        if packed:
                            # If it belongs to a wrapper
                            extra_data = {"ncpus": str(line[2] if len(line) > 2 else "NA"),
                                          "nnodes": str(line[3] if len(line) > 3 else "NA"),
                                          "submit": str(line[4] if len(line) > 4 else "NA"),
                                          "start": str(line[5] if len(line) > 5 else "NA"),
                                          "finish": str(line[6] if len(line) > 6 else "NA"),
                                          "energy": str(line[7] if len(line) > 7 else "NA"),
                                          "MaxRSS": str(line[8] if len(line) > 8 else "NA"),
                                          "AveRSS": str(line[9] if len(line) > 9 else "NA")}
                        else:
                            # Normal job
                            extra_data = {"submit": str(line[4] if len(line) > 4 else "NA"),
                                          "start": str(line[5] if len(line) > 5 else "NA"),
                                          "finish": str(line[6] if len(line) > 6 else "NA"),
                                          "energy": str(line[7] if len(line) > 7 else "NA"),
                                          "MaxRSS": str(line[8] if len(line) > 8 else "NA"),
                                          "AveRSS": str(line[9] if len(line) > 9 else "NA")}
                        # Detailed data will contain the important information from output
                        detailed_data[name] = extra_data
                        steps.append(name)
                submit = start = finish = energy = nnodes = ncpus = 0
                status = "UNKNOWN"
                # Take first line as source
                line = lines[0].strip().split()
                ncpus = int(line[2] if len(line) > 2 else 0)
                nnodes = int(line[3] if len(line) > 3 else 0)
                status = str(line[1])
                if packed is False:
                    # If it is not wrapper job, take first line as source
                    if status not in ["COMPLETED", "FAILED", "UNKNOWN"]:
                        # It is not completed, then its error and send default data plus output
                        return 0, 0, 0, 0, ncpus, nnodes, detailed_data, False
                else:
                    # If it is a wrapped job
                    # Check if the wrapper has finished
                    if status in ["COMPLETED", "FAILED", "UNKNOWN"]:
                        # Wrapper has finished
                        is_end_of_wrapper = True
                # Continue with first line as source
                if line:
                    try:
                        # Parse submit and start only for normal jobs (not packed)
                        submit = int(mktime(datetime.strptime(
                            line[4], "%Y-%m-%dT%H:%M:%S").timetuple())) if not packed else 0
                        start = int(mktime(datetime.strptime(
                            line[5], "%Y-%m-%dT%H:%M:%S").timetuple())) if not packed else 0
                        # Assuming the job has been COMPLETED
                        # If normal job or end of wrapper => Try to get the finish time from the first line of the output, else default to now.
                        finish = 0

                        if not packed:
                            # If normal job, take finish time from first line
                            finish = (int(mktime(datetime.strptime(line[6], "%Y-%m-%dT%H:%M:%S").timetuple(
                            ))) if len(line) > 6 and line[6] != "Unknown" else int(time()))
                            energy = parse_output_number(line[7]) if len(
                                line) > 7 and len(line[7]) > 0 else 0
                        else:
                            # If it is a wrapper job
                            # If end of wrapper, take data from first line
                            if is_end_of_wrapper is True:
                                finish = (int(mktime(datetime.strptime(line[6], "%Y-%m-%dT%H:%M:%S").timetuple(
                                ))) if len(line) > 6 and line[6] != "Unknown" else int(time()))
                                energy = parse_output_number(line[7]) if len(
                                    line) > 7 and len(line[7]) > 0 else 0
                            else:
                                # If packed but not end of wrapper, try to get info from current data.
                                if "finish" in list(extra_data.keys()) and extra_data["finish"] != "Unknown":
                                    # finish data exists
                                    finish = int(mktime(datetime.strptime(
                                        extra_data["finish"], "%Y-%m-%dT%H:%M:%S").timetuple()))
                                else:
                                    # if finish date does not exist, query previous step.
                                    if len(steps) >= 2 and detailed_data.__contains__(steps[-2]):
                                        new_extra_data = detailed_data[steps[-2]]
                                        if "finish" in list(new_extra_data.keys()) and new_extra_data["finish"] != "Unknown":
                                            # This might result in a job finish < start, need to handle that in the caller function
                                            finish = int(mktime(datetime.strptime(
                                                new_extra_data["finish"], "%Y-%m-%dT%H:%M:%S").timetuple()))
                                        else:
                                            finish = int(time())
                                    else:
                                        finish = int(time())
                                if "energy" in list(extra_data.keys()) and extra_data["energy"] != "NA":
                                    # energy exists
                                    energy = parse_output_number(
                                        extra_data["energy"])
                                else:
                                    # if energy does not exist, query previous step
                                    if len(steps) >= 2 and detailed_data.__contains__(steps[-2]):
                                        new_extra_data = detailed_data[steps[-2]]
                                        if "energy" in list(new_extra_data.keys()) and new_extra_data["energy"] != "NA":
                                            energy = parse_output_number(
                                                new_extra_data["energy"])
                                        else:
                                            energy = 0
                                    else:
                                        energy = 0
                    except Exception as exp:
                        # print(line)
                        # Log.info(traceback.format_exc())
                        Log.info(
                            "Parsing mishandling.")
                        # joules = -1
                        pass

                detailed_data = detailed_data if not packed or is_end_of_wrapper is True else extra_data
                return submit, start, finish, energy, ncpus, nnodes, detailed_data, is_end_of_wrapper

            return 0, 0, 0, 0, 0, 0, dict(), False
        except Exception as exp:
            Log.warning(
                "Autosubmit couldn't parse SLURM energy output. From parse_job_finish_data: {0}".format(str(exp)))
            return 0, 0, 0, 0, 0, 0, dict(), False

    def parse_Alljobs_output(self, output, job_id):
        status = ""
        try:
            status = [x.split()[1] for x in output.splitlines()
                      if x.split()[0] == str(job_id)]
        except BaseException as e:
            pass
        if len(status) == 0:
            return status
        return status[0]

    def get_submitted_job_id(self, outputlines, x11 = False):
        try:
            if outputlines.find("failed") != -1:
                raise AutosubmitCritical(
                    "Submission failed. Command Failed", 7014)
            jobs_id = []
            for output in outputlines.splitlines():
                jobs_id.append(int(output.split(' ')[3]))
            if x11 == "true":
                return jobs_id[0]
            else:
                return jobs_id
        except IndexError:
            raise AutosubmitCritical(
                "Submission failed. There are issues on your config file", 7014)

    def jobs_in_queue(self):
        dom = parseString('')
        jobs_xml = dom.getElementsByTagName("JB_job_number")
        return [int(element.firstChild.nodeValue) for element in jobs_xml]

    def get_submit_cmd(self, job_script, job, hold=False, export=""):
        if (export is None or export.lower() == "none") or len(export) == 0:
            export = ""
        else:
            export += " ; "
        if job is None or not job:
            x11 = False
        else:
            x11 = job.x11

        if x11 == "true":
            if not hold:
                return export + self._submit_cmd + job_script
            else:
                return export + self._submit_hold_cmd + job_script
        else:
<<<<<<< HEAD
            if not hold:
                write_this = export + self._submit_cmd + job_script +"\n"
                self._submit_script_file.write(write_this)
            else:
                self._submit_script_file.write(
                    export + self._submit_hold_cmd + job_script + "\n")
=======
            try:
                lang = locale.getlocale()[1]
                if lang is None:
                    lang = locale.getdefaultlocale()[1]
                    if lang is None:
                        lang = 'UTF-8'
                if not hold:
                    self._submit_script_file.write((export + self._submit_cmd + job_script + "\n").encode(lang))
                else:
                    self._submit_script_file.write((export + self._submit_hold_cmd + job_script + "\n").encode(lang))
            except BaseException as e:
                pass
>>>>>>> bf288eaa

    def get_checkjob_cmd(self, job_id):
        return 'sacct -n -X --jobs {1} -o "State"'.format(self.host, job_id)

    def get_checkAlljobs_cmd(self, jobs_id):
        return "sacct -n -X --jobs  {1} -o jobid,State".format(self.host, jobs_id)

    def get_queue_status_cmd(self, job_id):
        return 'squeue -j {0} -o %A,%R'.format(job_id)

    def get_jobid_by_jobname_cmd(self, job_name):
        return 'squeue -o %A,%.50j -n {0}'.format(job_name)


    def cancel_job(self, job_id):
        return 'scancel {0}'.format(job_id)

    def get_job_energy_cmd(self, job_id):
        return 'sacct -n --jobs {0} -o JobId%25,State,NCPUS,NNodes,Submit,Start,End,ConsumedEnergy,MaxRSS%25,AveRSS%25'.format(job_id)

    def parse_queue_reason(self, output, job_id):
        reason = [x.split(',')[1] for x in output.splitlines()
                  if x.split(',')[0] == str(job_id)]
        if len(reason) > 0:
            return reason[0]
        return reason

    @staticmethod
    def wrapper_header(filename, queue, project, wallclock, num_procs, dependency, directives, threads, method="asthreads", partition=""):
        if method == 'srun':
            language = "#!/bin/bash"
            return \
                language + """
###############################################################################
#              {0}
###############################################################################
#
#SBATCH -J {0}
{1}
{8}
#SBATCH -A {2}
#SBATCH --output={0}.out
#SBATCH --error={0}.err
#SBATCH -t {3}:00
#SBATCH -n {4}
#SBATCH --cpus-per-task={7}
{5}
{6}

#
###############################################################################
                """.format(filename, queue, project, wallclock, num_procs, dependency,
                           '\n'.ljust(13).join(str(s) for s in directives), threads,partition)
        else:
            language = "#!/usr/bin/env python3"
            return \
                language + """
###############################################################################
#              {0}
###############################################################################
#
#SBATCH -J {0}
{1}
{8}
#SBATCH -A {2}
#SBATCH --output={0}.out
#SBATCH --error={0}.err
#SBATCH -t {3}:00
#SBATCH --cpus-per-task={7}
#SBATCH -n {4}
{5}
{6}
#
###############################################################################
            """.format(filename, queue, project, wallclock, num_procs, dependency,
                       '\n'.ljust(13).join(str(s) for s in directives), threads,partition)

    @staticmethod
    def allocated_nodes():
        return """os.system("scontrol show hostnames $SLURM_JOB_NODELIST > node_list")"""

    def check_file_exists(self, filename,wrapper_failed=False):
        file_exist = False
        sleeptime = 5
        retries = 0
        max_retries = 3
        while not file_exist and retries < max_retries:
            try:
                # This return IOError if path doesn't exist
                self._ftpChannel.stat(os.path.join(
                    self.get_files_path(), filename))
                file_exist = True
            except IOError as e:  # File doesn't exist, retry in sleeptime
                Log.debug("{2} File still no exists.. waiting {0}s for a new retry ( retries left: {1})", sleeptime,
                          max_retries - retries, os.path.join(self.get_files_path(), filename))
                if not wrapper_failed:
                    sleep(sleeptime)
                    sleeptime = sleeptime + 5
                    retries = retries + 1
                else:
                    retries = 9999
            except BaseException as e:  # Unrecoverable error
                if str(e).lower().find("garbage") != -1:
                    if not wrapper_failed:
                        sleep(sleeptime)
                        sleeptime = sleeptime + 5
                        retries = retries + 1
                else:
                    Log.printlog("remote logs {0} couldn't be recovered".format(filename), 6001)
                    file_exist = False  # won't exist
                    retries = 999  # no more retries
        return file_exist<|MERGE_RESOLUTION|>--- conflicted
+++ resolved
@@ -531,14 +531,6 @@
             else:
                 return export + self._submit_hold_cmd + job_script
         else:
-<<<<<<< HEAD
-            if not hold:
-                write_this = export + self._submit_cmd + job_script +"\n"
-                self._submit_script_file.write(write_this)
-            else:
-                self._submit_script_file.write(
-                    export + self._submit_hold_cmd + job_script + "\n")
-=======
             try:
                 lang = locale.getlocale()[1]
                 if lang is None:
@@ -551,7 +543,6 @@
                     self._submit_script_file.write((export + self._submit_hold_cmd + job_script + "\n").encode(lang))
             except BaseException as e:
                 pass
->>>>>>> bf288eaa
 
     def get_checkjob_cmd(self, job_id):
         return 'sacct -n -X --jobs {1} -o "State"'.format(self.host, job_id)
