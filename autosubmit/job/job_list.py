#!/usr/bin/env python3

# Copyright 2017-2020 Earth Sciences Department, BSC-CNS

# This file is part of Autosubmit.

# Autosubmit is free software: you can redistribute it and/or modify
# it under the terms of the GNU General Public License as published by
# the Free Software Foundation, either version 3 of the License, or
# (at your option) any later version.

# Autosubmit is distributed in the hope that it will be useful,
# but WITHOUT ANY WARRANTY; without even the implied warranty of
# MERCHANTABILITY or FITNESS FOR A PARTICULAR PURPOSE.  See the
# GNU General Public License for more details.
# You should have received a copy of the GNU General Public License
# along with Autosubmit.  If not, see <http://www.gnu.org/licenses/>.
import copy
import datetime
import os
import re
import traceback
from contextlib import suppress
from shutil import move
from typing import List, Dict, Tuple, Any, Optional
from pathlib import Path

from time import strftime, localtime, mktime

import math
from bscearth.utils.date import date2str, parse_date
from networkx import DiGraph

from autosubmitconfigparser.config.basicconfig import BasicConfig
from autosubmitconfigparser.config.configcommon import AutosubmitConfig
from log.log import AutosubmitCritical, AutosubmitError, Log
from autosubmit.job.job_utils import transitive_reduction
from autosubmit.helpers.data_transfer import JobRow
from autosubmit.job.job import Job
from autosubmit.job.job_common import Status, bcolors
from autosubmit.job.job_dict import DicJobs
from autosubmit.job.job_package_persistence import JobPackagePersistence
from autosubmit.job.job_packages import JobPackageThread
from autosubmit.job.job_utils import Dependency, _get_submitter
import autosubmit.database.db_structure as DbStructure


class JobList(object):
    """
    Class to manage the list of jobs to be run by autosubmit

    """

    def __init__(self, expid, config, parser_factory, job_list_persistence):
        self._persistence_path = os.path.join(BasicConfig.LOCAL_ROOT_DIR, expid, "pkl")
        self._update_file = "updated_list_" + expid + ".txt"
        self._failed_file = "failed_job_list_" + expid + ".pkl"
        self._persistence_file = "job_list_" + expid
        self._job_list = list()
        self._base_job_list = list()
        self.jobs_edges = {}
        self._expid = expid
        self._config = config
        self._parser_factory = parser_factory
        self._stat_val = Status()
        self._parameters = []
        self._date_list = []
        self._member_list = []
        self._chunk_list = []
        self._dic_jobs = dict()
        self._persistence = job_list_persistence
        self.packages_dict = dict()
        self._ordered_jobs_by_date_member = dict()

        self.packages_id = dict()
        self.job_package_map = dict()
        self.sections_checked = set()
        self._run_members = None
        self.jobs_to_run_first = list()
        self.rerun_job_list = list()
        self.graph = DiGraph()
        self.depends_on_previous_chunk = dict()
        self.depends_on_previous_split = dict()
        self.path_to_logs = Path(BasicConfig.LOCAL_ROOT_DIR,
                                 self.expid, BasicConfig.LOCAL_TMP_DIR, f'LOG_{self.expid}')

    @property
    def expid(self):
        """
        Returns the experiment identifier

        :return: experiment's identifier
        :rtype: str
        """
        return self._expid

    @property
    def run_members(self):
        return self._run_members

    @run_members.setter
    def run_members(self, value):
        if value is not None and len(str(value)) > 0:
            self._run_members = value
            self._base_job_list = [job for job in self._job_list]
            found_member = False
            processed_job_list = []
            # We are assuming that the jobs are sorted in topological order (which is the default)
            for job in self._job_list:
                if ((job.member is None and not found_member) or job.member in self._run_members or
                        job.status not in [Status.WAITING, Status.READY]):
                    processed_job_list.append(job)
                if job.member is not None and len(str(job.member)) > 0:
                    found_member = True
            self._job_list = processed_job_list

    def create_dictionary(self, date_list, member_list, num_chunks, chunk_ini,
                          date_format, default_retrials, wrapper_jobs, as_conf):
        chunk_list = list(range(chunk_ini, num_chunks + 1))

        dic_jobs = DicJobs(date_list, member_list, chunk_list,
                           date_format, default_retrials, as_conf)
        self._dic_jobs = dic_jobs
        for wrapper_section in wrapper_jobs:
            if str(wrapper_jobs[wrapper_section]).lower() != 'none':
                self._ordered_jobs_by_date_member[wrapper_section] = self._create_sorted_dict_jobs(
                    wrapper_jobs[wrapper_section])
            else:
                self._ordered_jobs_by_date_member[wrapper_section] = {}

    def _delete_edgeless_jobs(self):
        # indices to delete
        for job in self._job_list[:]:
            if job.dependencies is not None and job.dependencies not in ["{}", "[]"]:
                if ((len(job.dependencies) > 0 and not job.has_parents() and not
                job.has_children()) and str(job.delete_when_edgeless).casefold() ==
                        "true".casefold()):
                    self._job_list.remove(job)
                    self.graph.remove_node(job.name)

    @staticmethod
    def check_split_set_to_auto(as_conf):
        # If this is true, the workflow needs to be recreated on create
        for job_name, values in as_conf.experiment_data.get("JOBS", {}).items():
            if values.get("SPLITS", None) == "auto":
                return True
        return False

    def generate(self, as_conf, date_list, member_list, num_chunks, chunk_ini, parameters,
                 date_format, default_retrials, default_job_type, wrapper_jobs=dict(), new=True,
                 run_only_members=[], show_log=True, monitor=False, force=False, create=False):
        """
        Creates all jobs needed for the current workflow.
        :param create:
        :type create: bool
        :param force:
        :type force: bool
        :param as_conf: AutosubmitConfig object
        :type as_conf: AutosubmitConfig
        :param date_list: list of dates
        :type date_list: list
        :param member_list: list of members
        :type member_list: list
        :param num_chunks: number of chunks
        :type num_chunks: int
        :param chunk_ini: initial chunk
        :type chunk_ini: int
        :param parameters: parameters
        :type parameters: dict
        :param date_format: date format ( D/M/Y )
        :type date_format: str
        :param default_retrials: default number of retrials
        :type default_retrials: int
        :param default_job_type: default job type
        :type default_job_type: str
        :param wrapper_jobs: wrapper jobs
        :type wrapper_jobs: dict
        :param new: new
        :type new: bool
        :param run_only_members: run only members
        :type run_only_members: list
        :param show_log: show log
        :type show_log: bool
        :param monitor: monitor
        :type monitor: bool
        """
        if create and self.check_split_set_to_auto(as_conf):
            force = True
        if force:
            Log.debug("Resetting the workflow graph to a zero state")
            if os.path.exists(os.path.join(self._persistence_path, self._persistence_file + ".pkl")):
                os.remove(os.path.join(self._persistence_path, self._persistence_file + ".pkl"))
            if os.path.exists(os.path.join(self._persistence_path, self._persistence_file + "_backup.pkl")):
                os.remove(os.path.join(self._persistence_path, self._persistence_file + "_backup.pkl"))
        self._parameters = parameters
        self._date_list = date_list
        self._member_list = member_list
        chunk_list = list(range(chunk_ini, num_chunks + 1))
        self._chunk_list = chunk_list
        self._dic_jobs = DicJobs(date_list, member_list, chunk_list, date_format,
                                 default_retrials, as_conf)

        try:
            loaded_job_list = self.load(create)
            Log.result("Load finished")
        except BaseException as e:
            Log.warning(f"Couldn't load the old job_list {e}")
            loaded_job_list = None

        if (not loaded_job_list and not create) or (loaded_job_list and
                                                    len(loaded_job_list) == 0 and not create):
            raise AutosubmitCritical(
                "Autosubmit couldn't load the workflow graph. Please run autosubmit create first."
                "If the pkl file exists and was generated with Autosubmit v4.1+, try again.",
                7013)
        elif loaded_job_list and len(loaded_job_list) == 0 and create:
            new = True
            Log.info(
                "Removing previous pkl file due to empty graph, "
                "likely due using an Autosubmit 4.0.XXX version")
            with suppress(FileNotFoundError):
                os.remove(os.path.join(self._persistence_path, self._persistence_file + ".pkl"))
            with suppress(FileNotFoundError):
                os.remove(os.path.join(self._persistence_path, self._persistence_file + "_backup.pkl"))
        if loaded_job_list:
            self._dic_jobs._job_list = loaded_job_list

        self.graph = DiGraph()

        # This generates the job object and also finds if dic_jobs has modified from previous 
        # iteration in order to expand the workflow
        if show_log:
            Log.info("Creating jobs...")
        self._create_jobs(self._dic_jobs, 0, default_job_type)
        # This dic_job is key to the dependencies management as they're ordered 
        # by date[member[chunk]]
        if show_log:
            Log.info("Adding dependencies to the graph..")
        self._add_dependencies(date_list, member_list, chunk_list, self._dic_jobs)

        if show_log:
            Log.info("Adding dependencies to the job..")
        self.update_genealogy()
        # Checking for member constraints
        if len(run_only_members) > 0:
            # Found
            if show_log:
                Log.info(f"Considering only members {str(run_only_members)}")
            old_job_list = [job for job in self._job_list]
            self._job_list = [
                job for job in old_job_list if
                job.member is None or job.member in run_only_members or job.status
                not in [Status.WAITING, Status.READY]]
            for job in self._job_list:
                for jobp in job.parents:
                    if jobp in self._job_list:
                        job.parents.add(jobp)
                for jobc in job.children:
                    if jobc in self._job_list:
                        job.children.add(jobc)
        if show_log:
            Log.info("Looking for edgeless jobs...")

        # This if allows to have jobs with dependencies set to themselves even if there are no more than one chunk, member or split.
        if len(self.graph.edges) > 0:
            self._delete_edgeless_jobs()
        if new:
            for job in self._job_list:
                job._fail_count = 0
                if not job.has_parents():
                    job.status = Status.READY
                else:
                    job.status = Status.WAITING

        for wrapper_section in wrapper_jobs:
            try:
                if (wrapper_jobs[wrapper_section] is not None and
                        len(str(wrapper_jobs[wrapper_section])) > 0):
                    self._ordered_jobs_by_date_member[wrapper_section] = (
                        self._create_sorted_dict_jobs(wrapper_jobs[wrapper_section]))
                else:
                    self._ordered_jobs_by_date_member[wrapper_section] = {}
            except BaseException as e:
                raise AutosubmitCritical(f"Some section jobs of the wrapper:{wrapper_section} are missing from your "
                    "JOBS definition in YAML", 7014, str(e))
        # divide job_list per platform name
        job_list_per_platform = self.split_by_platform()
        submitter = _get_submitter(as_conf)
        submitter.load_platforms(as_conf)

        for platform in job_list_per_platform:
            for job in job_list_per_platform[platform]:
                if create or new:
                    job.reset_logs(as_conf)
                    # The platform mayn't exist. ( The Autosubmit config parser should check this )
                    if job.platform_name and job.platform_name in submitter.platforms:
                        job.platform = submitter.platforms[job.platform_name]

    def clear_generate(self):
        self.dependency_map = {}
        self.parameters = {}
        self._parameters = {}
        self.graph.clear()
        self.graph = None

    def split_by_platform(self):
        """
        Splits the job list by platform name
        :return: job list per platform
        :rtype: dict
        """
        job_list_per_platform = dict()
        for job in self._job_list:
            if job.platform_name not in job_list_per_platform:
                job_list_per_platform[job.platform_name] = []
            job_list_per_platform[job.platform_name].append(job)
        return job_list_per_platform

    def _add_all_jobs_edge_info(self, dic_jobs, option="DEPENDENCIES"):
        jobs_data = dic_jobs.experiment_data.get("JOBS", {})
        sections_gen = (section for section in jobs_data.keys())
        for job_section in sections_gen:
            jobs_gen = (job for job in dic_jobs.get_jobs(job_section))
            dependencies_keys = jobs_data.get(job_section, {}).get(option, None)
            dependencies = JobList._manage_dependencies(dependencies_keys, dic_jobs) \
                if dependencies_keys else {}
            for job in jobs_gen:
                self._apply_jobs_edge_info(job, dependencies)

    def _deep_map_dependencies(self, section, jobs_data, option, dependency_list=set(),
                               strip_keys=True):
        """
        Recursive function to map dependencies of dependencies
        """
        if section in dependency_list:
            return dependency_list
        dependency_list.add(section)
        if not strip_keys:
            if "+" in section:
                section = section.split("+")[0]
            elif "-" in section:
                section = section.split("-")[0]
        dependencies_keys = jobs_data.get(section, {}).get(option, {})
        for dependency in dependencies_keys:
            if strip_keys:
                if "+" in dependency:
                    dependency = dependency.split("+")[0]
                elif "-" in dependency:
                    dependency = dependency.split("-")[0]
            dependency_list = self._deep_map_dependencies(dependency, jobs_data,
                                                          option, dependency_list, strip_keys)
            dependency_list.add(dependency)
        return dependency_list

    def _add_dependencies(self, date_list, member_list, chunk_list, dic_jobs,
                          option="DEPENDENCIES"):
        jobs_data = dic_jobs.experiment_data.get("JOBS", {})
        problematic_jobs = {}
        # map dependencies
        self.dependency_map = dict()
        for section in jobs_data.keys():
            self.dependency_map[section] = self._deep_map_dependencies(section,
                                                                       jobs_data, option, set(), strip_keys=True)
            self.dependency_map[section].remove(section)
        # map dependencies
        self.dependency_map_with_distances = dict()
        for section in jobs_data.keys():
            self.dependency_map_with_distances[section] = self._deep_map_dependencies(section,
                                                                                      jobs_data, option, set(),
                                                                                      strip_keys=False)
            self.dependency_map_with_distances[section].remove(section)

        # Generate all graph before adding dependencies.
        for job_section in (section for section in jobs_data.keys()):
            for job in (job for job in dic_jobs.get_jobs(job_section, sort_string=True)):
                if job.name not in self.graph.nodes:
                    self.graph.add_node(job.name, job=job)
                # Old versions of autosubmit needs re-adding the job to the graph
                elif (job.name in self.graph.nodes and
                      self.graph.nodes.get(job.name).get("job", None) is None):
                    self.graph.nodes.get(job.name)["job"] = job

        for job_section in (section for section in jobs_data.keys()):
            # Changes when all jobs of a section are added
            self.depends_on_previous_chunk = dict()
            self.depends_on_previous_split = dict()
            self.depends_on_previous_special_section = dict()
            self.actual_job_depends_on_previous_chunk = False
            self.actual_job_depends_on_previous_member = False
            # No changes, no need to recalculate dependencies
            Log.debug(f"Adding dependencies for {job_section} jobs")
            # If it does not have dependencies, just append it to job_list and continue
            dependencies_keys = jobs_data.get(job_section, {}).get(option, None)
            # call function if dependencies_key is not None
            dependencies = JobList._manage_dependencies(dependencies_keys, dic_jobs) \
                if dependencies_keys else {}
            self.job_names = set()
            for job in (job for job in dic_jobs.get_jobs(job_section, sort_string=True)):
                self.actual_job_depends_on_special_chunk = False
                if dependencies:
                    job = self.graph.nodes.get(job.name)['job']
                    # Adds the dependencies to the job, and if not possible,
                    # adds the job to the problematic_dependencies
                    problematic_dependencies = self._manage_job_dependencies(dic_jobs, job,
                                                                             date_list, member_list, chunk_list,
                                                                             dependencies_keys, dependencies,
                                                                             self.graph)
                    if len(problematic_dependencies) > 1:
                        if job_section not in problematic_jobs.keys():
                            problematic_jobs[job_section] = {}
                        problematic_jobs[job_section].update({job.name: problematic_dependencies})

        self.find_and_delete_redundant_relations(problematic_jobs)
        self._add_all_jobs_edge_info(dic_jobs, option)

    def find_and_delete_redundant_relations(self, problematic_jobs: dict) -> None:
        """
        Jobs with intrisic rules than can't be safelty not added without messing other workflows.
        The graph will have the least amount of edges added as much as safely possible
        before this function.
        Structure:
        problematic_jobs structure is {section: {child_name: [parent_names]}}

        :return:
        """
        delete_relations = set()
        for section, jobs in problematic_jobs.items():
            for child_name, parents in jobs.items():
                for parent_name in parents:
                    for another_parent_name in list(parents)[1:]:
                        if self.graph.has_successor(parent_name, another_parent_name):
                            delete_relations.add((parent_name, child_name))
                        elif self.graph.has_successor(another_parent_name, parent_name):
                            delete_relations.add((another_parent_name, child_name))

        for relation_to_delete in delete_relations:
            with suppress(Exception):
                self.graph.remove_edge(relation_to_delete[0], relation_to_delete[1])

    @staticmethod
    def _manage_dependencies(dependencies_keys: dict, dic_jobs: DicJobs) -> dict[Any, Dependency]:
        parameters = dic_jobs.experiment_data["JOBS"]
        dependencies = dict()
        for key in list(dependencies_keys):
            distance = None
            splits = None
            sign = None
            if '-' not in key and '+' not in key and '*' not in key and '?' not in key:
                section = key
            else:
                if '?' in key:
                    sign = '?'
                    section = key[:-1]
                else:
                    if '-' in key:
                        sign = '-'
                    elif '+' in key:
                        sign = '+'
                    elif '*' in key:
                        sign = '*'
                    key_split = key.split(sign)
                    section = key_split[0]
                    distance = int(key_split[1])
            if parameters.get(section, None):
                dependency_running_type = str(parameters[section].get('RUNNING', 'once')).lower()
                delay = int(parameters[section].get('DELAY', -1))
                dependency = Dependency(section, distance, dependency_running_type,
                                        sign, delay, splits, relationships=dependencies_keys[key])
                dependencies[key] = dependency
            else:
                dependencies_keys.pop(key)
        return dependencies

    @staticmethod
    def _parse_filters_to_check(list_of_values_to_check, value_list=[],
                                level_to_check="DATES_FROM"):
        final_values = []
        list_of_values_to_check = str(list_of_values_to_check).upper()
        if list_of_values_to_check is None:
            return None
        if list_of_values_to_check.casefold() == "ALL".casefold():
            return ["ALL"]
        if list_of_values_to_check.casefold() == "NONE".casefold():
            return ["NONE"]
        if list_of_values_to_check.casefold() == "NATURAL".casefold():
            return ["NATURAL"]
        if "," in list_of_values_to_check:
            for value_to_check in list_of_values_to_check.split(","):
                final_values.extend(JobList._parse_filter_to_check(value_to_check, value_list,
                                                                   level_to_check))
        else:
            final_values = JobList._parse_filter_to_check(list_of_values_to_check, value_list,
                                                          level_to_check)
        return final_values

    @staticmethod
    def _parse_filter_to_check(value_to_check, value_list=[], level_to_check="DATES_FROM",
                               splits=None) -> list:
        """
        Parse the filter to check and return the value to check.
        Selection process:
        value_to_check can be:
        a range: [0:], [:N], [0:N], [:-1], [0:N:M] ...
        a value: N.
        a range with step: [0::M], [::2], [0::3], [::3] ...
        :param value_to_check: value to check.
        :param value_list: list of values to check. Dates, members, chunks or splits.
        :return: parsed value to check.
        """
        step = 1
        if "SPLITS" in level_to_check:
            if "auto" in value_to_check:
                value_to_check = value_to_check.replace("auto", str(splits))
            elif "-1" in value_to_check:
                value_to_check = value_to_check.replace("-1", str(splits))
            elif "last" in value_to_check:
                value_to_check = value_to_check.replace("last", str(splits))
        if value_to_check.count(":") == 1:
            # range
            if value_to_check[1] == ":":
                # [:N]
                # Find N index in the list
                start = None
                end = value_to_check.split(":")[1].strip("[]")
                if level_to_check in ["CHUNKS_FROM", "SPLITS_FROM"]:
                    end = int(end)
            elif value_to_check[-2] == ":":
                # [N:]
                # Find N index in the list
                start = value_to_check.split(":")[0].strip("[]")
                if level_to_check in ["CHUNKS_FROM", "SPLITS_FROM"]:
                    start = int(start)
                end = None
            else:
                # [N:M]
                # Find N index in the list
                start = value_to_check.split(":")[0].strip("[]")
                end = value_to_check.split(":")[1].strip("[]")
                step = 1
                if level_to_check in ["CHUNKS_FROM", "SPLITS_FROM"]:
                    start = int(start)
                    end = int(end)
        elif value_to_check.count(":") == 2:
            # range with step
            if value_to_check[-2] == ":" and value_to_check[-3] == ":":  # [N::]
                # Find N index in the list
                start = value_to_check.split(":")[0].strip("[]")
                end = None
                step = 1
                if level_to_check in ["CHUNKS_FROM", "SPLITS_FROM"]:
                    start = int(start)
            elif value_to_check[1] == ":" and value_to_check[2] == ":":  # [::S]
                # Find N index in the list
                start = None
                end = None
                step = value_to_check.split(":")[-1].strip("[]")
                # get index in the value_list
                step = int(step)
            elif value_to_check[1] == ":" and value_to_check[-2] == ":":  # [:M:]
                # Find N index in the list
                start = None
                end = value_to_check.split(":")[1].strip("[]")
                if level_to_check in ["CHUNKS_FROM", "SPLITS_FROM"]:
                    end = int(end)
                step = 1
            else:  # [N:M:S]
                # Find N index in the list
                start = value_to_check.split(":")[0].strip("[]")
                end = value_to_check.split(":")[1].strip("[]")
                step = value_to_check.split(":")[2].strip("[]")
                step = int(step)
                if level_to_check in ["CHUNKS_FROM", "SPLITS_FROM"]:
                    start = int(start)
                    end = int(end)
        else:
            # value
            return [value_to_check]
        ## values to return
        if len(value_list) > 0:
            if start is None:
                start = value_list[0]
            if end is None:
                end = value_list[-1]
            try:
                if level_to_check == "CHUNKS_TO":
                    start = int(start)
                    end = int(end)
                return value_list[slice(value_list.index(start),
                                        value_list.index(end) + 1, int(step))]
            except ValueError:
                return value_list[slice(0, len(value_list) - 1, int(step))]
        else:
            if not start:
                start = 0
            if not end:
                Log.warning(
                    "SPLITS Issue: Invalid SPLIT_TO: START:END value. Returning empty list. "
                    "Check the configuration file.")
                return []
            return [number_gen for number_gen in range(int(start), int(end) + 1, int(step))]

    def _check_relationship(self, relationships, level_to_check, value_to_check):
        """
        Check if the current_job_value is included in the filter_value
        :param relationships: current filter level to check.
        :param level_to_check: Can be dates_from, members_from, chunks_from, splits_from.
        :param value_to_check: Can be None, a date, a member, a chunk or a split.
        :return:
        """
        filters = []
        if level_to_check == "DATES_FROM":
            if type(value_to_check) is not str:
                # need to convert in some cases
                value_to_check = date2str(value_to_check, "%Y%m%d")
            try:
                # need to convert in some cases
                values_list = [date2str(date_, "%Y%m%d") for date_ in self._date_list]
            except Exception:
                values_list = self._date_list
        elif level_to_check == "MEMBERS_FROM":
            values_list = self._member_list  # Str list
        elif level_to_check == "CHUNKS_FROM":
            values_list = self._chunk_list  # int list
        else:
            values_list = []  # splits, int list ( artificially generated later )

        relationship = relationships.get(level_to_check, {})
        status = relationship.pop("STATUS", relationships.get("STATUS", None))
        from_step = relationship.pop("FROM_STEP", relationships.get("FROM_STEP", None))
        for filter_range, filter_data in relationship.items():
            selected_filter = JobList._parse_filters_to_check(filter_range, values_list,
                                                              level_to_check)
            if filter_range.casefold() in ["ALL".casefold(), "NATURAL".casefold(),
                                           "NONE".casefold()] or not value_to_check:
                included = True
            else:
                included = False
                for value in selected_filter:
                    if (str(value).strip(" ").casefold() ==
                            str(value_to_check).strip(" ").casefold()):
                        included = True
                        break
            if included:
                if not filter_data.get("STATUS", None):
                    filter_data["STATUS"] = status
                if not filter_data.get("FROM_STEP", None):
                    filter_data["FROM_STEP"] = from_step
                filters.append(filter_data)
        # Normalize the filter return
        if len(filters) == 0:
            filters = [{}]
        return filters

    def _check_dates(self, relationships: Dict, current_job: Job) -> {}:
        """
        Check if the current_job_value is included in the filter_from and retrieve filter_to value
        :param relationships: Remaining filters to apply.
        :param current_job: Current job to check.
        :return:  filters_to_apply
        """
        # Check the test_dependencies.py to see how to use this function
        filters_to_apply = self._check_relationship(relationships, "DATES_FROM",
                                                    date2str(current_job.date))
        for i, filter in enumerate(filters_to_apply):
            if "MEMBERS_FROM" in filter:
                filters_to_apply_m = self._check_members({"MEMBERS_FROM": (
                    filter.pop("MEMBERS_FROM"))}, current_job)
                if len(filters_to_apply_m) > 0:
                    filters_to_apply[i].update(filters_to_apply_m)
            # Will enter chunks_from, and obtain [{DATES_TO: "20020201", MEMBERS_TO: "fc2",
            # CHUNKS_TO: "ALL", SPLITS_TO: "2"]
            if "CHUNKS_FROM" in filter:
                filters_to_apply_c = self._check_chunks({"CHUNKS_FROM": (
                    filter.pop("CHUNKS_FROM"))}, current_job)
                if len(filters_to_apply_c) > 0 and (type(filters_to_apply_c) is not list or (
                        type(filters_to_apply_c) is list and len(filters_to_apply_c[0]) > 0)):
                    filters_to_apply[i].update(filters_to_apply_c)
            # IGNORED
            if "SPLITS_FROM" in filter:
                filters_to_apply_s = self._check_splits({"SPLITS_FROM": (
                    filter.pop("SPLITS_FROM"))}, current_job)
                if len(filters_to_apply_s) > 0:
                    filters_to_apply[i].update(filters_to_apply_s)
        # Unify filters from all filters_from where the current job is included to
        # have a single SET of filters_to
        filters_to_apply = self._unify_to_filters(filters_to_apply)
        # {DATES_TO: "20020201", MEMBERS_TO: "fc2", CHUNKS_TO: "ALL", SPLITS_TO: "2"}
        return filters_to_apply

    def _check_members(self, relationships: Dict, current_job: Job) -> Dict:
        """
        Check if the current_job_value is included in the filter_from and retrieve filter_to value
        :param relationships: Remaining filters to apply.
        :param current_job: Current job to check.
        :return: filters_to_apply
        """
        filters_to_apply = self._check_relationship(relationships,
                                                    "MEMBERS_FROM", current_job.member)
        for i, filter_ in enumerate(filters_to_apply):
            if "CHUNKS_FROM" in filter_:
                filters_to_apply_c = self._check_chunks({"CHUNKS_FROM": (
                    filter_.pop("CHUNKS_FROM"))}, current_job)
                if len(filters_to_apply_c) > 0:
                    filters_to_apply[i].update(filters_to_apply_c)
            if "SPLITS_FROM" in filter_:
                filters_to_apply_s = self._check_splits({"SPLITS_FROM": (
                    filter_.pop("SPLITS_FROM"))}, current_job)
                if len(filters_to_apply_s) > 0:
                    filters_to_apply[i].update(filters_to_apply_s)
        filters_to_apply = self._unify_to_filters(filters_to_apply)
        return filters_to_apply

    def _check_chunks(self, relationships: Dict, current_job: Job) -> {}:
        """
        Check if the current_job_value is included in the filter_from and retrieve filter_to value
        :param relationships: Remaining filters to apply.
        :param current_job: Current job to check.
        :return: filters_to_apply
        """

        filters_to_apply = self._check_relationship(relationships,
                                                    "CHUNKS_FROM", current_job.chunk)
        for i, filter in enumerate(filters_to_apply):
            if "SPLITS_FROM" in filter:
                filters_to_apply_s = self._check_splits({"SPLITS_FROM": (
                    filter.pop("SPLITS_FROM"))}, current_job)
                if len(filters_to_apply_s) > 0:
                    filters_to_apply[i].update(filters_to_apply_s)
        filters_to_apply = self._unify_to_filters(filters_to_apply)
        return filters_to_apply

    def _check_splits(self, relationships, current_job):
        """
        Check if the current_job_value is included in the filter_from and retrieve filter_to value
        :param relationships: Remaining filters to apply.
        :param current_job: Current job to check.
        :return: filters_to_apply
        """

        filters_to_apply = self._check_relationship(relationships, "SPLITS_FROM",
                                                    current_job.split)
        # No more FROM sections to check, unify _to FILTERS and return
        filters_to_apply = self._unify_to_filters(filters_to_apply, current_job.splits)
        return filters_to_apply

    def _unify_to_filter(self, unified_filter, filter_to, filter_type, splits=None) -> {}:
        """
        Unify filter_to filters into a single dictionary
        :param unified_filter: Single dictionary with all filters_to
        :param filter_to: Current dictionary that contains the filters_to
        :param filter_type: "DATES_TO", "MEMBERS_TO", "CHUNKS_TO", "SPLITS_TO"
        :return: unified_filter
        """
        if len(unified_filter[filter_type]) > 0 and unified_filter[filter_type][-1] != ",":
            unified_filter[filter_type] += ","
        if filter_type == "DATES_TO":
            value_list = self._date_list
            level_to_check = "DATES_FROM"
        elif filter_type == "MEMBERS_TO":
            value_list = self._member_list
            level_to_check = "MEMBERS_FROM"
        elif filter_type == "CHUNKS_TO":
            value_list = self._chunk_list
            level_to_check = "CHUNKS_FROM"
        elif filter_type == "SPLITS_TO":
            value_list = []
            level_to_check = "SPLITS_FROM"
        if "all".casefold() not in unified_filter[filter_type].casefold():
            aux = str(filter_to.pop(filter_type, None))
            if aux:
                if "," in aux:
                    aux = aux.split(",")
                else:
                    aux = [aux]
                for element in aux:
                    if element == "":
                        continue
                    # Get only the first alphanumeric part and [:] chars
                    parsed_element = re.findall(r"([\[:\]a-zA-Z0-9._-]+)", element)[0].lower()
                    extra_data = element[len(parsed_element):]
                    parsed_element = JobList._parse_filter_to_check(parsed_element,
                                                                    value_list=value_list, level_to_check=filter_type,
                                                                    splits=splits)
                    # convert list to str
                    skip = False
                    # check if any element is natural or none
                    for ele in parsed_element:
                        if type(ele) is str and ele.lower() in ["natural", "none"]:
                            skip = True
                    if skip and len(unified_filter[filter_type]) > 0:
                        continue
                    else:
                        for ele in parsed_element:
                            if extra_data:
                                check_whole_string = str(ele) + extra_data + ","
                            else:
                                check_whole_string = str(ele) + ","
                            if str(check_whole_string) not in unified_filter[filter_type]:
                                unified_filter[filter_type] += check_whole_string
        return unified_filter

    @staticmethod
    def _normalize_to_filters(filter_to: dict, filter_type: str) -> None:
        """
        Normalize filter_to filters to a single string or "all"
        :param filter_to: Unified filter_to dictionary
        :param filter_type: "DATES_TO", "MEMBERS_TO", "CHUNKS_TO", "SPLITS_TO"
        :return:
        """
        if len(filter_to[filter_type]) == 0 or ("," in filter_to[filter_type] and
                                                len(filter_to[filter_type]) == 1):
            filter_to.pop(filter_type, None)
        elif "all".casefold() in filter_to[filter_type]:
            filter_to[filter_type] = "all"
        else:
            # delete last comma
            if "," in filter_to[filter_type][-1]:
                filter_to[filter_type] = filter_to[filter_type][:-1]
            # delete first comma
            if "," in filter_to[filter_type][0]:
                filter_to[filter_type] = filter_to[filter_type][1:]

    def _unify_to_filters(self, filter_to_apply, splits=None):
        """
        Unify all filter_to filters into a single dictionary ( of current selection )
        :param filter_to_apply: Filters to apply
        :return: Single dictionary with all filters_to
        """
        unified_filter = {"DATES_TO": "", "MEMBERS_TO": "", "CHUNKS_TO": "", "SPLITS_TO": ""}
        for filter_to in filter_to_apply:
            if "STATUS" not in unified_filter and filter_to.get("STATUS", None):
                unified_filter["STATUS"] = filter_to["STATUS"]
            if "FROM_STEP" not in unified_filter and filter_to.get("FROM_STEP", None):
                unified_filter["FROM_STEP"] = filter_to["FROM_STEP"]
            if len(filter_to) > 0:
                self._unify_to_filter(unified_filter, filter_to, "DATES_TO")
                self._unify_to_filter(unified_filter, filter_to, "MEMBERS_TO")
                self._unify_to_filter(unified_filter, filter_to, "CHUNKS_TO")
                self._unify_to_filter(unified_filter, filter_to, "SPLITS_TO", splits=splits)

        JobList._normalize_to_filters(unified_filter, "DATES_TO")
        JobList._normalize_to_filters(unified_filter, "MEMBERS_TO")
        JobList._normalize_to_filters(unified_filter, "CHUNKS_TO")
        JobList._normalize_to_filters(unified_filter, "SPLITS_TO")
        only_none_values = [filters for filters in unified_filter.values()
                            if "none" == filters.lower()]
        if len(only_none_values) != 4:
            # remove all none filters if not all is none
            unified_filter = {key: value for key, value in unified_filter.items()
                              if "none" != value.lower()}

        return unified_filter

    def _filter_current_job(self, current_job, relationships):
        '''
        This function will filter the current job based on the relationships given
        :param current_job: Current job to filter
        :param relationships: Relationships to apply
        :return: dict() with the filters to apply, or empty dict() if no filters to apply
        '''

        # This function will look if the given relationship is set for the given job DATEs,MEMBER,
        # CHUNK,SPLIT ( _from filters )
        # And if it is, it will return the dependencies that need to be activated (_TO filters)
        # _FROM behavior:
        # DATES_FROM can contain MEMBERS_FROM,CHUNKS_FROM,SPLITS_FROM
        # MEMBERS_FROM can contain CHUNKS_FROM,SPLITS_FROM
        # CHUNKS_FROM can contain SPLITS_FROM
        # SPLITS_FROM can contain nothing
        # _TO behavior:
        # TO keywords, can be in any of the _FROM filters and they will only affect the _FROM
        # filter they are in.
        # There are 4 keywords:
        # 1. ALL: all the dependencies will be activated of the given filter type (dates, members,
        # chunks or/and splits)
        # 2. NONE: no dependencies will be activated of the given filter type (dates, members,
        # chunks or/and splits)
        # 3. NATURAL: this is the normal behavior, represents a way of letting the job to be
        # activated if they would normally be activated.
        # 4. ? : this is a weak dependency activation flag, The dependency will be activated
        # but the job can fail without affecting the workflow.

        filters_to_apply = {}
        # Check if filter_from-filter_to relationship is set
        if relationships is not None and len(relationships) > 0:
            # Look for a starting point, this can be if else becasue they're exclusive as a
            # DATE_FROM can't be in a MEMBER_FROM and so on
            if "DATES_FROM" in relationships:
                filters_to_apply = self._check_dates(relationships, current_job)
            elif "MEMBERS_FROM" in relationships:
                filters_to_apply = self._check_members(relationships, current_job)
            elif "CHUNKS_FROM" in relationships:
                filters_to_apply = self._check_chunks(relationships, current_job)
            elif "SPLITS_FROM" in relationships:
                filters_to_apply = self._check_splits(relationships, current_job)
            else:

                relationships.pop("CHUNKS_FROM", None)
                relationships.pop("MEMBERS_FROM", None)
                relationships.pop("DATES_FROM", None)
                relationships.pop("SPLITS_FROM", None)
                filters_to_apply = relationships
        return filters_to_apply

    def _add_edges_map_info(self, job, special_status):
        """
        Special relations to be check in the update_list method
        :param job: Current job
        :param parent: parent jobs to check
        :return:
        """
        if special_status not in self.jobs_edges:
            self.jobs_edges[special_status] = set()
        self.jobs_edges[special_status].add(job)
        if "ALL" not in self.jobs_edges:
            self.jobs_edges["ALL"] = set()
        self.jobs_edges["ALL"].add(job)

    def add_special_conditions(self, job, special_conditions, filters_to_apply, parent):
        """
        Add special conditions to the job edge
        :param job: Job
        :param special_conditions: dict
        :param filters_to_apply: dict
        :param parent: parent job
        :return:
        """
        if special_conditions.get("STATUS", None):

            if special_conditions.get("FROM_STEP", None):
                job.max_checkpoint_step = int(special_conditions.get("FROM_STEP", 0)) \
                    if int(special_conditions.get("FROM_STEP", 0)) > job.max_checkpoint_step \
                    else job.max_checkpoint_step
            self._add_edges_map_info(job, special_conditions["STATUS"])  # job_list map
            job.add_edge_info(parent, special_conditions)  # this job

    def _apply_jobs_edge_info(self, job, dependencies):
        # prune first
        job.edge_info = {}
        # get dependency that has special conditions set
        filters_to_apply_by_section = dict()
        for key, dependency in dependencies.items():
            filters_to_apply = self._filter_current_job(job,
                                                        copy.deepcopy(dependency.relationships))
            if "STATUS" in filters_to_apply:
                if "-" in key:
                    key = key.split("-")[0]
                elif "+" in key:
                    key = key.split("+")[0]
                filters_to_apply_by_section[key] = filters_to_apply
        if not filters_to_apply_by_section:
            return
        # divide edge per section name
        parents_by_section = dict()
        for parent, _ in self.graph.in_edges(job.name):
            if self.graph.nodes[parent]['job'].section in filters_to_apply_by_section.keys():
                if self.graph.nodes[parent]['job'].section not in parents_by_section:
                    parents_by_section[self.graph.nodes[parent]['job'].section] = set()
                (parents_by_section[self.graph.nodes[parent]['job'].section].
                 add(self.graph.nodes[parent]['job']))
        for key, list_of_parents in parents_by_section.items():
            special_conditions = dict()
            special_conditions["STATUS"] = filters_to_apply_by_section[key].pop("STATUS", None)
            special_conditions["FROM_STEP"] = (filters_to_apply_by_section[key].
                                               pop("FROM_STEP", None))
            special_conditions["ANY_FINAL_STATUS_IS_VALID"] = (filters_to_apply_by_section[key].
                                                               pop("ANY_FINAL_STATUS_IS_VALID", False))

            for parent in list_of_parents:
                self.add_special_conditions(job, special_conditions,
                                            filters_to_apply_by_section[key], parent)

    def find_current_section(self, job_section, section, dic_jobs, distance, visited_section=[]):
        sections = dic_jobs.as_conf.jobs_data[section].get("DEPENDENCIES", {}).keys()
        if len(sections) == 0:
            return distance
        sections_str = str("," + ",".join(sections) + ",").upper()
        matches = re.findall(rf",{job_section}[+-]*[0-9]*,", sections_str)
        if not matches:
            for key in [dependency_keys for dependency_keys in sections
                        if job_section not in dependency_keys]:
                if "-" in key:
                    stripped_key = key.split("-")[0]
                elif "+" in key:
                    stripped_key = key.split("+")[0]
                else:
                    stripped_key = key
                if stripped_key not in visited_section:
                    distance = max(self.find_current_section(job_section, stripped_key, dic_jobs,
                                                             distance, visited_section + [stripped_key]), distance)
        else:
            for key in [dependency_keys for dependency_keys in sections
                        if job_section in dependency_keys]:
                if "-" in key:
                    distance = int(key.split("-")[1])
                elif "+" in key:
                    distance = int(key.split("+")[1])
                if distance > 0:
                    return distance
        return distance

    def _calculate_natural_dependencies(self, dic_jobs, job, dependency, date, member, chunk, graph,
                                        dependencies_keys_without_special_chars, distances_of_current_section,
                                        distances_of_current_section_members,
                                        key, dependencies_of_that_section,
                                        chunk_list, date_list, member_list, special_dependencies, max_distance,
                                        problematic_dependencies):
        """
        Calculate natural dependencies and add them to the graph if they're necessary.
        :param dic_jobs: JobList
        :param job: Current job
        :param dependency: Dependency
        :param date: Date
        :param member: Member
        :param chunk: Chunk
        :param graph: Graph
        :param dependencies_keys_without_special_chars: Dependencies of current job without special chars ( without SIM-10 -> SIM )
        :param distances_of_current_section: Distances of current section
        :param distances_of_current_section_members: Distances of current section members
        :param key: Key
        :param dependencies_of_that_section: Dependencies of that section ( Dependencies of target parent )
        :param chunk_list: Chunk list
        :param date_list: Date list
        :param member_list: Member list
        :param special_dependencies: Special dependencies ( dependencies that comes from dependency: special_filters )
        :param max_distance: Max distance ( if a dependency has CLEAN-5 SIM-10, this value would be 10 )
        :param problematic_dependencies: Problematic dependencies
        :return:
        """
        if key != job.section and not date and not member and not chunk:
            if key in dependencies_of_that_section and str(
                    dic_jobs.as_conf.jobs_data[key].get("RUNNING", "once")) == "chunk":
                natural_parents = [natural_parent for natural_parent in dic_jobs.get_jobs(
                    dependency.section, date, member, chunk_list[-1])
                                   if natural_parent.name != job.name]

            elif key in dependencies_of_that_section and str(
                    dic_jobs.as_conf.jobs_data[key].get("RUNNING", "once")) == "member":
                natural_parents = [natural_parent for natural_parent in dic_jobs.get_jobs(
                    dependency.section, date, member_list[-1], chunk)
                                   if natural_parent.name != job.name]
            else:
                natural_parents = [natural_parent for natural_parent in dic_jobs.get_jobs(
                    dependency.section, date, member, chunk) if natural_parent.name != job.name]

        else:
            natural_parents = [natural_parent for natural_parent in
                               dic_jobs.get_jobs(dependency.section, date, member, chunk) if
                               natural_parent.name != job.name]
        # Natural jobs, no filters to apply we can safely add the edge
        for parent in natural_parents:
            if parent.name in special_dependencies:
                continue
            if dependency.relationships:  # If this section has filter, selects..
                found = [aux for aux in dic_jobs.as_conf.jobs_data[parent.section].get("DEPENDENCIES", {}).keys() if
                         job.section == aux]
                if found:
                    continue
            if distances_of_current_section.get(dependency.section, 0) == 0:
                if job.section == parent.section:
                    if not self.actual_job_depends_on_previous_chunk:
                        if parent.section not in self.dependency_map[job.section]:
                            graph.add_edge(parent.name, job.name)
                else:
                    if self.actual_job_depends_on_special_chunk and not self.actual_job_depends_on_previous_chunk:
                        if parent.section not in self.dependency_map[job.section]:
                            if parent.running == job.running:
                                graph.add_edge(parent.name, job.name)
                    elif not self.actual_job_depends_on_previous_chunk:
                        graph.add_edge(parent.name, job.name)
                    elif not self.actual_job_depends_on_special_chunk and self.actual_job_depends_on_previous_chunk:
                        if job.running == "chunk" and job.chunk == 1 or job.running == "member" and parent.running == "member" or job.running == "chunk" and parent.running == "chunk":
                            graph.add_edge(parent.name, job.name)
            else:
                if job.section == parent.section:
                    if self.actual_job_depends_on_previous_chunk:
                        skip = False
                        for aux in [aux for aux in self.dependency_map[job.section] if aux != job.section]:
                            distance = 0
                            for aux_ in self.dependency_map_with_distances.get(aux, []):
                                if "-" in aux_:
                                    if job.section == aux_.split("-")[0]:
                                        distance = int(aux_.split("-")[1])
                                elif "+" in aux_:
                                    if job.section == aux_.split("+")[0]:
                                        distance = int(aux_.split("+")[1])
                                if distance >= max_distance:
                                    skip = True
                        if not skip:
                            # get max value in distances_of_current_section.values
                            if job.running == "chunk":
                                if parent.chunk <= (len(chunk_list) - max_distance):
                                    skip = False
                        if not skip:
                            problematic_dependencies.add(parent.name)
                            graph.add_edge(parent.name, job.name)
                else:
                    if job.running == parent.running:
                        skip = False
                        problematic_dependencies.add(parent.name)
                        graph.add_edge(parent.name, job.name)
                    if parent.running == "chunk":
                        if parent.chunk > (len(chunk_list) - max_distance):
                            graph.add_edge(parent.name, job.name)
        JobList.handle_frequency_interval_dependencies(chunk, chunk_list, date, date_list, dic_jobs, job,
                                                       member,
                                                       member_list, dependency.section, natural_parents)
        # check if job has edges
        if len(self.graph.pred[job.name]) == 0:
            for parent in natural_parents:
                problematic_dependencies.add(parent.name)
                graph.add_edge(parent.name, job.name)
        return problematic_dependencies

    def _calculate_filter_dependencies(self, filters_to_apply, dic_jobs, job, dependency, date, member, chunk, graph,
                                       dependencies_keys_without_special_chars, distances_of_current_section,
                                       distances_of_current_section_members,
                                       key, dependencies_of_that_section,
                                       chunk_list, date_list, member_list, special_dependencies,
                                       problematic_dependencies):
        """
        Calculate dependencies that has any kind of filter set and add them to the graph if they're necessary.
        :param filters_to_apply: Filters to apply
        :param dic_jobs: JobList
        :param job: Current job
        :param dependency: Dependency
        :param date: Date
        :param member: Member
        :param chunk: Chunk
        :param graph: Graph
        :param dependencies_keys_without_special_chars: Dependencies keys without special chars
        :param distances_of_current_section: Distances of current section
        :param distances_of_current_section_members: Distances of current section members
        :param key: Key
        :param dependencies_of_that_section: Dependencies of that section
        :param chunk_list: Chunk list
        :param date_list: Date list
        :param member_list: Member list
        :param special_dependencies: Special dependencies
        :param problematic_dependencies: Problematic dependencies
        :return:

        """
        all_none = True
        for filter_value in filters_to_apply.values():
            if str(filter_value).lower() != "none":
                all_none = False
                break
        if all_none:
            return special_dependencies, problematic_dependencies
        any_all_filter = False
        for filter_value in filters_to_apply.values():
            if str(filter_value).lower() == "all":
                any_all_filter = True
                break
        if job.section != dependency.section:
            filters_to_apply_of_parent = self._filter_current_job(job, copy.deepcopy(
                dependencies_of_that_section.get(dependency.section)))
        else:
            filters_to_apply_of_parent = {}
        possible_parents = [possible_parent for possible_parent in dic_jobs.get_jobs_filtered(
            dependency.section, job, filters_to_apply, date, member, chunk,
            filters_to_apply_of_parent) if possible_parent.name != job.name]
        for parent in possible_parents:
            edge_added = False
            if any_all_filter:
                if (parent.chunk and parent.chunk != self.depends_on_previous_chunk.get(
                        parent.section, parent.chunk) or (parent.running == "chunk" and
                                                          parent.chunk != chunk_list[
                                                              -1] and not filters_to_apply_of_parent) or
                        self.actual_job_depends_on_previous_chunk or
                        self.actual_job_depends_on_special_chunk or parent.name in special_dependencies
                ):
                    continue

            if parent.section == job.section:
                if not job.splits or int(job.splits) > 0:
                    self.depends_on_previous_split[job.section] = int(parent.split)
            if self.actual_job_depends_on_previous_chunk and parent.section == job.section:
                graph.add_edge(parent.name, job.name)
                edge_added = True
            else:
                if parent.name not in self.depends_on_previous_special_section.get(
                        job.section, set()) or job.split > 0:
                    graph.add_edge(parent.name, job.name)
                    edge_added = True
            if parent.section == job.section:
                self.actual_job_depends_on_special_chunk = True

            # Only fill this if, per example, jobs.A.Dependencies.A or jobs.A.Dependencies.
            # A-N is set.
            if edge_added and job.section in dependencies_keys_without_special_chars:
                if job.name not in self.depends_on_previous_special_section:
                    self.depends_on_previous_special_section[job.name] = set()
                if job.section not in self.depends_on_previous_special_section:
                    self.depends_on_previous_special_section[job.section] = set()
                if parent.name in self.depends_on_previous_special_section.keys():
                    special_dependencies.update(
                        self.depends_on_previous_special_section[parent.name])
                self.depends_on_previous_special_section[job.name].add(parent.name)
                self.depends_on_previous_special_section[job.section].add(parent.name)
                problematic_dependencies.add(parent.name)

        JobList.handle_frequency_interval_dependencies(chunk, chunk_list, date, date_list,
                                                       dic_jobs, job, member, member_list, dependency.section,
                                                       possible_parents)

        return special_dependencies, problematic_dependencies

    def get_filters_to_apply(self, job, dependency):
        filters_to_apply = self._filter_current_job(job, copy.deepcopy(dependency.relationships))
        filters_to_apply.pop("STATUS", None)
        # Don't do perform special filter if only "FROM_STEP" is applied
        if "FROM_STEP" in filters_to_apply:
            if (filters_to_apply.get("CHUNKS_TO", "none") == "none" and filters_to_apply.
                    get("MEMBERS_TO", "none") == "none" and filters_to_apply.get("DATES_TO", "none")
                    == "none" and filters_to_apply.get("SPLITS_TO", "none") == "none"):
                filters_to_apply = {}
        filters_to_apply.pop("FROM_STEP", None)
        filters_to_apply.pop("ANY_FINAL_STATUS_IS_VALID", None)

        # If the selected filter is "natural" for all filters_to, trigger the natural dependency
        # calculation
        all_natural = True
        for f_value in filters_to_apply.values():
            if f_value.lower() != "natural":
                all_natural = False
                break
        if all_natural:
            filters_to_apply = {}
        return filters_to_apply

    def _normalize_auto_keyword(self, job: Job, dependency: Dependency) -> Dependency:
        """
        Normalize the 'auto' keyword in the dependency relationships for a job.

        This function adjusts the 'SPLITS_TO' value in the dependency relationships
        if it contains the 'auto' keyword. The 'auto' keyword is replaced with the
        actual number of splits for the job.

        :param job: The job object containing job details.
        :param dependency: The dependency object containing dependency details.
        :return: The dependency object with the attribute relationships updated with the correct
        number of splits.
        """
        if (job.splits and dependency.distance and dependency.relationships and
                job.running == "chunk"):
            job_name_separated = job.name.split("_")
            if dependency.sign == "-":
                auto_chunk = int(job_name_separated[3]) - int(dependency.distance)
            else:
                auto_chunk = int(job_name_separated[3]) + int(dependency.distance)
            if auto_chunk < 1:
                auto_chunk = int(job_name_separated[3])
            auto_chunk = str(auto_chunk)
            # Get first split of the given chunk
            auto_job_name = ("_".join(job_name_separated[:3]) +
                             f"_{auto_chunk}_1_{dependency.section}")
            if auto_job_name in self.graph.nodes:
                auto_splits = str(self.graph.nodes[auto_job_name]['job'].splits)
                for filters_to_keys, filters_to in (
                        dependency.relationships.get("SPLITS_FROM", {}).items()):
                    if "auto" in filters_to.get("SPLITS_TO", "").lower():
                        filters_to["SPLITS_TO"] = filters_to["SPLITS_TO"].lower()
                        filters_to["SPLITS_TO"] = filters_to["SPLITS_TO"].replace("auto", auto_splits)
                job.splits = auto_splits
        return dependency

    def _manage_job_dependencies(self, dic_jobs, job, date_list, member_list, chunk_list,
                                 dependencies_keys, dependencies, graph):
        """
        Manage job dependencies
        :param dic_jobs: JobList
        :param job: Current job
        :param date_list: Date list
        :param member_list: Member list
        :param chunk_list: Chunk list
        :param dependencies_keys: Dependencies keys
        :param dependencies: Dependencies
        :param graph: Graph
        :return: problematic_dependencies
        """
        # Initialize variables
        depends_on_previous_section = set()
        distances_of_current_section = {}
        distances_of_current_section_member = {}
        problematic_dependencies = set()
        special_dependencies = set()
        dependencies_to_del = set()
        dependencies_non_natural_to_del = set()
        max_distance = 0
        dependencies_keys_aux = []
        dependencies_keys_without_special_chars = []
        depends_on_itself = None
        if not job.splits:
            child_splits = 0
        elif job.splits != "auto":
            child_splits = int(job.splits)
        parsed_date_list = []
        for dat in date_list:
            parsed_date_list.append(date2str(dat))
        # It is faster to check the conf instead of  calculate 90000000 tasks
        # Prune number of dependencies to check, to reduce the transitive reduction complexity
        for dependency in dependencies_keys.keys():
            if ("-" in dependency and job.section == dependency.split("-")[0]) or (
                    "+" in dependency and job.section == dependency.split("+")[0]) or (job.section == dependency):
                depends_on_itself = dependency
            else:
                dependencies_keys_aux.append(dependency)
        if depends_on_itself:
            dependencies_keys_aux = dependencies_keys_aux + [depends_on_itself]

        for key_aux_stripped in dependencies_keys_aux:
            if "-" in key_aux_stripped:
                key_aux_stripped = key_aux_stripped.split("-")[0]
            elif "+" in key_aux_stripped:
                key_aux_stripped = key_aux_stripped.split("+")[0]
            dependencies_keys_without_special_chars.append(key_aux_stripped)
        self.dependency_map[job.section] = self.dependency_map[job.section].difference(set(dependencies_keys_aux))
        # If parent already has defined that dependency, skip it to reduce the transitive reduction complexity
        # Calcule distances ( SIM-1, ClEAN-2..)
        for dependency_key in dependencies_keys_aux:
            if "-" in dependency_key:
                aux_key = dependency_key.split("-")[0]
                distance = int(dependency_key.split("-")[1])
            elif "+" in dependency_key:
                aux_key = dependency_key.split("+")[0]
                distance = int(dependency_key.split("+")[1])
            else:
                aux_key = dependency_key
                distance = 0
            if dic_jobs.as_conf.jobs_data.get(aux_key, {}).get("RUNNING",
                                                               "once") == "chunk":
                distances_of_current_section[aux_key] = distance
            elif dic_jobs.as_conf.jobs_data.get(aux_key, {}).get("RUNNING", "once") == "member":
                distances_of_current_section_member[aux_key] = distance
            if distance != 0:
                if job.running == "chunk":
                    if int(job.chunk) > 1:
                        if job.section == aux_key or dic_jobs.as_conf.jobs_data.get(aux_key, {}).get("RUNNING",
                                                                                                     "once") == "chunk":
                            self.actual_job_depends_on_previous_chunk = True
                if job.running == "member" or job.running == "chunk":
                    # find member in member_list
                    if job.member:
                        if member_list.index(job.member) > 0:
                            if job.section == aux_key or dic_jobs.as_conf.jobs_data.get(aux_key, {}).get("RUNNING",
                                                                                                         "once") == "member":
                                self.actual_job_depends_on_previous_member = True
            if aux_key != job.section:
                dependencies_of_that_section = dic_jobs.as_conf.jobs_data[aux_key].get("DEPENDENCIES", {})
                for key in dependencies_of_that_section.keys():
                    if "-" in key:
                        stripped_key = key.split("-")[0]
                        distance_ = int(key.split("-")[1])
                    elif "+" in key:
                        stripped_key = key.split("+")[0]
                        distance_ = int(key.split("+")[1])
                    else:
                        stripped_key = key
                        distance_ = 0
                    if stripped_key in dependencies_keys_without_special_chars and stripped_key != job.section:
                        # Fix delay
                        if job.running == "chunk" and dic_jobs.as_conf.jobs_data[aux_key].get("DELAY", None):
                            if job.chunk <= int(dic_jobs.as_conf.jobs_data[aux_key].get("DELAY", 0)):
                                continue
                        # check doc example
                        if dependencies.get(stripped_key, None) and not dependencies[stripped_key].relationships:
                            dependencies_to_del.add(key)

        max_distance = 0
        for key in self.dependency_map_with_distances[job.section]:
            if "-" in key:
                aux_key = key.split("-")[0]
                distance = int(key.split("-")[1])
            elif "+" in key:
                aux_key = key.split("+")[0]
                distance = int(key.split("+")[1])
            else:
                distance = 0
            max_distance = max(max_distance, distance)
            if dic_jobs.as_conf.jobs_data.get(aux_key, {}).get("RUNNING", "once") == "chunk":
                if aux_key in distances_of_current_section:
                    if distance > distances_of_current_section[aux_key]:
                        distances_of_current_section[aux_key] = distance
            elif dic_jobs.as_conf.jobs_data.get(aux_key, {}).get("RUNNING", "once") == "member":
                if aux_key in distances_of_current_section_member:
                    if distance > distances_of_current_section_member[aux_key]:
                        distances_of_current_section_member[aux_key] = distance
        ### Adding the dependency to the graph if possible
        sections_to_calculate = [key for key in dependencies_keys_aux if key not in dependencies_to_del]
        natural_sections = list()
        # Parse first sections with special filters if any
        for key in sections_to_calculate:
            dependency = dependencies[key]
            skip, (chunk, member, date) = JobList._calculate_dependency_metadata(job.chunk, chunk_list,
                                                                                 job.member, member_list,
                                                                                 job.date, date_list,
                                                                                 dependency)
            if skip:
                continue
            self._normalize_auto_keyword(job, dependency)
            filters_to_apply = self.get_filters_to_apply(job, dependency)

            if len(filters_to_apply) > 0:
                dependencies_of_that_section = dic_jobs.as_conf.jobs_data[dependency.section].get("DEPENDENCIES", {})
                ## Adds the dependencies to the job, and if not possible, adds the job to the problematic_dependencies
                special_dependencies, problematic_dependencies = self._calculate_filter_dependencies(filters_to_apply,
                                                                                                     dic_jobs, job,
                                                                                                     dependency, date,
                                                                                                     member, chunk,
                                                                                                     graph,
                                                                                                     dependencies_keys_without_special_chars,
                                                                                                     distances_of_current_section,
                                                                                                     distances_of_current_section_member,
                                                                                                     key,
                                                                                                     dependencies_of_that_section,
                                                                                                     chunk_list,
                                                                                                     date_list,
                                                                                                     member_list,
                                                                                                     special_dependencies,
                                                                                                     problematic_dependencies)
            else:
                if key in dependencies_non_natural_to_del:
                    continue
                else:
                    natural_sections.append(key)
        for key in natural_sections:
            dependency = dependencies[key]
            self._normalize_auto_keyword(job, dependency)
            skip, (chunk, member, date) = JobList._calculate_dependency_metadata(job.chunk, chunk_list,
                                                                                 job.member, member_list,
                                                                                 job.date, date_list,
                                                                                 dependency)
            if skip:
                continue
            aux = dic_jobs.as_conf.jobs_data[dependency.section].get("DEPENDENCIES", {})
            dependencies_of_that_section = []
            for key_aux_stripped in aux.keys():
                if "-" in key_aux_stripped:
                    key_aux_stripped = key_aux_stripped.split("-")[0]
                elif "+" in key_aux_stripped:
                    key_aux_stripped = key_aux_stripped.split("+")[0]

                dependencies_of_that_section.append(key_aux_stripped)
            # Adds the dependencies to the job, and if not possible, adds the job to the problematic_dependencies
            problematic_dependencies = self._calculate_natural_dependencies(dic_jobs, job, dependency, date,
                                                                            member, chunk, graph,
                                                                            dependencies_keys_without_special_chars,
                                                                            distances_of_current_section,
                                                                            distances_of_current_section_member,
                                                                            key,
                                                                            dependencies_of_that_section, chunk_list,
                                                                            date_list, member_list,
                                                                            special_dependencies, max_distance,
                                                                            problematic_dependencies)
        return problematic_dependencies

    @staticmethod
    def _calculate_dependency_metadata(chunk, chunk_list, member, member_list, date,
                                       date_list, dependency):
        skip = False
        if dependency.sign == '-':
            if chunk is not None and len(str(chunk)) > 0 and dependency.running == 'chunk':
                chunk_index = chunk - 1
                if chunk_index >= dependency.distance:
                    chunk = chunk_list[chunk_index - dependency.distance]
                else:
                    skip = True
            elif (member is not None and len(str(member)) > 0 and
                  dependency.running in ['chunk', 'member']):
                # improve this TODO
                member_index = member_list.index(member)
                if member_index >= dependency.distance:
                    member = member_list[member_index - dependency.distance]
                else:
                    skip = True
            elif (date is not None and len(str(date)) > 0 and
                  dependency.running in ['chunk', 'member', 'startdate']):
                # improve this TODO
                date_index = date_list.index(date)
                if date_index >= dependency.distance:
                    date = date_list[date_index - dependency.distance]
                else:
                    skip = True
        elif dependency.sign == '+':
            if chunk is not None and len(str(chunk)) > 0 and dependency.running == 'chunk':
                chunk_index = chunk_list.index(chunk)
                if (chunk_index + dependency.distance) < len(chunk_list):
                    chunk = chunk_list[chunk_index + dependency.distance]
                else:  # calculating the next one possible
                    temp_distance = dependency.distance
                    while temp_distance > 0:
                        temp_distance -= 1
                        if (chunk_index + temp_distance) < len(chunk_list):
                            chunk = chunk_list[chunk_index + temp_distance]
                            break
            elif (member is not None and len(str(member)) > 0 and
                  dependency.running in ['chunk', 'member']):
                member_index = member_list.index(member)
                if (member_index + dependency.distance) < len(member_list):
                    member = member_list[member_index + dependency.distance]
                else:
                    skip = True
            elif (date is not None and len(str(date)) > 0 and
                  dependency.running in ['chunk', 'member', 'startdate']):
                date_index = date_list.index(date)
                if (date_index + dependency.distance) < len(date_list):
                    date = date_list[date_index - dependency.distance]
                else:
                    skip = True
        return skip, (chunk, member, date)

    @staticmethod
    def handle_frequency_interval_dependencies(chunk, chunk_list, date, date_list, dic_jobs, job,
                                               member, member_list, section_name, visited_parents):
        if job.frequency and job.frequency > 1:
            if job.chunk is not None and len(str(job.chunk)) > 0:
                max_distance = (chunk_list.index(chunk) + 1) % job.frequency
                if max_distance == 0:
                    max_distance = job.frequency
                for distance in range(1, max_distance):
                    for parent in dic_jobs.get_jobs(section_name, date, member, chunk - distance):
                        if parent not in visited_parents:
                            job.add_parent(parent)
            elif job.member is not None and len(str(job.member)) > 0:
                member_index = member_list.index(job.member)
                max_distance = (member_index + 1) % job.frequency
                if max_distance == 0:
                    max_distance = job.frequency
                for distance in range(1, max_distance, 1):
                    for parent in dic_jobs.get_jobs(section_name, date,
                                                    member_list[member_index - distance], chunk):
                        if parent not in visited_parents:
                            job.add_parent(parent)
            elif job.date is not None and len(str(job.date)) > 0:
                date_index = date_list.index(job.date)
                max_distance = (date_index + 1) % job.frequency
                if max_distance == 0:
                    max_distance = job.frequency
                for distance in range(1, max_distance, 1):
                    for parent in dic_jobs.get_jobs(section_name, date_list[date_index - distance],
                                                    member, chunk):
                        if parent not in visited_parents:
                            job.add_parent(parent)

    @staticmethod
    def _create_jobs(dic_jobs, priority, default_job_type):
        for section in (job for job in dic_jobs.experiment_data.get("JOBS", {}).keys()):
            Log.debug(f"Creating {section} jobs")
            dic_jobs.read_section(section, priority, default_job_type)
            priority += 1

    def _create_sorted_dict_jobs(self, wrapper_jobs):
        """
        Creates a sorting of the jobs whose job.section is in wrapper_jobs, according to the
        following filters in order of importance:
        date, member, RUNNING, and chunk number; where RUNNING is defined in jobs_.yml
        for each section.

        If the job does not have a chunk number, the total number of chunks configured for
        the experiment is used.

        :param wrapper_jobs: User defined job types in autosubmit_,conf [wrapper] section to
        be wrapped.
        :type wrapper_jobs: String \n
        :return: Sorted Dictionary of List that represents the jobs included in the wrapping
        process.
        :rtype: Dictionary Key: date, Value: (Dictionary Key: Member, Value: List of jobs that
        belong to the date, member, and are ordered by chunk number if it is a chunk job otherwise
        num_chunks from JOB TYPE (section)
        """

        # Dictionary Key: date, Value: (Dictionary Key: Member, Value: List)
        job = None

        dict_jobs = dict()
        for date in self._date_list:
            dict_jobs[date] = dict()
            for member in self._member_list:
                dict_jobs[date][member] = list()
        num_chunks = len(self._chunk_list)

        sections_running_type_map = dict()
        if wrapper_jobs is not None and len(str(wrapper_jobs)) > 0:
            if type(wrapper_jobs) is not list:
                if "&" in wrapper_jobs:
                    char = "&"
                else:
                    char = " "
                wrapper_jobs = wrapper_jobs.split(char)

            for section in wrapper_jobs:
                # RUNNING = once, as default. This value comes from jobs_.yml
                sections_running_type_map[section] = str(self._config.experiment_data["JOBS"].
                                                         get(section, {}).get("RUNNING", 'once'))

            # Select only relevant jobs, those belonging to the sections defined in the wrapper

        sections_to_filter = ""
        for section in sections_running_type_map:
            sections_to_filter += section

        filtered_jobs_list = [job for job in self._job_list if
                              job.section in sections_running_type_map]

        filtered_jobs_fake_date_member, fake_original_job_map = self._create_fake_dates_members(
            filtered_jobs_list)

        for date in self._date_list:
            str_date = self._get_date(date)
            for member in self._member_list:
                # Filter list of fake jobs according to date and member,
                # result not sorted at this point
                sorted_jobs_list = [job for job in filtered_jobs_fake_date_member if
                                    job.name.split("_")[1] == str_date and
                                    job.name.split("_")[2] == member]

                # There can be no jobs for this member when select chunk/member is enabled
                if not sorted_jobs_list or len(sorted_jobs_list) == 0:
                    continue

                previous_job = sorted_jobs_list[0]

                # get RUNNING for this section
                section_running_type = sections_running_type_map[previous_job.section]
                jobs_to_sort = [previous_job]
                previous_section_running_type = None
                # Index starts at 1 because 0 has been taken in a previous step
                for index in range(1, len(sorted_jobs_list) + 1):
                    # If not last item
                    if index < len(sorted_jobs_list):
                        job = sorted_jobs_list[index]
                        # Test if section has changed. e.g. from INI to SIM
                        if previous_job.section != job.section:
                            previous_section_running_type = section_running_type
                            section_running_type = sections_running_type_map[job.section]
                    # Test if RUNNING is different between sections, or if we have reached
                    # the last item in sorted_jobs_list
                    if ((previous_section_running_type is not None and
                         previous_section_running_type != section_running_type) or
                            index == len(sorted_jobs_list)):

                        # Sorting by date, member, chunk number if it is a chunk job otherwise
                        # num_chunks from JOB TYPE (section)
                        # Important to note that the only differentiating factor would be chunk
                        # OR num_chunks
                        jobs_to_sort = sorted(jobs_to_sort, key=lambda k: (
                            k.name.split('_')[1], (k.name.split('_')[2]), (int(k.name.split('_')[3])
                                                                           if len(
                                k.name.split('_')) == 5 else num_chunks + 1)))

                        # Bringing back original job if identified
                        for idx in range(0, len(jobs_to_sort)):
                            # Test if it is a fake job
                            if jobs_to_sort[idx] in fake_original_job_map:
                                fake_job = jobs_to_sort[idx]
                                # Get original
                                jobs_to_sort[idx] = fake_original_job_map[fake_job]
                        # Add to result, and reset jobs_to_sort
                        # By adding to the result at this step, only those with the same
                        # RUNNING have been added.
                        dict_jobs[date][member] += jobs_to_sort
                        jobs_to_sort = []
                    if len(sorted_jobs_list) > 1:
                        jobs_to_sort.append(job)
                        previous_job = job

        return dict_jobs

    def _create_fake_dates_members(self, filtered_jobs_list):
        """
        Using the list of jobs provided, creates clones of these jobs and modifies names conditioned
        on job.date, job.member values (testing None).
        The purpose is that all jobs share the same name structure.

        :param filtered_jobs_list: A list of jobs of only those that comply with certain criteria,
        e.g. those belonging to a user defined job type for wrapping. \n
        :type filtered_jobs_list: List() of Job Objects \n
        :return filtered_jobs_fake_date_member: List of fake jobs. \n
        :rtype filtered_jobs_fake_date_member: List of Job Objects \n
        :return fake_original_job_map: Dictionary that maps fake job to original one. \n
        :rtype fake_original_job_map: Dictionary Key: Job Object, Value: Job Object
        """
        filtered_jobs_fake_date_member = []
        fake_original_job_map = dict()

        import copy
        for job in filtered_jobs_list:
            fake_job = None
            # running once and synchronize date
            if job.date is None and job.member is None:
                # Declare None values as if they were the last items in corresponding list
                date = self._date_list[-1]
                member = self._member_list[-1]
                fake_job = copy.deepcopy(job)
                # Use previous values to modify name of fake job
                fake_job.name = fake_job.name.split('_', 1)[0] + "_" + self._get_date(date) + "_" \
                                + member + "_" + fake_job.name.split("_", 1)[1]
                # Filling list of fake jobs, only difference is the name
                filtered_jobs_fake_date_member.append(fake_job)
                # Mapping fake jobs to original ones
                fake_original_job_map[fake_job] = job
            # running date or synchronize member
            elif job.member is None:
                # Declare None values as if it were the last items in corresponding list
                member = self._member_list[-1]
                fake_job = copy.deepcopy(job)
                # Use it to modify name of fake job
                fake_job.name = fake_job.name.split('_', 2)[0] + "_" + fake_job.name.split('_', 2)[
                    1] + "_" + member + "_" + fake_job.name.split("_", 2)[2]
                # Filling list of fake jobs, only difference is the name
                filtered_jobs_fake_date_member.append(fake_job)
                # Mapping fake jobs to original ones
                fake_original_job_map[fake_job] = job
            # There was no result
            if fake_job is None:
                filtered_jobs_fake_date_member.append(job)

        return filtered_jobs_fake_date_member, fake_original_job_map

    def _get_date(self, date):
        """
        Parses a user defined Date (from [experiment] DATELIST)
        to return a special String representation of that Date

        :param date: String representation of a date in format YYYYYMMdd. \n
        :type date: String \n
        :return: String representation of date according to format. \n
        :rtype: String \n
        """
        date_format = ''
        if date.hour > 1:
            date_format = 'H'
        if date.minute > 1:
            date_format = 'M'
        str_date = date2str(date, date_format)
        return str_date

    def __len__(self):
        return self._job_list.__len__()

    def get_date_list(self):
        """
        Get inner date list

        :return: date list
        :rtype: list
        """
        return self._date_list

    def get_member_list(self):
        """
        Get inner member list

        :return: member list
        :rtype: list
        """
        return self._member_list

    def get_chunk_list(self):
        """
        Get inner chunk list

        :return: chunk list
        :rtype: list
        """
        return self._chunk_list

    def get_job_list(self):
        """
        Get inner job list

        :return: job list
        :rtype: list
        """
        return self._job_list

    def get_date_format(self):
        date_format = ''
        for date in self.get_date_list():
            if date.hour > 1:
                date_format = 'H'
            if date.minute > 1:
                date_format = 'M'
        return date_format

    def copy_ordered_jobs_by_date_member(self):
        pass

    def get_ordered_jobs_by_date_member(self, section):
        """
        Get the dictionary of jobs ordered according to wrapper's
        expression divided by date and member

        :return: jobs ordered divided by date and member
        :rtype: dict
        """
        if len(self._ordered_jobs_by_date_member) > 0:
            return self._ordered_jobs_by_date_member[section]

    def get_completed(self, platform=None, wrapper=False):
        """
        Returns a list of completed jobs

        :param wrapper:
        :param platform: job platform
        :type platform: HPCPlatform
        :return: completed jobs
        :rtype: list
        """

        completed_jobs = [job for job in self._job_list if (platform is None or
                                                            job.platform.name == platform.name) and job.status == Status.COMPLETED]
        if wrapper:
            return [job for job in completed_jobs if job.packed is False]
        return completed_jobs

    def get_completed_failed_without_logs(self, platform: Any = None) -> List[Any]:
        """
        Returns a list of completed or failed jobs without updated logs.

        Args:
            platform Platform: Job platform, defaults to None.

        Returns:
            List[Job]: List of completed and failed jobs without updated logs.
        """

        completed_failed_jobs = [job for job in self._job_list if
                                 (platform is None or job.platform.name == platform.name) and
                                 (job.status == Status.COMPLETED or job.status == Status.FAILED) and
                                 job.updated_log is False]

        return completed_failed_jobs

    def get_uncompleted(self, platform=None, wrapper=False):
        """
        Returns a list of completed jobs

        :param wrapper:
        :param platform: job platform
        :type platform: HPCPlatform
        :return: completed jobs
        :rtype: list
        """
        uncompleted_jobs = [job for job in self._job_list if
                            (platform is None or job.platform.name == platform.name) and
                            job.status != Status.COMPLETED]

        if wrapper:
            return [job for job in uncompleted_jobs if job.packed is False]
        return uncompleted_jobs

    def get_submitted(self, platform=None, hold=False, wrapper=False):
        """
        Returns a list of submitted jobs

        :param wrapper:
        :param hold:
        :param platform: job platform
        :type platform: HPCPlatform
        :return: submitted jobs
        :rtype: list
        """
        submitted = list()
        if hold:
            submitted = [job for job in self._job_list if (platform is None or
                                                           job.platform.name == platform.name) and job.status == Status.SUBMITTED
                         and job.hold == hold]
        else:
            submitted = [job for job in self._job_list if (platform is None or
                                                           job.platform.name == platform.name) and job.status == Status.SUBMITTED]
        if wrapper:
            return [job for job in submitted if job.packed is False]
        return submitted

    def get_running(self, platform=None, wrapper=False):
        """
        Returns a list of jobs running

        :param wrapper:
        :param platform: job platform
        :type platform: HPCPlatform
        :return: running jobs
        :rtype: list
        """
        running = [job for job in self._job_list if (platform is None or
                                                     job.platform.name == platform.name) and job.status == Status.RUNNING]
        if wrapper:
            return [job for job in running if job.packed is False]
        return running

    def get_queuing(self, platform=None, wrapper=False):
        """
        Returns a list of jobs queuing

        :param wrapper:
        :param platform: job platform
        :type platform: HPCPlatform
        :return: queuedjobs
        :rtype: list
        """
        queuing = [job for job in self._job_list if (platform is None or
                                                     job.platform.name == platform.name) and job.status == Status.QUEUING]
        if wrapper:
            return [job for job in queuing if job.packed is False]
        return queuing

    def get_failed(self, platform=None, wrapper=False):
        """
        Returns a list of failed jobs

        :param wrapper:
        :param platform: job platform
        :type platform: HPCPlatform
        :return: failed jobs
        :rtype: list
        """
        failed = [job for job in self._job_list if (platform is None or
                                                    job.platform.name == platform.name) and job.status == Status.FAILED]
        if wrapper:
            return [job for job in failed if job.packed is False]
        return failed

    def get_unsubmitted(self, platform=None, wrapper=False):
        """
        Returns a list of unsubmitted jobs

        :param wrapper:
        :param platform: job platform
        :type platform: HPCPlatform
        :return: all jobs
        :rtype: list
        """
        unsubmitted = [job for job in self._job_list if (platform is None or
                                                         job.platform.name == platform.name) and (
                                   job.status != Status.SUBMITTED and
                                   job.status != Status.QUEUING and job.status != Status.RUNNING)]

        if wrapper:
            return [job for job in unsubmitted if job.packed is False]
        else:
            return unsubmitted

    def get_all(self, platform=None, wrapper=False):
        """
        Returns a list of all jobs

        :param wrapper:
        :param platform: job platform
        :type platform: HPCPlatform
        :return: all jobs
        :rtype: list
        """
        all_jobs = [job for job in self._job_list]

        if wrapper:
            return [job for job in all_jobs if job.packed is False]
        else:
            return all_jobs

    def update_two_step_jobs(self):
        prev_jobs_to_run_first = self.jobs_to_run_first
        if len(self.jobs_to_run_first) > 0:
            self.jobs_to_run_first = [job for job in self.jobs_to_run_first
                                      if job.status != Status.COMPLETED]
            keep_running = False
            for job in self.jobs_to_run_first:
                # job is parent of itself
                running_parents = [parent for parent in job.parents if parent.status !=
                                   Status.WAITING and parent.status != Status.FAILED]
                if len(running_parents) == len(job.parents):
                    keep_running = True
            if len(self.jobs_to_run_first) > 0 and keep_running is False:
                raise AutosubmitCritical("No more jobs to run first, there were still pending jobs "
                                         "but they're unable to run without their parents or there are failed jobs.",
                                         7014)

    def parse_jobs_by_filter(self, unparsed_jobs, two_step_start=True):
        jobs_to_run_first = list()
        select_jobs_by_name = ""  # job_name
        select_all_jobs_by_section = ""  # all
        filter_jobs_by_section = ""  # Select, chunk / member
        if "&" in unparsed_jobs:  # If there are explicit jobs add them
            jobs_to_check = unparsed_jobs.split("&")
            select_jobs_by_name = jobs_to_check[0]
            unparsed_jobs = jobs_to_check[1]
        if ";" not in unparsed_jobs:
            if '[' in unparsed_jobs:
                select_all_jobs_by_section = unparsed_jobs
                filter_jobs_by_section = ""
            else:
                select_all_jobs_by_section = ""
                filter_jobs_by_section = unparsed_jobs
        else:
            aux = unparsed_jobs.split(';')
            select_all_jobs_by_section = aux[0]
            filter_jobs_by_section = aux[1]
        if two_step_start:
            try:
                self.jobs_to_run_first = self.get_job_related(
                    select_jobs_by_name=select_jobs_by_name,
                    select_all_jobs_by_section=select_all_jobs_by_section,
                    filter_jobs_by_section=filter_jobs_by_section)
            except Exception as e:
                raise AutosubmitCritical(f"Check the {unparsed_jobs} format."
                                         "\nFirst filter is optional ends with '&'."
                                         "\nSecond filter ends with ';'."
                                         "\nThird filter must contain '['. ")
        else:
            try:
                self.rerun_job_list = self.get_job_related(select_jobs_by_name=select_jobs_by_name,
                                                           select_all_jobs_by_section=select_all_jobs_by_section,
                                                           filter_jobs_by_section=filter_jobs_by_section,
                                                           two_step_start=two_step_start)
            except Exception as e:
                raise AutosubmitCritical(f"Check the {unparsed_jobs} format."
                                         "\nFirst filter is optional ends with '&'."
                                         "\nSecond filter ends with ';'."
                                         "\nThird filter must contain '['. ")

    def get_job_related(self, select_jobs_by_name="", select_all_jobs_by_section="",
                        filter_jobs_by_section="", two_step_start=True):
        """
        :param two_step_start:
        :param select_jobs_by_name: job name
        :param select_all_jobs_by_section: section name
        :param filter_jobs_by_section: section, date , member? , chunk?
        :return: jobs_list names
        :rtype: list
        """
        ultimate_jobs_list = []
        jobs_filtered = []
        jobs_date = []
        # First Filter {select job by name}
        if select_jobs_by_name != "":
            jobs_by_name = [job for job in self._job_list if
                            re.search("(^|[^0-9a-z_])" + job.name.lower() + "([^a-z0-9_]|$)",
                                      select_jobs_by_name.lower()) is not None]
            jobs_by_name_no_expid = [job for job in self._job_list if
                                     re.search("(^|[^0-9a-z_])" + job.name.lower()[5:] +
                                               "([^a-z0-9_]|$)", select_jobs_by_name.lower()) is not None]
            ultimate_jobs_list.extend(jobs_by_name)
            ultimate_jobs_list.extend(jobs_by_name_no_expid)

        # Second Filter { select all }
        if select_all_jobs_by_section != "":
            all_jobs_by_section = [job for job in self._job_list if
                                   re.search("(^|[^0-9a-z_])" + job.section.upper() +
                                             "([^a-z0-9_]|$)", select_all_jobs_by_section.upper()) is not None]
            ultimate_jobs_list.extend(all_jobs_by_section)
        # Third Filter N section { date , member? , chunk?}
        # Section[date[member][chunk]]
        # filter_jobs_by_section="SIM[20[C:000][M:1]],DA[20 21[M:000 001][C:1]]"
        if filter_jobs_by_section != "":
            section_name = ""
            section_dates = ""
            section_chunks = ""
            section_members = ""
            jobs_final = list()
            for complete_filter_by_section in filter_jobs_by_section.split(','):
                section_list = complete_filter_by_section.split('[')
                section_name = section_list[0].strip('[]')
                section_dates = section_list[1].strip('[]')
                if 'c' in section_list[2].lower():
                    section_chunks = section_list[2].strip('cC:[]')
                elif 'm' in section_list[2].lower():
                    section_members = section_list[2].strip('Mm:[]')
                if len(section_list) > 3:
                    if 'c' in section_list[3].lower():
                        section_chunks = section_list[3].strip('Cc:[]')
                    elif 'm' in section_list[3].lower():
                        section_members = section_list[3].strip('mM:[]')

                if section_name != "":
                    jobs_filtered = [job for job in self._job_list if
                                     re.search("(^|[^0-9a-z_])" + job.section.upper() +
                                               "([^a-z0-9_]|$)", section_name.upper()) is not None]
                if section_dates != "":
                    jobs_date = [job for job in jobs_filtered if
                                 re.search("(^|[^0-9a-z_])" + date2str(job.date, job.date_format) +
                                           "([^a-z0-9_]|$)", section_dates.lower()) is not None or
                                 job.date is None]

                if section_chunks != "" or section_members != "":
                    jobs_final = [job for job in jobs_date if (section_chunks == "" or
                                                               re.search(
                                                                   "(^|[^0-9a-z_])" + str(job.chunk) + "([^a-z0-9_]|$)",
                                                                   section_chunks) is not None) and (
                                              section_members == "" or
                                              re.search("(^|[^0-9a-z_])" + str(job.member) + "([^a-z0-9_]|$)",
                                                        section_members.lower()) is not None)]
                ultimate_jobs_list.extend(jobs_final)
        # Duplicates out
        ultimate_jobs_list = list(set(ultimate_jobs_list))
        Log.debug(f"List of jobs filtered by TWO_STEP_START parameter:\n{[job.name for job in ultimate_jobs_list]}")
        return ultimate_jobs_list

    def get_ready(self, platform=None, hold=False, wrapper=False):
        """
        Returns a list of ready jobs

        :param wrapper:
        :param hold:
        :param platform: job platform
        :type platform: HPCPlatform
        :return: ready jobs
        :rtype: list
        """
        ready = [job for job in self._job_list if
                 (platform is None or platform == "" or job.platform.name == platform.name) and
                 job.status == Status.READY and job.hold is hold]

        if wrapper:
            return [job for job in ready if job.packed is False]
        return ready

    def get_prepared(self, platform=None):
        """
        Returns a list of prepared jobs

        :param platform: job platform
        :type platform: HPCPlatform
        :return: prepared jobs
        :rtype: list
        """
        prepared = [job for job in self._job_list if (platform is None or
                                                      job.platform.name == platform.name) and job.status == Status.PREPARED]
        return prepared

    def get_delayed(self, platform=None):
        """
        Returns a list of delayed jobs

        :param platform: job platform
        :type platform: HPCPlatform
        :return: delayed jobs
        :rtype: list
        """
        delayed = [job for job in self._job_list if (platform is None or
                                                     job.platform.name == platform.name) and job.status == Status.DELAYED]
        return delayed

    def get_waiting(self, platform=None, wrapper=False):
        """
        Returns a list of jobs waiting

        :param wrapper:
        :param platform: job platform
        :type platform: HPCPlatform
        :return: waiting jobs
        :rtype: list
        """
        waiting_jobs = [job for job in self._job_list if (platform is None or
                                                          job.platform.name == platform.name) and job.status == Status.WAITING]
        if wrapper:
            return [job for job in waiting_jobs if job.packed is False]
        return waiting_jobs

    def get_waiting_remote_dependencies(self, platform_type='slurm'.lower()):
        """
        Returns a list of jobs waiting on slurm scheduler
        :param platform_type: platform type
        :type platform_type: str
        :return: waiting jobs
        :rtype: list

        """
        waiting_jobs = [job for job in self._job_list if (
                job.platform.type == platform_type and job.status == Status.WAITING)]
        return waiting_jobs

    def get_held_jobs(self, platform=None):
        """
        Returns a list of jobs in the platforms (Held)

        :param platform: job platform
        :type platform: HPCPlatform
        :return: jobs in platforms
        :rtype: list
        """
        return [job for job in self._job_list if (platform is None or
                                                  job.platform.name == platform.name) and job.status == Status.HELD]

    def get_unknown(self, platform=None, wrapper=False):
        """
        Returns a list of jobs on unknown state

        :param wrapper:
        :param platform: job platform
        :type platform: HPCPlatform
        :return: unknown state jobs
        :rtype: list
        """
        submitted = [job for job in self._job_list if (platform is None or
                                                       job.platform.name == platform.name) and job.status == Status.UNKNOWN]
        if wrapper:
            return [job for job in submitted if job.packed is False]
        return submitted

    def get_in_queue(self, platform=None, wrapper=False):
        """
        Returns a list of jobs in the platforms (Submitted, Running, Queuing, Unknown,Held)

        :param wrapper:
        :param platform: job platform
        :type platform: HPCPlatform
        :return: jobs in platforms
        :rtype: list
        """

        in_queue = self.get_submitted(platform) + self.get_running(platform) + self.get_queuing(
            platform) + self.get_unknown(platform) + self.get_held_jobs(platform)
        if wrapper:
            return [job for job in in_queue if job.packed is False]
        return in_queue

    def get_active(self, platform=None, wrapper=False):
        """
        Returns a list of active jobs (In platforms queue + Ready)

        :param wrapper:
        :param platform: job platform
        :type platform: HPCPlatform
        :return: active jobs
        :rtype: list
        """

        active = (self.get_in_queue(platform) + self.get_ready(
            platform=platform, hold=True) + self.get_ready(platform=platform, hold=False) +
                  self.get_delayed(platform=platform))
        tmp = [job for job in active if job.hold and not (job.status ==
                                                          Status.SUBMITTED or job.status == Status.READY or job.status == Status.DELAYED)]
        if len(tmp) == len(active):  # IF only held jobs left without dependencies satisfied
            if len(tmp) != 0 and len(active) != 0:
                raise AutosubmitCritical(
                    "Only Held Jobs active. Exiting Autosubmit (TIP: "
                    "This can happen if suspended or/and Failed jobs are found on the workflow)",
                    7066)
            active = []
        return active

    def get_job_by_name(self, name: str) -> Optional[Job]:
        """
        Returns the job that its name matches parameter name

        :parameter name: name to look for
        :type name: str
        :return: found job
        :rtype: job
        """
        for job in self._job_list:
            if job.name == name:
                return job
        return None

    def get_jobs_by_section(self, section_list: list, banned_jobs: list = None,
                            get_only_non_completed: bool = False) -> list:
        """
        Get jobs by section.

        This method filters jobs based on the provided section list and banned jobs list.
        It can also filter out completed jobs if specified.

        Parameters:
        section_list (list): List of sections to filter jobs by.
        banned_jobs (list, optional): List of jobs names to exclude from the result.
        Defaults to an empty list.
        get_only_non_completed (bool, optional): If True, only non-completed jobs are included.
        Defaults to False.

        Returns:
        list: List of jobs that match the criteria.
        """
        if banned_jobs is None:
            banned_jobs = []

        jobs = []
        for job in self._job_list:
            if job.section.upper() in section_list and job.name not in banned_jobs:
                if get_only_non_completed:
                    if job.status != Status.COMPLETED:
                        jobs.append(job)
                else:
                    jobs.append(job)
        return jobs

    def get_in_queue_grouped_id(self, platform):
        # type: (object) -> Dict[int, List[Job]]
        jobs = self.get_in_queue(platform)
        jobs_by_id = dict()
        for job in jobs:
            if job.id not in jobs_by_id:
                jobs_by_id[job.id] = list()
            jobs_by_id[job.id].append(job)
        for job_id in jobs_by_id.keys():
            if len(jobs_by_id[job_id]) == 1:
                jobs_by_id[job_id] = jobs_by_id[job_id][0]
        return jobs_by_id

    def sort_by_name(self):
        """
        Returns a list of jobs sorted by name

        :return: jobs sorted by name
        :rtype: list
        """
        return sorted(self._job_list, key=lambda k: k.name)

    def sort_by_id(self):
        """
        Returns a list of jobs sorted by id

        :return: jobs sorted by ID
        :rtype: list
        """
        return sorted(self._job_list, key=lambda k: k.id)

    def sort_by_type(self):
        """
        Returns a list of jobs sorted by type

        :return: job sorted by type
        :rtype: list
        """
        return sorted(self._job_list, key=lambda k: k.type)

    def sort_by_status(self):
        """
        Returns a list of jobs sorted by status

        :return: job sorted by status
        :rtype: list
        """
        return sorted(self._job_list, key=lambda k: k.status)

    def load(self, create=False, backup=False):
        """
        Recreates a stored job list from the persistence

        :return: loaded job list object
        :rtype: JobList
        """
        try:
            if not backup:
                Log.info("Loading JobList")
                return self._persistence.load(self._persistence_path, self._persistence_file)
            else:
                return self._persistence.load(self._persistence_path,
                                              self._persistence_file + "_backup")
        except ValueError as e:
            if not create:
                raise AutosubmitCritical(
                    f'JobList could not be loaded due pkl being saved with a different version '
                    f'of Autosubmit or Python version. {e}')
            else:
                Log.warning(
                    f'Job list will be created from scratch due pkl being saved with a different '
                    f'version of Autosubmit or Python version. {e}')
        except PermissionError as e:
            if not create:
                raise AutosubmitCritical(f'JobList could not be loaded due to permission error.{e}')
            else:
                Log.warning(f'Job list will be created from scratch due to permission error. {e}')
        except BaseException as e:
            if not backup:
                Log.debug("Autosubmit will use a backup to recover the job_list")
                return self.load(create, True)
            else:
                if not create:
                    raise AutosubmitCritical(f"JobList could not be loaded due: "
                                             f"{e}\nAutosubmit won't do anything")
                else:
                    Log.warning(f'Joblist will be created from scratch due: {e}')

    def save(self):
        """
        Persists the job list
        """

        try:
            job_list = None
            if self.run_members is not None and len(str(self.run_members)) > 0:
                job_names = [job.name for job in self._job_list]
                job_list = [job for job in self._job_list]
                for job in self._base_job_list:
                    if job.name not in job_names:
                        job_list.append(job)
            self.update_status_log()

            try:
                self._persistence.save(self._persistence_path, self._persistence_file,
                                       self._job_list if self.run_members is None or
                                                         job_list is None else job_list, self.graph)
            except BaseException as e:
                raise AutosubmitError(str(e), 6040, "Failure while saving the job_list")
        except AutosubmitError as e:
            raise
        except BaseException as e:
            raise AutosubmitError(str(e), 6040, "Unknown failure while saving the job_list")

    def backup_save(self):
        """
        Persists the job list
        """
        self._persistence.save(self._persistence_path,
                               self._persistence_file + "_backup", self._job_list)

    def update_status_log(self):

        exp_path = os.path.join(BasicConfig.LOCAL_ROOT_DIR, self.expid)
        tmp_path = os.path.join(exp_path, BasicConfig.LOCAL_TMP_DIR)
        aslogs_path = os.path.join(tmp_path, BasicConfig.LOCAL_ASLOG_DIR)
        Log.reset_status_file(os.path.join(aslogs_path, "jobs_active_status.log"), "status")
        Log.reset_status_file(os.path.join(aslogs_path, "jobs_failed_status.log"), "status_failed")
        job_list = self.get_completed()[-5:] + self.get_in_queue()
        failed_job_list = self.get_failed()
        if len(job_list) > 0:
            Log.status("\n{0:<35}{1:<15}{2:<15}{3:<20}{4:<15}", "Job Name",
                       "Job Id", "Job Status", "Job Platform", "Job Queue")
        if len(failed_job_list) > 0:
            Log.status_failed("\n{0:<35}{1:<15}{2:<15}{3:<20}{4:<15}", "Job Name",
                              "Job Id", "Job Status", "Job Platform", "Job Queue")
        for job in job_list:
            if job.platform and len(job.queue) > 0 and str(job.platform.queue).lower() != "none":
                queue = job.queue
            elif (job.platform and len(job.platform.queue) > 0 and
                  str(job.platform.queue).lower() != "none"):
                queue = job.platform.queue
            else:
                queue = job.queue
            platform_name = job.platform.name if job.platform else "no-platform"
            if job.id is None:
                job_id = "no-id"
            else:
                job_id = job.id
            try:
                Log.status("{0:<35}{1:<15}{2:<15}{3:<20}{4:<15}", job.name, job_id, Status(
                ).VALUE_TO_KEY[job.status], platform_name, queue)
            except Exception:
                Log.debug(f"Couldn't print job status for job {job.name}")
        for job in failed_job_list:
            if len(job.queue) < 1:
                queue = "no-scheduler"
            else:
                queue = job.queue
            Log.status_failed("{0:<35}{1:<15}{2:<15}{3:<20}{4:<15}", job.name, job.id, Status(
            ).VALUE_TO_KEY[job.status], job.platform.name, queue)

    def update_from_file(self, store_change=True):
        """
        Updates jobs list on the fly from and update file
        :param store_change: if True, renames the update
        file to avoid reloading it at the next iteration
        """
        if os.path.exists(os.path.join(self._persistence_path, self._update_file)):
            Log.info(f"Loading updated list: {os.path.join(self._persistence_path, self._update_file)}")
            for line in open(os.path.join(self._persistence_path, self._update_file)):
                if line.strip() == '':
                    continue
                job = self.get_job_by_name(line.split()[0])
                if job:
                    job.status = self._stat_val.retval(line.split()[1])
                    job._fail_count = 0
            now = localtime()
            output_date = strftime("%Y%m%d_%H%M", now)
            if store_change:
                move(os.path.join(self._persistence_path, self._update_file),
                     os.path.join(self._persistence_path, self._update_file +
                                  "_" + output_date))

    def get_skippable_jobs(self, jobs_in_wrapper):
        job_list_skip = [job for job in self.get_job_list() if job.skippable == "true" and
                         (job.status == Status.QUEUING or job.status == Status.RUNNING or
                          job.status == Status.COMPLETED or job.status == Status.READY) and
                         jobs_in_wrapper.find(job.section) == -1]
        skip_by_section = dict()
        for job in job_list_skip:
            if job.section not in skip_by_section:
                skip_by_section[job.section] = [job]
            else:
                skip_by_section[job.section].append(job)
        return skip_by_section

    @property
    def parameters(self):
        """
        List of parameters common to all jobs
        :return: parameters
        :rtype: dict
        """
        return self._parameters

    @parameters.setter
    def parameters(self, value):
        self._parameters = value

    def check_checkpoint(self, job, parent):
        """ Check if a checkpoint step exists for this edge"""
        return job.get_checkpoint_files(parent.name)

    def check_special_status(self) -> List[Job]:
        """
        Check if all parents of a job have the correct status for checkpointing.

        :returns: jobs_to_check - Jobs that fulfill the special conditions.
        """
        jobs_to_check = []
        jobs_to_skip = []
        for target_status, sorted_job_list in self.jobs_edges.items():
            if target_status == "ALL":
                continue
            for job in sorted_job_list:
                if job.status != Status.WAITING:
                    continue
                if target_status in ["RUNNING", "FAILED"]:
                    self._check_checkpoint(job)
                non_completed_parents_current, completed_parents = (
                    self._count_parents_status(job, target_status))
                if ((len(non_completed_parents_current) + len(completed_parents)) ==
                        len(job.parents)):
                    if job not in jobs_to_skip:
                        jobs_to_check.append(job)
        return jobs_to_check

    @staticmethod
    def _check_checkpoint(job: Job) -> None:
        """
        Check if a job has a checkpoint.

        :param job: The job to check.
        """
        # This will be true only when used under setstatus/run
        if job.platform and job.platform.connected:
            job.get_checkpoint_files()

    @staticmethod
    def _count_parents_status(job: Job, target_status: str) -> Tuple[List[Job], List[Job]]:
        """
        Count the number of completed and non-completed parents.

        :param job: The job to check.
        :param target_status: The target status to compare against.
        :return: A tuple containing two lists:
            - non_completed_parents_current: Non-completed parents.
            - completed_parents: Completed parents.
        """
        non_completed_parents_current = []
        completed_parents = [parent for parent in job.parents if parent.status == Status.COMPLETED]
        for parent in job.edge_info[target_status].values():
            if (target_status in ["RUNNING", "FAILED"] and parent[1] and int(parent[1]) >=
                    job.current_checkpoint_step):
                continue
            current_status = Status.VALUE_TO_KEY[parent[0].status]
            if (Status.LOGICAL_ORDER.index(current_status) >=
                    Status.LOGICAL_ORDER.index(target_status)):
                if parent[0] not in completed_parents:
                    non_completed_parents_current.append(parent[0])
        return non_completed_parents_current, completed_parents

    def update_log_status(self, job, as_conf, new_run=False):
        """
        Updates the log err and log out.
        """
        # hasattr for backward compatibility (job.updated_logs is only for newer jobs,
        # as the loaded ones may not have this set yet)
        if not hasattr(job, "updated_log"):
            job.updated_log = False
        elif job.updated_log:
            return
        # X11 has it log written in the run.out file.
        # No need to check for log files as there are none
        if hasattr(job, "x11") and job.x11:
            job.updated_log = True
            return
        log_recovered = self.check_if_log_is_recovered(job)
        if log_recovered:
            job.updated_log = True
            # TODO in pickle -> db/yaml migration(I): 
            #  Do the save of the job here then clean attributes from mem ( or even the full job )
            job.clean_attributes()
            # TODO in pickle -> db/yaml migration(II): 
            #  And remove these two lines
            # we only want the last one
            job.local_logs = (log_recovered.name, log_recovered.name[:-4] + ".err")
            job.updated_log = True
        elif new_run and not job.updated_log and str(
                as_conf.platforms_data.get(job.platform.name, {}).get('DISABLE_RECOVERY_THREADS',
                                                                      "false")).lower() == "false":
            job.platform.add_job_to_log_recover(job)
        return log_recovered

    def check_if_log_is_recovered(self, job: Job) -> Path:
        """
        Check if the log is recovered.

        Conditions:
        - File must exist.
        - File timestamp should be greater than the job ready_date,
        otherwise it is from a previous run.

        Args:
            job (Job): The job object to check the log for.

        Returns:
            Path: The path to the recovered log file if found, otherwise None.
        """

        if not hasattr(job, "updated_log") or not job.updated_log:
            for log_recovered in self.path_to_logs.glob(f"{job.name}.*.out"):
                file_timestamp = int(
                    datetime.datetime.fromtimestamp(log_recovered.stat().st_mtime).
                    strftime("%Y%m%d%H%M%S"))
                if job.ready_date and file_timestamp >= int(job.ready_date):
                    return log_recovered
        return None

    def update_list(self, as_conf: AutosubmitConfig, store_change: bool = True,
                    fromSetStatus: bool = False, submitter: object = None,
                    first_time: bool = False) -> bool:
        """
        Updates job list, resetting failed jobs and changing to READY
        all WAITING jobs with all parents COMPLETED

        :param first_time:
        :param submitter:
        :param fromSetStatus:
        :param store_change:
        :param as_conf: autosubmit config object
        :type as_conf: AutosubmitConfig
        :return: True if job status were modified, False otherwise
        :rtype: bool
        """
        # load updated file list
        save = False
        if self.update_from_file(store_change):
            save = store_change
        Log.debug('Updating FAILED jobs')
        if not first_time:
            for job in self.get_failed():
                if as_conf.jobs_data[job.section].get("RETRIALS", None) is None:
                    retrials = int(as_conf.get_retrials())
                else:
                    retrials = int(job.retrials)
                if job.fail_count < retrials:
                    job.inc_fail_count()
                    tmp = [
                        parent for parent in job.parents if parent.status == Status.COMPLETED]
                    if len(tmp) == len(job.parents):
                        aux_job_delay = 0
                        if job.delay_retrials:
                            if ("+" == str(job.delay_retrials)[0] or "*" ==
                                    str(job.delay_retrials)[0]):
                                aux_job_delay = int(job.delay_retrials[1:])
                            else:
                                aux_job_delay = int(job.delay_retrials)

                        if (as_conf.jobs_data[job.section].get("DELAY_RETRY_TIME", None) or
                                aux_job_delay <= 0):
                            delay_retry_time = str(as_conf.get_delay_retry_time())
                        else:
                            delay_retry_time = job.retry_delay
                        if "+" in delay_retry_time:
                            retry_delay = (job.fail_count * int(delay_retry_time[:-1]) +
                                           int(delay_retry_time[:-1]))
                        elif "*" in delay_retry_time:
                            retry_delay = int(delay_retry_time[1:])
                            for retrial_amount in range(0, job.fail_count):
                                retry_delay += retry_delay * 10
                        else:
                            retry_delay = int(delay_retry_time)
                        if retry_delay > 0:
                            job.status = Status.DELAYED
                            job.delay_end = (datetime.datetime.now() +
                                             datetime.timedelta(seconds=retry_delay))
                            Log.debug(f"Resetting job: {job.name} status to: DELAYED for retrial...")
                        else:
                            job.status = Status.READY
                            Log.debug(f"Resetting job: {job.name} status to: READY for retrial...")
                        job.id = None
                        save = True

                    else:
                        job.status = Status.WAITING
                        save = True
                        Log.debug(f"Resetting job: {job.name} status to: "
                                  f"WAITING for parents completion...")
                else:
                    job.status = Status.FAILED
                    save = True
        else:
            for job in [job for job in self._job_list if job.status in
                                                         [Status.WAITING, Status.READY, Status.DELAYED,
                                                          Status.PREPARED]]:
                job.fail_count = 0
        # Check checkpoint jobs, the status can be Any
        for job in self.check_special_status():
            job.status = Status.READY
            # Run start time in format (YYYYMMDDHH:MM:SS) from current time
            job.id = None
            job.wrapper_type = None
            save = True
            Log.debug(f"Special condition fulfilled for job {job.name}")
        # if waiting jobs has all parents completed change its State to READY
        for job in self.get_completed():
            # Log name has this format:
            # a02o_20000101_fc0_2_SIM.20240212115021.err
            # $jobname.$(YYYYMMDDHHMMSS).err or .out
            if job.synchronize is not None and len(str(job.synchronize)) > 0:
                tmp = [parent for parent in job.parents if parent.status == Status.COMPLETED]
                if len(tmp) != len(job.parents):
                    tmp2 = [parent for parent in job.parents if
                            parent.status == Status.COMPLETED or
                            parent.status == Status.SKIPPED or parent.status == Status.FAILED]
                    if len(tmp2) == len(job.parents):
                        for parent in job.parents:
                            if () and parent.status != Status.COMPLETED:
                                job.status = Status.WAITING
                                save = True
                                Log.debug(f"Resetting sync job: {job.name} status to: WAITING "
                                          "for parents completion...")
                                break
                    else:
                        job.status = Status.WAITING
                        save = True
                        Log.debug(f"Resetting sync job: {job.name} status to: WAITING "
                                  "for parents completion...")
        Log.debug('Updating WAITING jobs')
        if not fromSetStatus:
            all_parents_completed = []
            for job in self.get_delayed():
                if datetime.datetime.now() >= job.delay_end:
                    job.status = Status.READY
            for job in self.get_waiting():
                tmp = [parent for parent in job.parents if
                       parent.status == Status.COMPLETED or parent.status == Status.SKIPPED]
                tmp2 = [parent for parent in job.parents if
                        parent.status == Status.COMPLETED or parent.status == Status.SKIPPED
                        or parent.status == Status.FAILED]
                tmp3 = [parent for parent in job.parents if
                        parent.status == Status.SKIPPED or parent.status == Status.FAILED]
                failed_ones = [parent for parent in job.parents if parent.status == Status.FAILED]
                if job.parents is None or len(tmp) == len(job.parents):
                    job.status = Status.READY
                    job.hold = False
                    Log.debug(f"Setting job: {job.name} status to: READY (all parents completed)...")
                    if as_conf.get_remote_dependencies() == "true":
                        all_parents_completed.append(job.name)
                if job.status != Status.READY:
                    if len(tmp3) != len(job.parents):
                        if len(tmp2) == len(job.parents):
                            strong_dependencies_failure = False
                            weak_dependencies_failure = False
                            for parent in failed_ones:
                                if (parent.name in job.edge_info and job.edge_info[parent.name].
                                        get('optional', False)):
                                    weak_dependencies_failure = True
                                elif parent.section in job.dependencies:
                                    if parent.status not in [Status.COMPLETED, Status.SKIPPED]:
                                        strong_dependencies_failure = True
                                    break
                            if not strong_dependencies_failure and weak_dependencies_failure:
                                job.status = Status.READY
                                job.hold = False
                                Log.debug(f"Setting job: {job.name} status to: READY "
                                          "(conditional jobs are completed/failed)...")
                                break
                            if as_conf.get_remote_dependencies() == "true":
                                all_parents_completed.append(job.name)
                    else:
                        if len(tmp3) == 1 and len(job.parents) == 1:
                            for parent in job.parents:
                                if (parent.name in job.edge_info and job.edge_info[parent.name].
                                        get('optional', False)):
                                    job.status = Status.READY
                                    job.hold = False
                                    Log.debug(f"Setting job: {job.name} status to: READY"
                                              " (conditional jobs are completed/failed)...")
                                    break
            if as_conf.get_remote_dependencies() == "true":
                for job in self.get_prepared():
                    tmp = [
                        parent for parent in job.parents if parent.status == Status.COMPLETED]
                    tmp2 = [parent for parent in job.parents if
                            parent.status == Status.COMPLETED or parent.status == Status.SKIPPED
                            or parent.status == Status.FAILED]
                    tmp3 = [parent for parent in job.parents if
                            parent.status == Status.SKIPPED or parent.status == Status.FAILED]
                    if len(tmp2) == len(job.parents) and len(tmp3) != len(job.parents):
                        job.status = Status.READY
                        # Run start time in format (YYYYMMDDHH:MM:SS) from current time
                        job.hold = False
                        save = True
                        Log.debug("A job in prepared status has all parent completed, job:"
                                  f"{job.name} status set to: READY ...")
                Log.debug('Updating WAITING jobs eligible for be prepared')
                # Setup job name should be a variable
                for job in self.get_waiting_remote_dependencies('slurm'):
                    if job.name not in all_parents_completed:
                        tmp = [parent for parent in job.parents if (
                                (parent.status == Status.SKIPPED or parent.status == Status.COMPLETED
                                 or parent.status == Status.QUEUING or parent.status == Status.RUNNING)
                                and "setup" not in parent.name.lower())]
                        if len(tmp) == len(job.parents):
                            job.status = Status.PREPARED
                            job.hold = True
                            Log.debug(
                                f"Setting job: {job.name} status to: Prepared for be held ("
                                "all parents queuing, running or completed)...")

                Log.debug('Updating Held jobs')
                if self.job_package_map:
                    held_jobs = [job for job in self.get_held_jobs() if (
                            job.id not in list(self.job_package_map.keys()))]
                    held_jobs += [wrapper_job for wrapper_job in list(self.job_package_map.values())
                                  if wrapper_job.status == Status.HELD]
                else:
                    held_jobs = self.get_held_jobs()

                for job in held_jobs:
                    # Wrappers and inner jobs
                    if self.job_package_map and job.id in list(self.job_package_map.keys()):
                        hold_wrapper = False
                        for inner_job in job.job_list:
                            valid_parents = [parent
                                             for parent in inner_job.parents if parent not in job.job_list]
                            tmp = [parent
                                   for parent in valid_parents if parent.status == Status.COMPLETED]
                            if len(tmp) < len(valid_parents):
                                hold_wrapper = True
                        job.hold = hold_wrapper
                        if not job.hold:
                            for inner_job in job.job_list:
                                inner_job.hold = False
                            Log.debug(
                                f"Setting job: {job.name} status to: Queuing (all parents completed)...")
                    else:  # Non-wrapped jobs
                        tmp = [
                            parent for parent in job.parents if parent.status == Status.COMPLETED]
                        if len(tmp) == len(job.parents):
                            job.hold = False
                            Log.debug(f"Setting job: {job.name} status to: Queuing (all parents completed)...")
                        else:
                            job.hold = True
            jobs_to_skip = self.get_skippable_jobs(
                as_conf.get_wrapper_jobs())  # Get A Dict with all jobs that are listed as skippable

            for section in jobs_to_skip:
                for job in jobs_to_skip[section]:
                    # Check only jobs to be pending of canceled if not started
                    if job.status == Status.READY or job.status == Status.QUEUING:
                        jobdate = date2str(job.date, job.date_format)
                        if job.running == 'chunk':
                            for related_job in jobs_to_skip[section]:
                                if (job.chunk < related_job.chunk and job.member ==
                                        related_job.member and jobdate == date2str(
                                            related_job.date, related_job.date_format)):
                                    try:
                                        if job.status == Status.QUEUING:
                                            job.platform.send_command(job.platform.cancel_cmd +
                                                                      " " + str(job.id), ignore_log=True)
                                    except Exception as e:
                                        pass  # jobid finished already
                                    job.status = Status.SKIPPED
                                    save = True
                        elif job.running == 'member':
                            members = as_conf.get_member_list()
                            for related_job in jobs_to_skip[section]:
                                if (members.index(job.member) < members.index(related_job.member)
                                        and job.chunk == related_job.chunk and jobdate ==
                                        date2str(related_job.date, related_job.date_format)):
                                    try:
                                        if job.status == Status.QUEUING:
                                            job.platform.send_command(job.platform.cancel_cmd +
                                                                      " " + str(job.id), ignore_log=True)
                                    except Exception as e:
                                        pass  # job_id finished already
                                    job.status = Status.SKIPPED
                                    save = True
            # save = True
        # Needed so the main process can know if the job was downloaded
        for job in self.get_ready():
            job.set_ready_date()
        self.update_two_step_jobs()
        Log.debug('Update finished')
        return save

    def update_genealogy(self):
        """
        When we have created the job list, every type of job is created.
        Update genealogy remove jobs that have no templates
        """
        Log.info("Transitive reduction...")
        # This also adds the jobs edges to the job itself (job._parents and job._children)
        self.graph = transitive_reduction(self.graph)
        # update job list view as transitive_Reduction also fills
        # job._parents and job._children if recreate is set
        self._job_list = [job["job"] for job in self.graph.nodes().values()]
        try:
            DbStructure.save_structure(self.graph, self.expid, self._config.experiment_data["STRUCTURES_DIR"])
        except Exception as exp:
            Log.warning(str(exp))

    def save_wrappers(self, packages_to_save, failed_packages, as_conf, packages_persistence,
                      hold=False, inspect=False):
        for package in packages_to_save:
            if package.jobs[0].id not in failed_packages:
                if hasattr(package, "name"):
                    self.packages_dict[package.name] = package.jobs
                    from ..job.job import WrapperJob
                    wrapper_job = WrapperJob(package.name, package.jobs[0].id, Status.SUBMITTED, 0,
                                             package.jobs, package._wallclock, package._num_processors,
                                             package.platform, as_conf, hold)
                    self.job_package_map[package.jobs[0].id] = wrapper_job
                    if isinstance(package, JobPackageThread):
                        # Saving only when it is a real multi job package
                        # Need to store the wallclock for the is_overwallclock function
                        packages_persistence.save(package, inspect)

    def check_scripts(self, as_conf):
        """
        When we have created the scripts, all parameters should have been substituted.
        %PARAMETER% handlers not allowed

        :param as_conf: experiment configuration
        :type as_conf: AutosubmitConfig
        """
        Log.info("Checking scripts...")
        out = True
        # Implementing checking scripts feedback to the users in a minimum of 4 messages
        count = stage = 0
        for job in (job for job in self._job_list):
            job.update_check_variables(as_conf)
            count += 1
            if (count >= len(self._job_list) / 4 * (stage + 1)) or count == len(self._job_list):
                stage += 1
                Log.info(f"{count} of {len(self._job_list)} checked")

            show_logs = str(job.check_warnings).lower()
            if str(job.check).lower() in ['on_submission', 'false']:
                continue
            else:
                if job.section in self.sections_checked:
                    show_logs = "false"
            if not job.check_script(as_conf, show_logs):
                out = False
            self.sections_checked.add(job.section)
        if out:
            Log.result("Scripts OK")
        else:
            Log.printlog(
                "Scripts check failed\n Running after failed scripts is at your own risk!", 3000)
        return out

    def _remove_job(self, job):
        """
        Remove a job from the list

        :param job: job to remove
        :type job: Job
        """
        for child in job.children:
            for parent in job.parents:
                child.add_parent(parent)
            child.delete_parent(job)

        for parent in job.parents:
            parent.children.remove(job)

        self._job_list.remove(job)

    def rerun(self, job_list_unparsed, as_conf, monitor=False):
        """
        Updates job list to rerun the jobs specified by a job list
        :param job_list_unparsed: list of jobs to rerun
        :type job_list_unparsed: str
        :param as_conf: experiment configuration
        :type as_conf: AutosubmitConfig
        :param monitor: if True, the job list will be monitored
        :type monitor: bool

        """
        self.parse_jobs_by_filter(job_list_unparsed, two_step_start=False)
        member_list = set()
        chunk_list = set()
        date_list = set()
        job_sections = set()
        for job in self.get_all():
            if not monitor:
                job.status = Status.COMPLETED
            if job in self.rerun_job_list:
                job_sections.add(job.section)
                if not monitor:
                    job.status = Status.WAITING
                if job.member is not None and len(str(job.member)) > 0:
                    member_list.add(job.member)
                if job.chunk is not None and len(str(job.chunk)) > 0:
                    chunk_list.add(job.chunk)
                if job.date is not None and len(str(job.date)) > 0:
                    date_list.add(job.date)
            else:
                self._remove_job(job)
        self._member_list = list(member_list)
        self._chunk_list = list(chunk_list)
        self._date_list = list(date_list)
        Log.info("Adding dependencies...")
        dependencies = dict()

        for job_section in job_sections:
            Log.debug(f"Reading rerun dependencies for {job_section} jobs")
            if as_conf.jobs_data[job_section].get('DEPENDENCIES', None) is not None:
                dependencies_keys = as_conf.jobs_data[job_section].get('DEPENDENCIES', {})
                if type(dependencies_keys) is str:
                    dependencies_keys = dependencies_keys.upper().split()
                if dependencies_keys is None:
                    dependencies_keys = []
                dependencies = JobList._manage_dependencies(dependencies_keys, self._dic_jobs)
                for job in self.get_jobs_by_section(job_section):
                    for key in dependencies_keys:
                        dependency = dependencies[key]
                        skip, (chunk, member, date) = JobList._calculate_dependency_metadata(
                            job.chunk, self._chunk_list, job.member, self._member_list, job.date,
                            self._date_list, dependency)
                        if skip:
                            continue
                        section_name = dependencies[key].section
                        for parent in self._dic_jobs.get_jobs(
                                section_name, job.date, job.member, job.chunk):
                            if not monitor:
                                parent.status = Status.WAITING
                            Log.debug("Parent: " + parent.name)

    def _get_jobs_parser(self):
        jobs_parser = self._parser_factory.create_parser()
        jobs_parser.optionxform = str
        jobs_parser.load(
            os.path.join(self._config.LOCAL_ROOT_DIR, self._expid,
                         'conf', "jobs_" + self._expid + ".yaml"))
        return jobs_parser

    def remove_rerun_only_jobs(self, notransitive=False):
        """
        Removes all jobs to be run only in reruns
        """
        flag = False
        for job in self._job_list[:]:
            if job.rerun_only == "true":
                self._remove_job(job)
                flag = True

        if flag:
            self.update_genealogy()
        del self._dic_jobs

    def print_with_status(self, status_change=None, nocolor=False, existing_list=None) -> str:
        """
        Returns the string representation of the dependency tree of the Job List

        :param status_change: List of changes in the list, supplied in set status
        :type status_change: List of strings
        :param nocolor: True if the result should not include color codes
        :type nocolor: Boolean
<<<<<<< HEAD
        :param existing_list: External List of Jobs that will be printed, this excludes the inner list of jobs.
        :type existing_list: List of Job Objects
        :return: String representing the Job_List
        :rtype: str
=======
        :param existingList: External List of Jobs that will be printed, this excludes the inner list of jobs.
        :type existingList: List of Job Objects
        :return: String representation
        :rtype: String
>>>>>>> fd8745b3
        """

        # nocolor = True
        all_jobs = self.get_all() if existing_list is None else existing_list
        # Header
        result = (bcolors.BOLD if nocolor is False else '') + \
                 "## String representation of Job List [" + str(len(all_jobs)) + "] "
        if status_change is not None and len(str(status_change)) > 0:
            result += ("with " + (bcolors.OKGREEN if nocolor is False else '') +
                       str(len(list(status_change.keys()))) + " Change(s) ##" +
                       (bcolors.ENDC + bcolors.ENDC if nocolor is False else ''))
        else:
            result += " ## "

        # Find root
        roots = []
        for job in all_jobs:
            if len(job.parents) == 0:
                roots.append(job)
        visited = list()
        # print(root)
        # root exists
        for root in roots:
            if root is not None and len(str(root)) > 0:
                result += self._recursion_print(root, 0, visited,
                                                statusChange=status_change, nocolor=nocolor)
            else:
                result += "\nCannot find root."
        return result


    def __repr__(self):
        """
        Returns the string representation of the class.
        :return: String representation.
        :rtype: String
        """
        try:
            results = [f"## String representation of Job List [{len(self.jobs)}] ##"]
            # Find root
            roots = [job for job in self.get_all()
                     if len(job.parents) == 0
                     and job is not None and len(str(job)) > 0]
            visited = list()
            # root exists
            for root in roots:
                if root is not None and len(str(root)) > 0:
                    results.append(self._recursion_print(root, 0, visited, nocolor=True))
                else:
                    results.append("Cannot find root.")
        except Exception:
            return f'Job List object'
        return "\n".join(results)

    def _recursion_print(self, job, level, visited=[], statusChange=None, nocolor=False):
        """
        Returns the list of children in a recursive way
        Traverses the dependency tree
        :param job: Job object
        :type job: Job
        :param level: Level of the tree
        :type level: int
        :param visited: List of visited jobs
        :type visited: list
        :param statusChange: List of changes in the list, supplied in set status
        :type statusChange: List of strings

        :return: parent + list of children
        :rtype: String
        """
        result = ""
        if job.name not in visited:
            visited.append(job.name)
            prefix = ""
            for i in range(level):
                prefix += "|  "
            # Prefix + Job Name
            result = "\n" + prefix + \
                     (bcolors.BOLD + bcolors.CODE_TO_COLOR[job.status]
                      if nocolor is False else '') + job.name + \
                     (bcolors.ENDC + bcolors.ENDC if nocolor is False else '')
            if len(job._children) > 0:
                level += 1
                children = job._children
                total_children = len(job._children)
                # Writes children number and status if color are not being showed
                result += (" ~ [" + str(total_children) +
                           (" children] " if total_children > 1 else " child] ") +
                           ("[" + Status.VALUE_TO_KEY[job.status] + "] " if nocolor is True else "")
                           )
                if statusChange is not None and len(str(statusChange)) > 0:
                    # Writes change if performed
                    result += (bcolors.BOLD +
                               bcolors.OKGREEN if nocolor is False else '')
                    result += (statusChange[job.name]
                               if job.name in statusChange else "")
                    result += (bcolors.ENDC +
                               bcolors.ENDC if nocolor is False else "")
                # order by name, this is for compare 4.0 with 4.1 as the children orden is different
                for child in sorted(children, key=lambda x: x.name):
                    # Continues recursion
                    result += self._recursion_print(
                        child, level, visited, statusChange=statusChange, nocolor=nocolor)
            else:
                result += (" [" + Status.VALUE_TO_KEY[job.status] +
                           "] " if nocolor is True else "")

        return result

    @staticmethod
    def retrieve_packages(BasicConfig, expid, current_jobs=None):
        """Retrieves dictionaries that map the collection of packages in the experiment

        :param BasicConfig: Basic configuration
        :type BasicConfig: Configuration Object
        :param expid: Experiment ID
        :type expid: String
        :param current_jobs: list of names of current jobs
        :type current_jobs: list
        :return: job to package, package to job, package to package_id, package to symbol
        :rtype: Dictionary(Job Object, Package), Dictionary(Package, List of Job Objects),
<<<<<<< HEAD
         Dictionary(String, String), Dictionary(String, String)
=======
            Dictionary(String, String), Dictionary(String, String)
>>>>>>> fd8745b3
        """
        # monitor = Monitor()
        packages = None
        try:
            packages = JobPackagePersistence(expid).load(wrapper=False)
        except Exception as ex:
            print("Wrapper table not found, trying packages.")
            packages = None
            try:
                packages = JobPackagePersistence(expid).load(wrapper=True)
            except Exception as exp2:
                packages = None
                pass
            pass

        job_to_package = dict()
        package_to_jobs = dict()
        package_to_package_id = dict()
        package_to_symbol = dict()
        if packages:
            try:
                for exp, package_name, job_name in packages:
                    if len(str(package_name).strip()) > 0:
                        if current_jobs:
                            if job_name in current_jobs:
                                job_to_package[job_name] = package_name
                        else:
                            job_to_package[job_name] = package_name
                    # list_packages.add(package_name)
                for name in job_to_package:
                    package_name = job_to_package[name]
                    package_to_jobs.setdefault(package_name, []).append(name)
                    # if package_name not in package_to_jobs.keys():
                    #     package_to_jobs[package_name] = list()
                    # package_to_jobs[package_name].append(name)
                for key in package_to_jobs:
                    package_to_package_id[key] = key.split("_")[2]
                list_packages = list(job_to_package.values())
                for i in range(len(list_packages)):
                    if i % 2 == 0:
                        package_to_symbol[list_packages[i]] = 'square'
                    else:
                        package_to_symbol[list_packages[i]] = 'hexagon'
            except Exception as ex:
                print((traceback.format_exc()))

        return job_to_package, package_to_jobs, package_to_package_id, package_to_symbol

    @staticmethod
    def retrieve_times(status_code, name, tmp_path, make_exception=False, job_times=None,
                       seconds=False, job_data_collection=None):
        """
        Retrieve job timestamps from database.
        :param job_data_collection:
        :param seconds:
        :param status_code: Code of the Status of the job
        :type status_code: Integer
        :param name: Name of the job
        :type name: String
        :param tmp_path: Path to the tmp folder of the experiment
        :type tmp_path: String
        :param make_exception: flag for testing purposes
        :type make_exception: Boolean
        :param job_times: Detail from as_times.job_times for the experiment
        :type job_times: Dictionary Key: job name, Value: 5-tuple (submit time,
        start time, finish time, status, detail id)
        :return: minutes the job has been queuing, minutes the job has been running,
        and the text that represents it
        :rtype: int, int, str
        """
        status = "NA"
        energy = 0
        seconds_queued = 0
        seconds_running = 0
        queue_time = running_time = 0
        submit_time = datetime.timedelta()
        start_time = datetime.timedelta()
        finish_time = datetime.timedelta()
        running_for_min = datetime.timedelta()
        queuing_for_min = datetime.timedelta()

        try:
            # Getting data from new job database
            if job_data_collection is not None:
                job_data = next(
                    (job for job in job_data_collection if job.job_name == name), None)
                if job_data:
                    status = Status.VALUE_TO_KEY[status_code]
                    if status == job_data.status:
                        energy = job_data.energy
                        t_submit = job_data.submit
                        t_start = job_data.start
                        t_finish = job_data.finish
                        # Test if start time does not make sense
                        if t_start >= t_finish:
                            if job_times:
                                _, c_start, c_finish, _, _ = job_times.get(
                                    name, (0, t_start, t_finish, 0, 0))
                                t_start = c_start if t_start > c_start else t_start
                                job_data.start = t_start

                        if seconds is False:
                            queue_time = math.ceil(
                                job_data.queuing_time() / 60)
                            running_time = math.ceil(
                                job_data.running_time() / 60)
                        else:
                            queue_time = job_data.queuing_time()
                            running_time = job_data.running_time()

                        if status_code in [Status.SUSPENDED]:
                            t_submit = t_start = t_finish = 0

                        return JobRow(job_data.job_name, int(queue_time), int(running_time), status,
                                      energy, JobList.ts_to_datetime(t_submit),
                                      JobList.ts_to_datetime(t_start), JobList.ts_to_datetime(t_finish),
                                      job_data.ncpus, job_data.run_id)

            # Using standard procedure
            if status_code in [Status.RUNNING, Status.SUBMITTED, Status.QUEUING,
                               Status.FAILED] or make_exception is True:
                # COMPLETED adds too much overhead so these values are now
                # stored in a database and retrieved separately
                submit_time, start_time, finish_time, status = JobList._job_running_check(
                    status_code, name, tmp_path)
                if status_code in [Status.RUNNING, Status.FAILED, Status.COMPLETED]:
                    running_for_min = (finish_time - start_time)
                    queuing_for_min = (start_time - submit_time)
                    submit_time = mktime(submit_time.timetuple())
                    start_time = mktime(start_time.timetuple())
                    finish_time = mktime(finish_time.timetuple()) if status_code in [
                        Status.FAILED, Status.COMPLETED] else 0
                else:
                    queuing_for_min = (
                            datetime.datetime.now() - submit_time)
                    running_for_min = datetime.datetime.now() - datetime.datetime.now()
                    submit_time = mktime(submit_time.timetuple())
                    start_time = 0
                    finish_time = 0

                submit_time = int(submit_time)
                start_time = int(start_time)
                finish_time = int(finish_time)
                seconds_queued = queuing_for_min.total_seconds()
                seconds_running = running_for_min.total_seconds()

            else:
                # For job times completed we no longer use time-deltas, but timestamps
                status = Status.VALUE_TO_KEY[status_code]
                if job_times and status_code not in [Status.READY,
                                                     Status.WAITING, Status.SUSPENDED]:
                    if name in list(job_times.keys()):
                        submit_time, start_time, finish_time, status, detail_id = job_times[
                            name]
                        seconds_running = finish_time - start_time
                        seconds_queued = start_time - submit_time
                        submit_time = int(submit_time)
                        start_time = int(start_time)
                        finish_time = int(finish_time)
                else:
                    submit_time = 0
                    start_time = 0
                    finish_time = 0

        except Exception as exp:
            print((traceback.format_exc()))
            return

        seconds_queued = seconds_queued * \
                         (-1) if seconds_queued < 0 else seconds_queued
        seconds_running = seconds_running * \
                          (-1) if seconds_running < 0 else seconds_running
        if seconds is False:
            queue_time = math.ceil(
                seconds_queued / 60) if seconds_queued > 0 else 0
            running_time = math.ceil(
                seconds_running / 60) if seconds_running > 0 else 0
        else:
            queue_time = seconds_queued
            running_time = seconds_running

        return JobRow(name,
                      int(queue_time),
                      int(running_time),
                      status,
                      energy,
                      JobList.ts_to_datetime(submit_time),
                      JobList.ts_to_datetime(start_time),
                      JobList.ts_to_datetime(finish_time),
                      0,
                      0)

    @staticmethod
    def _job_running_check(status_code, name, tmp_path):
        """
        Receives job data and returns the data from its TOTAL_STATS file in an ordered way.
        :param status_code: Status of job
        :type status_code: Integer
        :param name: Name of job
        :type name: String
        :param tmp_path: Path to the tmp folder of the experiment
        :type tmp_path: String
        :return: submit time, start time, end time, status
        :rtype: 4-tuple in datetime format
        """
        # name = "a2d0_20161226_001_124_ARCHIVE"
        values = list()
        status_from_job = str(Status.VALUE_TO_KEY[status_code])
        now = datetime.datetime.now()
        submit_time = now
        start_time = now
        finish_time = now
        current_status = status_from_job
        path = os.path.join(tmp_path, name + '_TOTAL_STATS')
        # print("Looking in " + path)
        if os.path.exists(path):
            request = 'tail -1 ' + path
            last_line = os.popen(request).readline()
            # print(last_line)

            values = last_line.split()
            # print(last_line)
            try:
                if status_code in [Status.RUNNING]:
                    submit_time = parse_date(
                        values[0]) if len(values) > 0 else now
                    start_time = parse_date(values[1]) if len(
                        values) > 1 else submit_time
                    finish_time = now
                elif status_code in [Status.QUEUING, Status.SUBMITTED, Status.HELD]:
                    submit_time = parse_date(
                        values[0]) if len(values) > 0 else now
                    start_time = parse_date(
                        values[1]) if len(values) > 1 and values[0] != values[1] else now
                elif status_code in [Status.COMPLETED]:
                    submit_time = parse_date(
                        values[0]) if len(values) > 0 else now
                    start_time = parse_date(
                        values[1]) if len(values) > 1 else submit_time
                    if len(values) > 3:
                        finish_time = parse_date(values[len(values) - 2])
                    else:
                        finish_time = submit_time
                else:
                    submit_time = parse_date(
                        values[0]) if len(values) > 0 else now
                    start_time = parse_date(values[1]) if len(
                        values) > 1 else submit_time
                    finish_time = parse_date(values[2]) if len(
                        values) > 2 else start_time
            except Exception as exp:
                start_time = now
                finish_time = now
                # NA if reading fails
                current_status = "NA"

        current_status = values[3] if (len(values) > 3 and len(
            values[3]) != 14) else status_from_job
        # TOTAL_STATS last line has more than 3 items, status is different from pkl,
        # and status is not "NA"
        if len(values) > 3 and current_status != status_from_job and current_status != "NA":
            current_status = "SUSPICIOUS"
        return submit_time, start_time, finish_time, current_status

    @staticmethod
    def ts_to_datetime(timestamp):
        if timestamp and timestamp > 0:
            # print(datetime.datetime.utcfromtimestamp(
            #     timestamp).strftime('%Y-%m-%d %H:%M:%S'))
            return datetime.datetime.fromtimestamp(timestamp).strftime('%Y-%m-%d %H:%M:%S')
        else:
            return None<|MERGE_RESOLUTION|>--- conflicted
+++ resolved
@@ -3061,17 +3061,10 @@
         :type status_change: List of strings
         :param nocolor: True if the result should not include color codes
         :type nocolor: Boolean
-<<<<<<< HEAD
-        :param existing_list: External List of Jobs that will be printed, this excludes the inner list of jobs.
-        :type existing_list: List of Job Objects
-        :return: String representing the Job_List
-        :rtype: str
-=======
         :param existingList: External List of Jobs that will be printed, this excludes the inner list of jobs.
         :type existingList: List of Job Objects
-        :return: String representation
+        :return: String representation of the Job List
         :rtype: String
->>>>>>> fd8745b3
         """
 
         # nocolor = True
@@ -3193,11 +3186,7 @@
         :type current_jobs: list
         :return: job to package, package to job, package to package_id, package to symbol
         :rtype: Dictionary(Job Object, Package), Dictionary(Package, List of Job Objects),
-<<<<<<< HEAD
          Dictionary(String, String), Dictionary(String, String)
-=======
-            Dictionary(String, String), Dictionary(String, String)
->>>>>>> fd8745b3
         """
         # monitor = Monitor()
         packages = None
