#!/usr/bin/env python

# Copyright 2017-2020 Earth Sciences Department, BSC-CNS

# This file is part of Autosubmit.

# Autosubmit is free software: you can redistribute it and/or modify
# it under the terms of the GNU General Public License as published by
# the Free Software Foundation, either version 3 of the License, or
# (at your option) any later version.

# Autosubmit is distributed in the hope that it will be useful,
# but WITHOUT ANY WARRANTY; without even the implied warranty of
# MERCHANTABILITY or FITNESS FOR A PARTICULAR PURPOSE.  See the
# GNU General Public License for more details.

# You should have received a copy of the GNU General Public License
# along with Autosubmit.  If not, see <http://www.gnu.org/licenses/>.

import os
from time import sleep
from time import mktime
from time import time
from datetime import datetime
import traceback

from xml.dom.minidom import parseString

from autosubmit.job.job_common import Status, parse_output_number
from autosubmit.platforms.paramiko_platform import ParamikoPlatform
from autosubmit.platforms.headers.slurm_header import SlurmHeader
from autosubmit.platforms.wrappers.wrapper_factory import SlurmWrapperFactory
from log.log import AutosubmitCritical, AutosubmitError, Log


class SlurmPlatform(ParamikoPlatform):
    """
    Class to manage jobs to host using SLURM scheduler

    :param expid: experiment's identifier
    :type expid: str
    """

    def __init__(self, expid, name, config):
        ParamikoPlatform.__init__(self, expid, name, config)
        self._header = SlurmHeader()
        self._wrapper = SlurmWrapperFactory(self)
        self.job_status = dict()
        self.job_status['COMPLETED'] = ['COMPLETED']
        self.job_status['RUNNING'] = ['RUNNING']
        self.job_status['QUEUING'] = ['PENDING', 'CONFIGURING', 'RESIZING']
        self.job_status['FAILED'] = ['FAILED', 'CANCELLED', 'CANCELLED+', 'NODE_FAIL',
                                     'PREEMPTED', 'SUSPENDED', 'TIMEOUT', 'OUT_OF_MEMORY', 'OUT_OF_ME+', 'OUT_OF_ME']
        self._pathdir = "\$HOME/LOG_" + self.expid
        self._allow_arrays = False
        self._allow_wrappers = True
        self.update_cmds()
        self.config = config
        exp_id_path = os.path.join(config.LOCAL_ROOT_DIR, self.expid)
        tmp_path = os.path.join(exp_id_path, "tmp")
        self._submit_script_path = os.path.join(
            tmp_path, config.LOCAL_ASLOG_DIR, "submit_" + self.name + ".sh")
        self._submit_script_file = open(self._submit_script_path, 'w').close()

    def open_submit_script(self):
        self._submit_script_file = open(self._submit_script_path, 'w').close()
        self._submit_script_file = open(self._submit_script_path, 'a')

    def get_submit_script(self):
        self._submit_script_file.close()
        os.chmod(self._submit_script_path, 0o750)
        return os.path.join(self.config.LOCAL_ASLOG_DIR, os.path.basename(self._submit_script_path))

    def submit_Script(self, hold=False):
        """
        Sends a Submit file Script, execute it  in the platform and retrieves the Jobs_ID of all jobs at once.

        :param job: job object
        :type job: autosubmit.job.job.Job
        :return: job id for  submitted jobs
        :rtype: list(str)
        """
        try:
            self.send_file(self.get_submit_script(), False)
            cmd = os.path.join(self.get_files_path(),
                               os.path.basename(self._submit_script_path))
            try:
                self.send_command(cmd)
            except AutosubmitError as e:
                raise
            except Exception as e:
                raise
            jobs_id = self.get_submitted_job_id(self.get_ssh_output())
            return jobs_id
        except IOError as e:
            raise AutosubmitError("Submit script is not found, retry again in next AS iteration", 6008, e.message)
        except AutosubmitError as e:
            raise
        except AutosubmitCritical as e:
            raise
        except Exception as e:
            raise AutosubmitError("Submit script is not found, retry again in next AS iteration", 6008, str(e))

    def update_cmds(self):
        """
        Updates commands for platforms
        """
        self.root_dir = os.path.join(
            self.scratch, self.project, self.user, self.expid)
        self.remote_log_dir = os.path.join(self.root_dir, "LOG_" + self.expid)
        self.cancel_cmd = "scancel"
        self._checkhost_cmd = "echo 1"
        self._submit_cmd = 'sbatch -D {1} {1}/'.format(
            self.host, self.remote_log_dir)
        self._submit_command_name = "sbatch"
        self._submit_hold_cmd = 'sbatch -H -D {1} {1}/'.format(
            self.host, self.remote_log_dir)
        # jobid =$(sbatch WOA_run_mn4.sh 2 > & 1 | grep -o "[0-9]*"); scontrol hold $jobid;
        self.put_cmd = "scp"
        self.get_cmd = "scp"
        self.mkdir_cmd = "mkdir -p " + self.remote_log_dir

    def hold_job(self, job):
        try:
            cmd = "scontrol release {0} ; sleep 2 ; scontrol hold {0} ".format(job.id)
            self.send_command(cmd)
            job_status = self.check_job(job, submit_hold_check=True)
            if job_status == Status.RUNNING:
                self.send_command("scancel {0}".format(job.id))
                return False
            elif job_status == Status.FAILED:
                return False
            cmd = self.get_queue_status_cmd(job.id)
            self.send_command(cmd)

            queue_status = self._ssh_output
            reason = str()
            reason = self.parse_queue_reason(queue_status, job.id)
            if reason == '(JobHeldUser)':
                return True
            else:
                self.send_command("scancel {0}".format(job.id))
                return False
        except BaseException as e:
            try:
                self.send_command("scancel {0}".format(job.id))
                raise AutosubmitError(
                    "Can't hold jobid:{0}, canceling job".format(job.id), 6000, e.message)
            except BaseException as e:
                raise AutosubmitError(
                    "Can't cancel the jobid: {0}".format(job.id), 6000, e.message)
            except AutosubmitError as e:
                raise

    def get_checkhost_cmd(self):
        return self._checkhost_cmd

    def get_mkdir_cmd(self):
        return self.mkdir_cmd

    def get_remote_log_dir(self):
        return self.remote_log_dir

    def parse_job_output(self, output):
        return output.strip().split(' ')[0].strip()

    def parse_job_finish_data(self, output, packed):
        """Parses the context of the sacct query to SLURM for a single job.
        Only normal jobs return submit, start, finish, joules, ncpus, nnodes.

        When a wrapper has finished, capture finish time.

        :param output: The sacct output
        :type output: str
        :param job_id: Id in SLURM for the job
        :type job_id: int
        :param packed: true if job belongs to package
        :type packed: bool
        :return: submit, start, finish, joules, ncpus, nnodes, detailed_data
        :rtype: int, int, int, int, int, int, json object (str)
        """
        try:
            # Setting up: Storing detail for posterity
            detailed_data = dict()
            steps = []
            # No blank spaces after or before
            output = output.strip() if output else None
            lines = output.split("\n") if output else []
            is_end_of_wrapper = False
            extra_data = None
            # If there is output, list exists
            if len(lines) > 0:
                # Collecting information from all output
                for line in lines:
                    line = line.strip().split()
                    if len(line) > 0:
                        # Collecting detailed data
                        name = str(line[0])
                        if packed:
                            # If it belongs to a wrapper
                            extra_data = {"ncpus": str(line[2] if len(line) > 2 else "NA"),
                                          "nnodes": str(line[3] if len(line) > 3 else "NA"),
                                          "submit": str(line[4] if len(line) > 4 else "NA"),
                                          "start": str(line[5] if len(line) > 5 else "NA"),
                                          "finish": str(line[6] if len(line) > 6 else "NA"),
                                          "energy": str(line[7] if len(line) > 7 else "NA"),
                                          "MaxRSS": str(line[8] if len(line) > 8 else "NA"),
                                          "AveRSS": str(line[9] if len(line) > 9 else "NA")}
                        else:
                            # Normal job
                            extra_data = {"submit": str(line[4] if len(line) > 4 else "NA"),
                                          "start": str(line[5] if len(line) > 5 else "NA"),
                                          "finish": str(line[6] if len(line) > 6 else "NA"),
                                          "energy": str(line[7] if len(line) > 7 else "NA"),
                                          "MaxRSS": str(line[8] if len(line) > 8 else "NA"),
                                          "AveRSS": str(line[9] if len(line) > 9 else "NA")}
                        # Detailed data will contain the important information from output
                        detailed_data[name] = extra_data
                        steps.append(name)
                submit = start = finish = energy = nnodes = ncpus = 0
                status = "UNKNOWN"
                # Take first line as source
                line = lines[0].strip().split()
                ncpus = int(line[2] if len(line) > 2 else 0)
                nnodes = int(line[3] if len(line) > 3 else 0)
                status = str(line[1])
                if packed == False:
                    # If it is not wrapper job, take first line as source
                    if status not in ["COMPLETED", "FAILED", "UNKNOWN"]:
                        # It not completed, then its error and send default data plus output
                        return (0, 0, 0, 0, ncpus, nnodes, detailed_data, False)
                else:
                    # If it is a wrapped job
                    # Check if the wrapper has finished
                    if status in ["COMPLETED", "FAILED", "UNKNOWN"]:
                        # Wrapper has finished
                        is_end_of_wrapper = True
                # Continue with first line as source
                if line:
                    try:
                        # Parse submit and start only for normal jobs (not packed)
                        submit = int(mktime(datetime.strptime(
                            line[4], "%Y-%m-%dT%H:%M:%S").timetuple())) if not packed else 0
                        start = int(mktime(datetime.strptime(
                            line[5], "%Y-%m-%dT%H:%M:%S").timetuple())) if not packed else 0
                        # Assuming the job has been COMPLETED
                        # If normal job or end of wrapper => Try to get the finish time from the first line of the output, else default to now.
                        finish = 0

                        if not packed:
                            # If normal job, take finish time from first line
                            finish = (int(mktime(datetime.strptime(line[6], "%Y-%m-%dT%H:%M:%S").timetuple(
                            ))) if len(line) > 6 and line[6] != "Unknown" else int(time()))
                            energy = parse_output_number(line[7]) if len(
                                line) > 7 and len(line[7]) > 0 else 0
                        else:
                            # If it is a wrapper job
                            # If end of wrapper, take data from first line
                            if is_end_of_wrapper == True:
                                finish = (int(mktime(datetime.strptime(line[6], "%Y-%m-%dT%H:%M:%S").timetuple(
                                ))) if len(line) > 6 and line[6] != "Unknown" else int(time()))
                                energy = parse_output_number(line[7]) if len(
                                    line) > 7 and len(line[7]) > 0 else 0
                            else:
                                # If packed but not end of wrapper, try to get info from current data.
                                if "finish" in extra_data.keys() and extra_data["finish"] != "Unknown":
                                    # finish data exists
                                    finish = int(mktime(datetime.strptime(
                                        extra_data["finish"], "%Y-%m-%dT%H:%M:%S").timetuple()))
                                else:
                                    # if finish date does not exist, query previous step.
                                    if len(steps) >= 2 and detailed_data.__contains__(steps[-2]):
                                        new_extra_data = detailed_data[steps[-2]]
                                        if "finish" in new_extra_data.keys() and new_extra_data["finish"] != "Unknown":
                                            # This might result in an job finish < start, need to handle that in the caller function
                                            finish = int(mktime(datetime.strptime(
                                                new_extra_data["finish"], "%Y-%m-%dT%H:%M:%S").timetuple()))
                                        else:
                                            finish = int(time())
                                    else:
                                        finish = int(time())
                                if "energy" in extra_data.keys() and extra_data["energy"] != "NA":
                                    # energy exists
                                    energy = parse_output_number(
                                        extra_data["energy"])
                                else:
                                    # if energy does not exist, query previous step
                                    if len(steps) >= 2 and detailed_data.__contains__(steps[-2]):
                                        new_extra_data = detailed_data[steps[-2]]
                                        if "energy" in new_extra_data.keys() and new_extra_data["energy"] != "NA":
                                            energy = parse_output_number(
                                                new_extra_data["energy"])
                                        else:
                                            energy = 0
                                    else:
                                        energy = 0
                    except Exception as exp:
                        # print(line)
                        # Log.info(traceback.format_exc())
                        Log.info(
                            "Parsing mishandling.")
                        # joules = -1
                        pass

                detailed_data = detailed_data if not packed or is_end_of_wrapper == True else extra_data
                return (submit, start, finish, energy, ncpus, nnodes, detailed_data, is_end_of_wrapper)

            return (0, 0, 0, 0, 0, 0, dict(), False)
        except Exception as exp:
            Log.warning(
                "Autosubmit couldn't parse SLURM energy output. From parse_job_finish_data: {0}".format(str(exp)))
            return (0, 0, 0, 0, 0, 0, dict(), False)

    def parse_Alljobs_output(self, output, job_id):
        status = ""
        try:
            status = [x.split()[1] for x in output.splitlines()
                      if x.split()[0] == str(job_id)]
        except BaseException as e:
            pass
        if len(status) == 0:
            return status
        return status[0]

    def get_submitted_job_id(self, outputlines, x11 = False):
        try:
            if outputlines.find("failed") != -1:
                raise AutosubmitCritical(
                    "Submission failed. Command Failed", 7014)
            jobs_id = []
            for output in outputlines.splitlines():
                jobs_id.append(int(output.split(' ')[3]))
            if x11:
                return jobs_id[0]
            else:
                return jobs_id
        except IndexError:
            raise AutosubmitCritical(
                "Submission failed. There are issues on your config file", 7014)

    def jobs_in_queue(self):
        dom = parseString('')
        jobs_xml = dom.getElementsByTagName("JB_job_number")
        return [int(element.firstChild.nodeValue) for element in jobs_xml]

<<<<<<< HEAD
    def get_submit_cmd(self, job_script, job, hold=False, export=""):
        if export == "none" or export == "None" or export is None or export == "":
            export = ""
        else:
            export += " ; "
        if not hold:
            self._submit_script_file.write(
                export + self._submit_cmd + job_script + "\n")
        else:
            self._submit_script_file.write(
                export + self._submit_hold_cmd + job_script + "\n")
=======
    def get_submit_cmd(self, job_script, job, hold=False):
        if job.x11:
            if not hold:
                return self._submit_cmd + job_script
            else:
                return self._submit_hold_cmd + job_script
        else:
            if not hold:
                self._submit_script_file.write(
                    self._submit_cmd + job_script + "\n")
            else:
                self._submit_script_file.write(
                    self._submit_hold_cmd + job_script + "\n")
>>>>>>> c58ce0b6

    def get_checkjob_cmd(self, job_id):
        return 'sacct -n -X --jobs {1} -o "State"'.format(self.host, job_id)

    def get_checkAlljobs_cmd(self, jobs_id):
        return "sacct -n -X --jobs  {1} -o jobid,State".format(self.host, jobs_id)

    def get_queue_status_cmd(self, job_id):
        return 'squeue -j {0} -o %A,%R'.format(job_id)

    def get_job_energy_cmd(self, job_id):
        return 'sacct -n --jobs {0} -o JobId%25,State,NCPUS,NNodes,Submit,Start,End,ConsumedEnergy,MaxRSS%25,AveRSS%25'.format(job_id)

    def parse_queue_reason(self, output, job_id):
        reason = [x.split(',')[1] for x in output.splitlines()
                  if x.split(',')[0] == str(job_id)]
        if len(reason) > 0:
            return reason[0]
        return reason

    @staticmethod
    def wrapper_header(filename, queue, project, wallclock, num_procs, dependency, directives, threads, method="asthreads"):
        if method == 'srun':
            language = "#!/bin/bash"
            return \
                language + """
###############################################################################
#              {0}
###############################################################################
#
#SBATCH -J {0}
{1}
#SBATCH -A {2}
#SBATCH --output={0}.out
#SBATCH --error={0}.err
#SBATCH -t {3}:00
#SBATCH -n {4}
#SBATCH --cpus-per-task={7}
{5}
{6}
#
###############################################################################
                """.format(filename, queue, project, wallclock, num_procs, dependency,
                           '\n'.ljust(13).join(str(s) for s in directives), threads)
        else:
            language = "#!/usr/bin/env python"
            return \
                language + """
###############################################################################
#              {0}
###############################################################################
#
#SBATCH -J {0}
{1}
#SBATCH -A {2}
#SBATCH --output={0}.out
#SBATCH --error={0}.err
#SBATCH -t {3}:00
#SBATCH --cpus-per-task={7}
#SBATCH -n {4}
{5}
{6}
#
###############################################################################
            """.format(filename, queue, project, wallclock, num_procs, dependency,
                       '\n'.ljust(13).join(str(s) for s in directives), threads)

    @staticmethod
    def allocated_nodes():
        return """os.system("scontrol show hostnames $SLURM_JOB_NODELIST > node_list")"""

    def check_file_exists(self, filename,wrapper_failed=False):
        file_exist = False
        sleeptime = 5
        retries = 0
        max_retries = 3
        while not file_exist and retries < max_retries:
            try:
                # This return IOError if path doesn't exist
                self._ftpChannel.stat(os.path.join(
                    self.get_files_path(), filename))
                file_exist = True
            except IOError:  # File doesn't exist, retry in sleeptime
                Log.debug("{2} File still no exists.. waiting {0}s for a new retry ( retries left: {1})", sleeptime,
                          max_retries - retries, os.path.join(self.get_files_path(), filename))
                if not wrapper_failed:
                    sleep(sleeptime)
                    sleeptime = sleeptime + 5
                    retries = retries + 1
                else:
                    retries = 9999
            except BaseException as e:  # Unrecoverable error
                if e.message.lower().find("garbage") != -1:
                    if not wrapper_failed:
                        sleep(sleeptime)
                        sleeptime = sleeptime + 5
                        retries = retries + 1
                else:
                    Log.printlog("remote logs {0} couldn't be recovered".format(filename), 6001)
                    file_exist = False  # won't exist
                    retries = 999  # no more retries
        return file_exist<|MERGE_RESOLUTION|>--- conflicted
+++ resolved
@@ -343,33 +343,24 @@
         jobs_xml = dom.getElementsByTagName("JB_job_number")
         return [int(element.firstChild.nodeValue) for element in jobs_xml]
 
-<<<<<<< HEAD
     def get_submit_cmd(self, job_script, job, hold=False, export=""):
         if export == "none" or export == "None" or export is None or export == "":
             export = ""
         else:
             export += " ; "
-        if not hold:
-            self._submit_script_file.write(
-                export + self._submit_cmd + job_script + "\n")
-        else:
-            self._submit_script_file.write(
-                export + self._submit_hold_cmd + job_script + "\n")
-=======
-    def get_submit_cmd(self, job_script, job, hold=False):
+
         if job.x11:
             if not hold:
-                return self._submit_cmd + job_script
+                return export + self._submit_cmd + job_script
             else:
-                return self._submit_hold_cmd + job_script
+                return export + self._submit_hold_cmd + job_script
         else:
             if not hold:
                 self._submit_script_file.write(
-                    self._submit_cmd + job_script + "\n")
+                    export + self._submit_cmd + job_script + "\n")
             else:
                 self._submit_script_file.write(
-                    self._submit_hold_cmd + job_script + "\n")
->>>>>>> c58ce0b6
+                    export + self._submit_hold_cmd + job_script + "\n")
 
     def get_checkjob_cmd(self, job_id):
         return 'sacct -n -X --jobs {1} -o "State"'.format(self.host, job_id)
