<<<<<<< HEAD
import collections
=======
import signal
>>>>>>> b037300e

import os
import pwd
from autosubmit.job.job_list_persistence import JobListPersistencePkl, JobListPersistenceDb

from autosubmit.notifications.mail_notifier import MailNotifier

from autosubmit.notifications.notifier import Notifier

from autosubmit.job.job_list import JobList
from autosubmit.platforms.paramiko_submitter import ParamikoSubmitter
from autosubmitconfigparser.config.basicconfig import BasicConfig
from autosubmitconfigparser.config.yamlparser import YAMLParserFactory
from log.log import AutosubmitCritical, Log

import subprocess
import locale


def terminate_child_process(expid, platform=None):
    # get pid of the main process
    pid = os.getpid()
    # In case someone used 4.1.6 or 4.1.5
    process_ids = proccess_id(expid, "run", single_instance=False, platform=platform)
    if process_ids:
        for process_id in [process_id for process_id in process_ids if process_id != pid]:
            # force kill
            os.kill(process_id, signal.SIGKILL)
    process_ids = proccess_id(expid, "log", single_instance=False, platform=platform)
    # 4.1.7 +
    if process_ids:
        for process_id in [process_id for process_id in process_ids if process_id != pid]:
            # force kill
            os.kill(process_id, signal.SIGKILL)

def proccess_id(expid=None, command="run", single_instance=True, platform=None):
    # Retrieve the process id of the autosubmit process
    # Bash command: ps -ef | grep "$(whoami)" | grep "autosubmit" | grep "run" | grep "expid" | awk '{print $2}'
    try:
        if not platform:
            command = f'ps -ef | grep "$(whoami)" | grep "autosubmit" | grep "{command}" | grep "{expid}" '
        else:
            command = f'ps -ef | grep "$(whoami)" | grep "autosubmit" | grep "{command}" | grep "{expid}" | grep " {platform.lower()} " '
        process = subprocess.Popen(command, stdout=subprocess.PIPE, shell=True)
        output, error = process.communicate()
        output = output.decode(locale.getlocale()[1])
        output = output.split('\n')
        # delete noise
        if output:
            output = [int(x.split()[1]) for x in output if x and "grep" not in x]

    except Exception as e:
        raise AutosubmitCritical(
            "An error occurred while retrieving the process id", 7011, str(e))
    if single_instance:
        return output[0] if output else ""
    else:
        return output if output else ""

def check_experiment_ownership(expid, basic_config, raise_error=False, logger=None):
    # [A-Za-z09]+ variable is not needed, LOG is global thus it will be read if available
    ## type: (str, BasicConfig, bool, Log) -> Tuple[bool, bool, str]
    my_user_ID = os.getuid()
    current_owner_ID = 0
    current_owner_name = "NA"
    try:
        current_owner_ID = os.stat(os.path.join(basic_config.LOCAL_ROOT_DIR, expid)).st_uid
        current_owner_name = pwd.getpwuid(os.stat(os.path.join(basic_config.LOCAL_ROOT_DIR, expid)).st_uid).pw_name
    except Exception as e:
        if logger:
            logger.info("Error while trying to get the experiment's owner information.")
    finally:
        if current_owner_ID <= 0 and logger:
            logger.info("Current owner '{0}' of experiment {1} does not exist anymore.", current_owner_name, expid)
    is_owner = current_owner_ID == my_user_ID
<<<<<<< HEAD
    eadmin_user = os.popen('id -u eadmin').read().strip()  # If eadmin no exists, it would be "" so INT() would fail.
=======
    eadmin_user = os.popen('id -u eadmin').read().strip() # If eadmin no exists, it would be "" so INT() would fail.
>>>>>>> b037300e
    if eadmin_user != "":
        is_eadmin = my_user_ID == int(eadmin_user)
    else:
        is_eadmin = False
    if not is_owner and raise_error:
        raise AutosubmitCritical("You don't own the experiment {0}.".format(expid), 7012)
<<<<<<< HEAD
    return is_owner, is_eadmin, current_owner_name

def load_job_list(expid, as_conf, notransitive=False, monitor=False, new = True):
    rerun = as_conf.get_rerun()
    job_list = JobList(expid, BasicConfig, YAMLParserFactory(),
                       get_job_list_persistence(expid, as_conf), as_conf)
    run_only_members = as_conf.get_member_list(run_only=True)
    date_list = as_conf.get_date_list()
    date_format = ''
    if as_conf.get_chunk_size_unit() == 'hour':
        date_format = 'H'
    for date in date_list:
        if date.hour > 1:
            date_format = 'H'
        if date.minute > 1:
            date_format = 'M'
    wrapper_jobs = dict()
    for wrapper_section, wrapper_data in as_conf.experiment_data.get("WRAPPERS", {}).items():
        if isinstance(wrapper_data, collections.abc.Mapping):
            wrapper_jobs[wrapper_section] = wrapper_data.get("JOBS_IN_WRAPPER", "")

    job_list.generate(as_conf, date_list, as_conf.get_member_list(), as_conf.get_num_chunks(), as_conf.get_chunk_ini(),
                      as_conf.experiment_data, date_format, as_conf.get_retrials(),
                      as_conf.get_default_job_type(), wrapper_jobs,
                      new=new, run_only_members=run_only_members,monitor=monitor)

    if str(rerun).lower() == "true":
        rerun_jobs = as_conf.get_rerun_jobs()
        job_list.rerun(rerun_jobs,as_conf, monitor=monitor)
    else:
        job_list.remove_rerun_only_jobs(notransitive)

    return job_list

def restore_platforms(platform_to_test, mail_notify=False, as_conf=None, expid=None):
    Log.info("Checking the connection to all platforms in use")
    issues = ""
    platform_issues = ""
    ssh_config_issues = ""
    private_key_error = "Please, add your private key to the ssh-agent ( ssh-add <path_to_key> ) or use a non-encrypted key\nIf ssh agent is not initialized, prompt first eval `ssh-agent -s`"
    for platform in platform_to_test:
        platform_issues = ""
        try:
            message = platform.test_connection(as_conf)
            if message is None:
                message = "OK"
            if message != "OK":
                if message.find("doesn't accept remote connections") != -1:
                    ssh_config_issues += message
                elif message.find("Authentication failed") != -1:
                    ssh_config_issues += message + ". Please, check the user and project of this platform\nIf it is correct, try another host"
                elif message.find("private key file is encrypted") != -1:
                    if private_key_error not in ssh_config_issues:
                        ssh_config_issues += private_key_error
                elif message.find("Invalid certificate") != -1:
                    ssh_config_issues += message + ".Please, the eccert expiration date"
                else:
                    ssh_config_issues += message + " this is an PARAMIKO SSHEXCEPTION: indicates that there is something incompatible in the ssh_config for host:{0}\n maybe you need to contact your sysadmin".format(
                        platform.host)
        except BaseException as e:
            try:
                if mail_notify:
                    email = as_conf.get_mails_to()
                    if "@" in email[0]:
                        Notifier.notify_experiment_status(MailNotifier(BasicConfig), expid, email, platform)
            except Exception as e:
                pass
            platform_issues += "\n[{1}] Connection Unsuccessful to host {0} ".format(
                platform.host, platform.name)
            issues += platform_issues
            continue
        if platform.check_remote_permissions():
            Log.result("[{1}] Correct user privileges for host {0}",
                       platform.host, platform.name)
        else:
            platform_issues += "\n[{0}] has configuration issues.\n Check that the connection is passwd-less.(ssh {1}@{4})\n Check the parameters that build the root_path are correct:{{scratch_dir/project/user}} = {{{3}/{2}/{1}}}".format(
                platform.name, platform.user, platform.project, platform.scratch, platform.host)
            issues += platform_issues
        if platform_issues == "":

            Log.printlog("[{1}] Connection successful to host {0}".format(platform.host, platform.name), Log.RESULT)
        else:
            if platform.connected:
                platform.connected = False
                Log.printlog("[{1}] Connection successful to host {0}, however there are issues with %HPCROOT%".format(platform.host, platform.name),
                             Log.WARNING)
            else:
                Log.printlog("[{1}] Connection failed to host {0}".format(platform.host, platform.name), Log.WARNING)
    if issues != "":
        if ssh_config_issues.find(private_key_error[:-2]) != -1:
            raise AutosubmitCritical("Private key is encrypted, Autosubmit does not run in interactive mode.\nPlease, add the key to the ssh agent(ssh-add <path_to_key>).\nIt will remain open as long as session is active, for force clean you can prompt ssh-add -D",7073, issues + "\n" + ssh_config_issues)
        else:
            raise AutosubmitCritical("Issues while checking the connectivity of platforms.", 7010, issues + "\n" + ssh_config_issues)

def get_submitter(as_conf):
    """
    Returns the submitter corresponding to the communication defined on autosubmit's config file
    :param as_conf: AutosubmitConfigParser
    :return: Submitter
    """
    try:
        communications_library = as_conf.get_communications_library()
    except Exception as e:
        communications_library = 'paramiko'
    if communications_library == 'paramiko':
        return ParamikoSubmitter()
    else:
        # only paramiko is available right now.
        return ParamikoSubmitter()

def get_job_list_persistence(expid, as_conf):
    """
    Returns the JobListPersistence corresponding to the storage type defined on autosubmit's config file

    :return: job_list_persistence
    :rtype: JobListPersistence
    """
    storage_type = as_conf.get_storage_type()
    if storage_type == 'pkl':
        return JobListPersistencePkl()
    elif storage_type == 'db':
        return JobListPersistenceDb(os.path.join(BasicConfig.LOCAL_ROOT_DIR, expid, "pkl"),
                                    "job_list_" + expid)
    raise AutosubmitCritical('Storage type not known', 7014)
=======
    return is_owner, is_eadmin, current_owner_name
>>>>>>> b037300e
<|MERGE_RESOLUTION|>--- conflicted
+++ resolved
@@ -1,8 +1,6 @@
-<<<<<<< HEAD
+import signal
+
 import collections
-=======
-import signal
->>>>>>> b037300e
 
 import os
 import pwd
@@ -78,18 +76,13 @@
         if current_owner_ID <= 0 and logger:
             logger.info("Current owner '{0}' of experiment {1} does not exist anymore.", current_owner_name, expid)
     is_owner = current_owner_ID == my_user_ID
-<<<<<<< HEAD
     eadmin_user = os.popen('id -u eadmin').read().strip()  # If eadmin no exists, it would be "" so INT() would fail.
-=======
-    eadmin_user = os.popen('id -u eadmin').read().strip() # If eadmin no exists, it would be "" so INT() would fail.
->>>>>>> b037300e
     if eadmin_user != "":
         is_eadmin = my_user_ID == int(eadmin_user)
     else:
         is_eadmin = False
     if not is_owner and raise_error:
         raise AutosubmitCritical("You don't own the experiment {0}.".format(expid), 7012)
-<<<<<<< HEAD
     return is_owner, is_eadmin, current_owner_name
 
 def load_job_list(expid, as_conf, notransitive=False, monitor=False, new = True):
@@ -214,6 +207,26 @@
         return JobListPersistenceDb(os.path.join(BasicConfig.LOCAL_ROOT_DIR, expid, "pkl"),
                                     "job_list_" + expid)
     raise AutosubmitCritical('Storage type not known', 7014)
-=======
-    return is_owner, is_eadmin, current_owner_name
->>>>>>> b037300e
+    # [A-Za-z09]+ variable is not needed, LOG is global thus it will be read if available
+    ## type: (str, BasicConfig, bool, Log) -> Tuple[bool, bool, str]
+    my_user_ID = os.getuid()
+    current_owner_ID = 0
+    current_owner_name = "NA"
+    try:
+        current_owner_ID = os.stat(os.path.join(basic_config.LOCAL_ROOT_DIR, expid)).st_uid
+        current_owner_name = pwd.getpwuid(os.stat(os.path.join(basic_config.LOCAL_ROOT_DIR, expid)).st_uid).pw_name
+    except Exception as e:
+        if logger:
+            logger.info("Error while trying to get the experiment's owner information.")
+    finally:
+        if current_owner_ID <= 0 and logger:
+            logger.info("Current owner '{0}' of experiment {1} does not exist anymore.", current_owner_name, expid)
+    is_owner = current_owner_ID == my_user_ID
+    eadmin_user = os.popen('id -u eadmin').read().strip() # If eadmin no exists, it would be "" so INT() would fail.
+    if eadmin_user != "":
+        is_eadmin = my_user_ID == int(eadmin_user)
+    else:
+        is_eadmin = False
+    if not is_owner and raise_error:
+        raise AutosubmitCritical("You don't own the experiment {0}.".format(expid), 7012)
+    return is_owner, is_eadmin, current_owner_name