#!/usr/bin/env python

# Copyright 2017 Earth Sciences Department, BSC-CNS

# This file is part of Autosubmit.

# Autosubmit is free software: you can redistribute it and/or modify
# it under the terms of the GNU General Public License as published by
# the Free Software Foundation, either version 3 of the License, or
# (at your option) any later version.

# Autosubmit is distributed in the hope that it will be useful,
# but WITHOUT ANY WARRANTY; without even the implied warranty of
# MERCHANTABILITY or FITNESS FOR A PARTICULAR PURPOSE.  See the
# GNU General Public License for more details.

# You should have received a copy of the GNU General Public License
# along with Autosubmit.  If not, see <http://www.gnu.org/licenses/>.
# pipeline_test
from __future__ import print_function
import threading
from sets import Set
from job.job_packager import JobPackager
from job.job_exceptions import WrongTemplateException
from platforms.paramiko_submitter import ParamikoSubmitter
from notifications.notifier import Notifier
from notifications.mail_notifier import MailNotifier
from bscearth.utils.date import date2str
from monitor.monitor import Monitor
from database.db_common import get_autosubmit_version
from database.db_common import delete_experiment
from experiment.experiment_common import copy_experiment
from experiment.experiment_common import new_experiment
from database.db_common import create_db
from bscearth.utils.log import Log
from job.job_grouping import JobGrouping
from job.job_list_persistence import JobListPersistencePkl
from job.job_list_persistence import JobListPersistenceDb
from job.job_package_persistence import JobPackagePersistence
from job.job_packages import JobPackageThread
from job.job_list import JobList
from git.autosubmit_git import AutosubmitGit
from job.job_common import Status
from bscearth.utils.config_parser import ConfigParserFactory
from config.config_common import AutosubmitConfig
from config.basicConfig import BasicConfig

"""
Main module for autosubmit. Only contains an interface class to all functionality implemented on autosubmit
"""

try:
    # noinspection PyCompatibility
    from configparser import SafeConfigParser
except ImportError:
    # noinspection PyCompatibility
    from ConfigParser import SafeConfigParser

# It is Python dialog available? (optional dependency)
try:
    import dialog
except Exception:
    dialog = None
from time import sleep
import argparse
import subprocess
import json
import tarfile
import time
import copy
import os
import pwd
import sys
import shutil
import re
import random
import signal
import datetime
import portalocker
from pkg_resources import require, resource_listdir, resource_exists, resource_string
from distutils.util import strtobool
from collections import defaultdict
from pyparsing import nestedExpr

sys.path.insert(0, os.path.abspath('.'))
# noinspection PyPackageRequirements
# noinspection PyPackageRequirements
# from API.testAPI import Monitor
# noinspection PyPackageRequirements


# noinspection PyUnusedLocal
def signal_handler(signal_received, frame):
    """
    Used to handle interrupt signals, allowing autosubmit to clean before exit

    :param signal_received:
    :param frame:
    """
    Log.info('Autosubmit will interrupt at the next safe occasion')
    Autosubmit.exit = True


def signal_handler_create(signal_received, frame):
    """
    Used to handle KeyboardInterrumpt signals while the create method is being executed

    :param signal_received:
    :param frame:
    """
    Log.info('Autosubmit has been closed in an unexpected way. If problems with your experiment arise, review the FAQ.')


class Autosubmit:
    """
    Interface class for autosubmit.
    """
    sys.setrecursionlimit(500000)
    # Get the version number from the relevant file. If not, from autosubmit package
    scriptdir = os.path.abspath(os.path.dirname(__file__))

    if not os.path.exists(os.path.join(scriptdir, 'VERSION')):
        scriptdir = os.path.join(scriptdir, os.path.pardir)

    version_path = os.path.join(scriptdir, 'VERSION')
    readme_path = os.path.join(scriptdir, 'README')
    changes_path = os.path.join(scriptdir, 'CHANGELOG')
    if os.path.isfile(version_path):
        with open(version_path) as f:
            autosubmit_version = f.read().strip()
    else:
        autosubmit_version = require("autosubmit")[0].version

    exit = False

    @staticmethod
    def parse_args():
        """
        Parse arguments given to an executable and start execution of command given
        """
        try:
            BasicConfig.read()

            parser = argparse.ArgumentParser(
                description='Main executable for autosubmit. ')
            parser.add_argument('-v', '--version', action='version', version=Autosubmit.autosubmit_version,
                                help="returns autosubmit's version number and exit")
            parser.add_argument('-lf', '--logfile', choices=('EVERYTHING', 'DEBUG', 'INFO', 'RESULT', 'USER_WARNING',
                                                             'WARNING', 'ERROR', 'CRITICAL', 'NO_LOG'),
                                default='DEBUG', type=str,
                                help="sets file's log level.")
            parser.add_argument('-lc', '--logconsole', choices=('EVERYTHING', 'DEBUG', 'INFO', 'RESULT', 'USER_WARNING',
                                                                'WARNING', 'ERROR', 'CRITICAL', 'NO_LOG'),
                                default='INFO', type=str,
                                help="sets console's log level")

            subparsers = parser.add_subparsers(dest='command')

            # Run
            subparser = subparsers.add_parser(
                'run', description="runs specified experiment")
            subparser.add_argument('expid', help='experiment identifier')
            subparser.add_argument('-nt', '--notransitive', action='store_true',
                                   default=False, help='Disable transitive reduction')
            subparser.add_argument('-v', '--update_version', action='store_true',
                                   default=False, help='Update experiment version')

            # Expid
            subparser = subparsers.add_parser(
                'expid', description="Creates a new experiment")
            group = subparser.add_mutually_exclusive_group()
            group.add_argument(
                '-y', '--copy', help='makes a copy of the specified experiment')
            group.add_argument('-dm', '--dummy', action='store_true',
                               help='creates a new experiment with default values, usually for testing')
            group.add_argument('-op', '--operational', action='store_true',
                               help='creates a new experiment with operational experiment id')
            subparser.add_argument('-H', '--HPC', required=True,
                                   help='specifies the HPC to use for the experiment')
            subparser.add_argument('-d', '--description', type=str, required=True,
                                   help='sets a description for the experiment to store in the database.')
            subparser.add_argument('-c', '--config', type=str, required=False,
                                   help='defines where are located the configuration files.')
            # Delete
            subparser = subparsers.add_parser(
                'delete', description="delete specified experiment")
            subparser.add_argument('expid', help='experiment identifier')
            subparser.add_argument(
                '-f', '--force', action='store_true', help='deletes experiment without confirmation')

            # Monitor
            subparser = subparsers.add_parser(
                'monitor', description="plots specified experiment")
            subparser.add_argument('expid', help='experiment identifier')
            subparser.add_argument('-o', '--output', choices=('pdf', 'png', 'ps', 'svg'),
                                   help='chooses type of output for generated plot')  # Default -o value comes from .conf
            subparser.add_argument('-group_by', choices=('date', 'member', 'chunk', 'split', 'automatic'), default=None,
                                   help='Groups the jobs automatically or by date, member, chunk or split')
            subparser.add_argument('-expand', type=str,
                                   help='Supply the list of dates/members/chunks to filter the list of jobs. Default = "Any". '
                                   'LIST = "[ 19601101 [ fc0 [1 2 3 4] fc1 [1] ] 19651101 [ fc0 [16-30] ] ]"')
            subparser.add_argument(
                '-expand_status', type=str, help='Select the stat uses to be expanded')
            subparser.add_argument('--hide_groups', action='store_true',
                                   default=False, help='Hides the groups from the plot')
            subparser.add_argument('-cw', '--check_wrapper', action='store_true',
                                   default=False, help='Generate possible wrapper in the current workflow')

            group2 = subparser.add_mutually_exclusive_group(required=False)

            group.add_argument('-fs', '--filter_status', type=str,
                               choices=('Any', 'READY', 'COMPLETED',
                                        'WAITING', 'SUSPENDED', 'FAILED', 'UNKNOWN'),
                               help='Select the original status to filter the list of jobs')
            group = subparser.add_mutually_exclusive_group(required=False)
            group.add_argument('-fl', '--list', type=str,
                               help='Supply the list of job names to be filtered. Default = "Any". '
                                    'LIST = "b037_20101101_fc3_21_sim b037_20111101_fc4_26_sim"')
            group.add_argument('-fc', '--filter_chunks', type=str,
                               help='Supply the list of chunks to filter the list of jobs. Default = "Any". '
                                    'LIST = "[ 19601101 [ fc0 [1 2 3 4] fc1 [1] ] 19651101 [ fc0 [16-30] ] ]"')
            group.add_argument('-fs', '--filter_status', type=str,
                               choices=('Any', 'READY', 'COMPLETED',
                                        'WAITING', 'SUSPENDED', 'FAILED', 'UNKNOWN'),
                               help='Select the original status to filter the list of jobs')
            group.add_argument('-ft', '--filter_type', type=str,
                               help='Select the job type to filter the list of jobs')
            subparser.add_argument('--hide', action='store_true', default=False,
                                   help='hides plot window')
            group2.add_argument('-txt', '--text', action='store_true', default=False,
                                help='Generates only txt status file')

            group2.add_argument('-txtlog', '--txt_logfiles', action='store_true', default=False,
                                help='Generates only txt status file(AS < 3.12b behaviour)')

            subparser.add_argument('-nt', '--notransitive', action='store_true',
                                   default=False, help='Disable transitive reduction')
            subparser.add_argument('-d', '--detail', action='store_true',
                                   default=False, help='Shows Job List view in terminal')

            # Stats
            subparser = subparsers.add_parser(
                'stats', description="plots statistics for specified experiment")
            subparser.add_argument('expid', help='experiment identifier')
            subparser.add_argument('-ft', '--filter_type', type=str, help='Select the job type to filter '
                                                                          'the list of jobs')
            subparser.add_argument('-fp', '--filter_period', type=int, help='Select the period to filter jobs '
                                                                            'from current time to the past '
                                                                            'in number of hours back')
            subparser.add_argument('-o', '--output', choices=('pdf', 'png', 'ps', 'svg'), default='pdf',
                                   help='type of output for generated plot')
            subparser.add_argument('--hide', action='store_true', default=False,
                                   help='hides plot window')
            subparser.add_argument('-nt', '--notransitive', action='store_true',
                                   default=False, help='Disable transitive reduction')

            # Clean
            subparser = subparsers.add_parser(
                'clean', description="clean specified experiment")
            subparser.add_argument('expid', help='experiment identifier')
            subparser.add_argument(
                '-pr', '--project', action="store_true", help='clean project')
            subparser.add_argument('-p', '--plot', action="store_true",
                                   help='clean plot, only 2 last will remain')
            subparser.add_argument('-s', '--stats', action="store_true",
                                   help='clean stats, only last will remain')

            # Recovery
            subparser = subparsers.add_parser(
                'recovery', description="recover specified experiment")
            subparser.add_argument(
                'expid', type=str, help='experiment identifier')
            subparser.add_argument(
                '-np', '--noplot', action='store_true', default=False, help='omit plot')
            subparser.add_argument('--all', action="store_true", default=False,
                                   help='Get completed files to synchronize pkl')
            subparser.add_argument(
                '-s', '--save', action="store_true", default=False, help='Save changes to disk')
            subparser.add_argument('--hide', action='store_true', default=False,
                                   help='hides plot window')
            subparser.add_argument('-group_by', choices=('date', 'member', 'chunk', 'split', 'automatic'), default=None,
                                   help='Groups the jobs automatically or by date, member, chunk or split')
            subparser.add_argument('-expand', type=str,
                                   help='Supply the list of dates/members/chunks to filter the list of jobs. Default = "Any". '
                                        'LIST = "[ 19601101 [ fc0 [1 2 3 4] fc1 [1] ] 19651101 [ fc0 [16-30] ] ]"')
            subparser.add_argument(
                '-expand_status', type=str, help='Select the statuses to be expanded')
            subparser.add_argument('-nt', '--notransitive', action='store_true',
                                   default=False, help='Disable transitive reduction')
            subparser.add_argument('-nl', '--no_recover_logs', action='store_true', default=False,
                                   help='Disable logs recovery')
            subparser.add_argument('-d', '--detail', action='store_true',
                                   default=False, help='Show Job List view in terminal')

            # Migrate
            subparser = subparsers.add_parser(
                'migrate', description="Migrate experiments from current user to another")
            subparser.add_argument('expid', help='experiment identifier')
            group = subparser.add_mutually_exclusive_group(required=True)
            group.add_argument('-o', '--offer', action="store_true",
                               default=False, help='Offer experiment')
            group.add_argument('-p', '--pickup', action="store_true",
                               default=False, help='Pick-up released experiment')

            # Inspect
            subparser = subparsers.add_parser(
                'inspect', description="Generate all .cmd files")
            subparser.add_argument('expid', help='experiment identifier')
            subparser.add_argument('-nt', '--notransitive', action='store_true',
                                   default=False, help='Disable transitive reduction')
            subparser.add_argument(
                '-f', '--force', action="store_true", help='Overwrite all cmd')
            subparser.add_argument('-cw', '--check_wrapper', action='store_true',
                                   default=False, help='Generate possible wrapper in the current workflow')

            group.add_argument('-fs', '--filter_status', type=str,
                               choices=('Any', 'READY', 'COMPLETED',
                                        'WAITING', 'SUSPENDED', 'FAILED', 'UNKNOWN'),
                               help='Select the original status to filter the list of jobs')
            group = subparser.add_mutually_exclusive_group(required=False)
            group.add_argument('-fl', '--list', type=str,
                               help='Supply the list of job names to be filtered. Default = "Any". '
                                    'LIST = "b037_20101101_fc3_21_sim b037_20111101_fc4_26_sim"')
            group.add_argument('-fc', '--filter_chunks', type=str,
                               help='Supply the list of chunks to filter the list of jobs. Default = "Any". '
                                    'LIST = "[ 19601101 [ fc0 [1 2 3 4] fc1 [1] ] 19651101 [ fc0 [16-30] ] ]"')
            group.add_argument('-fs', '--filter_status', type=str,
                               choices=('Any', 'READY', 'COMPLETED',
                                        'WAITING', 'SUSPENDED', 'FAILED', 'UNKNOWN'),
                               help='Select the original status to filter the list of jobs')
            group.add_argument('-ft', '--filter_type', type=str,
                               help='Select the job type to filter the list of jobs')

            # Check
            subparser = subparsers.add_parser(
                'check', description="check configuration for specified experiment")
            subparser.add_argument('expid', help='experiment identifier')
            subparser.add_argument('-nt', '--notransitive', action='store_true',
                                   default=False, help='Disable transitive reduction')
            # Describe
            subparser = subparsers.add_parser(
                'describe', description="Show details for specified experiment")
            subparser.add_argument('expid', help='experiment identifier')

            # Create
            subparser = subparsers.add_parser(
                'create', description="create specified experiment joblist")
            subparser.add_argument('expid', help='experiment identifier')
            subparser.add_argument(
                '-np', '--noplot', action='store_true', default=False, help='omit plot')
            subparser.add_argument('--hide', action='store_true', default=False,
                                   help='hides plot window')
            subparser.add_argument('-d', '--detail', action='store_true',
                                   default=False, help='Show Job List view in terminal')
            subparser.add_argument('-o', '--output', choices=('pdf', 'png', 'ps', 'svg'),
                                   help='chooses type of output for generated plot')  # Default -o value comes from .conf
            subparser.add_argument('-group_by', choices=('date', 'member', 'chunk', 'split', 'automatic'), default=None,
                                   help='Groups the jobs automatically or by date, member, chunk or split')
            subparser.add_argument('-expand', type=str,
                                   help='Supply the list of dates/members/chunks to filter the list of jobs. Default = "Any". '
                                        'LIST = "[ 19601101 [ fc0 [1 2 3 4] fc1 [1] ] 19651101 [ fc0 [16-30] ] ]"')
            subparser.add_argument(
                '-expand_status', type=str, help='Select the statuses to be expanded')
            subparser.add_argument('-nt', '--notransitive', action='store_true',
                                   default=False, help='Disable transitive reduction')
            subparser.add_argument('-cw', '--check_wrapper', action='store_true',
                                   default=False, help='Generate possible wrapper in the current workflow')

            # Configure
            subparser = subparsers.add_parser('configure', description="configure database and path for autosubmit. It "
                                                                       "can be done at machine, user or local level."
                                                                       "If no arguments specified configure will "
                                                                       "display dialog boxes (if installed)")
            subparser.add_argument(
                '--advanced', action="store_true", help="Open advanced configuration of autosubmit")
            subparser.add_argument('-db', '--databasepath', default=None, help='path to database. If not supplied, '
                                                                               'it will prompt for it')
            subparser.add_argument(
                '-dbf', '--databasefilename', default=None, help='database filename')
            subparser.add_argument('-lr', '--localrootpath', default=None, help='path to store experiments. If not '
                                                                                'supplied, it will prompt for it')
            subparser.add_argument('-pc', '--platformsconfpath', default=None, help='path to platforms.conf file to '
                                                                                    'use by default. Optional')
            subparser.add_argument('-jc', '--jobsconfpath', default=None, help='path to jobs.conf file to use by '
                                                                               'default. Optional')
            subparser.add_argument(
                '-sm', '--smtphostname', default=None, help='STMP server hostname. Optional')
            subparser.add_argument(
                '-mf', '--mailfrom', default=None, help='Notifications sender address. Optional')
            group = subparser.add_mutually_exclusive_group()
            group.add_argument('--all', action="store_true",
                               help='configure for all users')
            group.add_argument('--local', action="store_true", help='configure only for using Autosubmit from this '
                                                                    'path')

            # Install
            subparsers.add_parser(
                'install', description='install database for autosubmit on the configured folder')

            # Set status
            subparser = subparsers.add_parser(
                'setstatus', description="sets job status for an experiment")
            subparser.add_argument('expid', help='experiment identifier')
            subparser.add_argument(
                '-np', '--noplot', action='store_true', default=False, help='omit plot')
            subparser.add_argument(
                '-s', '--save', action="store_true", default=False, help='Save changes to disk')
            subparser.add_argument('-t', '--status_final',
                                   choices=('READY', 'COMPLETED', 'WAITING', 'SUSPENDED', 'FAILED', 'UNKNOWN',
                                            'QUEUING', 'RUNNING', 'HELD'),
                                   required=True,
                                   help='Supply the target status')
            group = subparser.add_mutually_exclusive_group(required=True)
            group.add_argument('-fl', '--list', type=str,
                               help='Supply the list of job names to be changed. Default = "Any". '
                                    'LIST = "b037_20101101_fc3_21_sim b037_20111101_fc4_26_sim"')
            group.add_argument('-fc', '--filter_chunks', type=str,
                               help='Supply the list of chunks to change the status. Default = "Any". '
                                    'LIST = "[ 19601101 [ fc0 [1 2 3 4] fc1 [1] ] 19651101 [ fc0 [16-30] ] ]"')
            group.add_argument('-fs', '--filter_status', type=str,
                               help='Select the status (one or more) to filter the list of jobs.'
                                    "Valid values = ['Any', 'READY', 'COMPLETED', 'WAITING', 'SUSPENDED', 'FAILED', 'UNKNOWN']")
            group.add_argument('-ft', '--filter_type', type=str,
                               help='Select the job type to filter the list of jobs')
            group.add_argument('-ftc', '--filter_type_chunk', type=str,
                               help='Supply the list of chunks to change the status. Default = "Any". When the member name "all" is set, all the chunks \
                               selected from for that member will be updated for all the members. Example: all [1], will have as a result that the \
                                   chunks 1 for all the members will be updated. Follow the format: '
                                    '"[ 19601101 [ fc0 [1 2 3 4] Any [1] ] 19651101 [ fc0 [16-30] ] ],SIM,SIM2,SIM3"')

            subparser.add_argument('--hide', action='store_true', default=False,
                                   help='hides plot window')
            subparser.add_argument('-group_by', choices=('date', 'member', 'chunk', 'split', 'automatic'), default=None,
                                   help='Groups the jobs automatically or by date, member, chunk or split')
            subparser.add_argument('-expand', type=str,
                                   help='Supply the list of dates/members/chunks to filter the list of jobs. Default = "Any". '
                                        'LIST = "[ 19601101 [ fc0 [1 2 3 4] fc1 [1] ] 19651101 [ fc0 [16-30] ] ]"')
            subparser.add_argument(
                '-expand_status', type=str, help='Select the statuses to be expanded')
            subparser.add_argument('-nt', '--notransitive', action='store_true',
                                   default=False, help='Disable transitive reduction')
            subparser.add_argument('-cw', '--check_wrapper', action='store_true',
                                   default=False, help='Generate possible wrapper in the current workflow')
            subparser.add_argument('-d', '--detail', action='store_true',
                                   default=False, help='Generate detailed view of changes')

            # Test Case
            subparser = subparsers.add_parser(
                'testcase', description='create test case experiment')
            subparser.add_argument(
                '-y', '--copy', help='makes a copy of the specified experiment')
            subparser.add_argument(
                '-d', '--description', required=True, help='description of the test case')
            subparser.add_argument('-c', '--chunks', help='chunks to run')
            subparser.add_argument('-m', '--member', help='member to run')
            subparser.add_argument('-s', '--stardate', help='stardate to run')
            subparser.add_argument(
                '-H', '--HPC', required=True, help='HPC to run experiment on it')
            subparser.add_argument(
                '-b', '--branch', help='branch of git to run (or revision from subversion)')

            # Test
            subparser = subparsers.add_parser(
                'test', description='test experiment')
            subparser.add_argument('expid', help='experiment identifier')
            subparser.add_argument(
                '-c', '--chunks', required=True, help='chunks to run')
            subparser.add_argument('-m', '--member', help='member to run')
            subparser.add_argument('-s', '--stardate', help='stardate to run')
            subparser.add_argument(
                '-H', '--HPC', help='HPC to run experiment on it')
            subparser.add_argument(
                '-b', '--branch', help='branch of git to run (or revision from subversion)')

            # Refresh
            subparser = subparsers.add_parser(
                'refresh', description='refresh project directory for an experiment')
            subparser.add_argument('expid', help='experiment identifier')
            subparser.add_argument('-mc', '--model_conf', default=False, action='store_true',
                                   help='overwrite model conf file')
            subparser.add_argument('-jc', '--jobs_conf', default=False, action='store_true',
                                   help='overwrite jobs conf file')
            # Update Version
            subparser = subparsers.add_parser(
                'updateversion', description='refresh experiment version')
            subparser.add_argument('expid', help='experiment identifier')

            # Archive
            subparser = subparsers.add_parser(
                'archive', description='archives an experiment')
            subparser.add_argument('expid', help='experiment identifier')

            # Unarchive
            subparser = subparsers.add_parser(
                'unarchive', description='unarchives an experiment')
            subparser.add_argument('expid', help='experiment identifier')

            # Readme
            subparsers.add_parser('readme', description='show readme')

            # Changelog
            subparsers.add_parser('changelog', description='show changelog')

            args = parser.parse_args()

            Log.set_console_level(args.logconsole)
            Log.set_file_level(args.logfile)

            if args.command == 'run':
                return Autosubmit.run_experiment(args.expid, args.notransitive, args.update_version)
            elif args.command == 'expid':
                return Autosubmit.expid(args.HPC, args.description, args.copy, args.dummy, False,
                                        args.operational, args.config) != ''
            elif args.command == 'delete':
                return Autosubmit.delete(args.expid, args.force)
            elif args.command == 'monitor':
                return Autosubmit.monitor(args.expid, args.output, args.list, args.filter_chunks, args.filter_status,
                                          args.filter_type, args.hide, args.text, args.group_by, args.expand,
                                          args.expand_status, args.hide_groups, args.notransitive, args.check_wrapper, args.txt_logfiles, args.detail)
            elif args.command == 'stats':
                return Autosubmit.statistics(args.expid, args.filter_type, args.filter_period, args.output, args.hide,
                                             args.notransitive)
            elif args.command == 'clean':
                return Autosubmit.clean(args.expid, args.project, args.plot, args.stats)
            elif args.command == 'recovery':
                return Autosubmit.recovery(args.expid, args.noplot, args.save, args.all, args.hide, args.group_by,
                                           args.expand, args.expand_status, args.notransitive, args.no_recover_logs, args.detail)
            elif args.command == 'check':
                return Autosubmit.check(args.expid, args.notransitive)
            elif args.command == 'inspect':
                return Autosubmit.inspect(args.expid, args.list, args.filter_chunks, args.filter_status,
                                          args.filter_type, args.notransitive, args.force, args.check_wrapper)
            elif args.command == 'describe':
                return Autosubmit.describe(args.expid)
            elif args.command == 'migrate':
                return Autosubmit.migrate(args.expid, args.offer, args.pickup)
            elif args.command == 'create':
                return Autosubmit.create(args.expid, args.noplot, args.hide, args.output, args.group_by, args.expand,
                                         args.expand_status, args.notransitive, args.check_wrapper, args.detail)
            elif args.command == 'configure':
                if not args.advanced or (args.advanced and dialog is None):
                    return Autosubmit.configure(args.advanced, args.databasepath, args.databasefilename,
                                                args.localrootpath, args.platformsconfpath, args.jobsconfpath,
                                                args.smtphostname, args.mailfrom, args.all, args.local)
                else:
                    return Autosubmit.configure_dialog()
            elif args.command == 'install':
                return Autosubmit.install()
            elif args.command == 'setstatus':
                return Autosubmit.set_status(args.expid, args.noplot, args.save, args.status_final, args.list,
                                             args.filter_chunks, args.filter_status, args.filter_type, args.filter_type_chunk, args.hide,
                                             args.group_by, args.expand, args.expand_status, args.notransitive, args.check_wrapper, args.detail)
            elif args.command == 'testcase':
                return Autosubmit.testcase(args.copy, args.description, args.chunks, args.member, args.stardate,
                                           args.HPC, args.branch)
            elif args.command == 'test':
                return Autosubmit.test(args.expid, args.chunks, args.member, args.stardate, args.HPC, args.branch)
            elif args.command == 'refresh':
                return Autosubmit.refresh(args.expid, args.model_conf, args.jobs_conf)
            elif args.command == 'updateversion':
                return Autosubmit.update_version(args.expid)
            elif args.command == 'archive':
                return Autosubmit.archive(args.expid)
            elif args.command == 'unarchive':
                return Autosubmit.unarchive(args.expid)

            elif args.command == 'readme':
                if os.path.isfile(Autosubmit.readme_path):
                    with open(Autosubmit.readme_path) as f:
                        print(f.read())
                        return True
                return False
            elif args.command == 'changelog':
                if os.path.isfile(Autosubmit.changes_path):
                    with open(Autosubmit.changes_path) as f:
                        print(f.read())
                        return True
                return False
        except Exception as e:
            from traceback import format_exc
            Log.critical(
                'Unhandled exception on Autosubmit: {0}\n{1}', e, format_exc(10))

            return False

    @staticmethod
    def _check_Ownership(expid):
        BasicConfig.read()
        #currentUser_id = os.getlogin()
        currentUser_id = pwd.getpwuid(os.getuid())[0]
        currentOwner_id = pwd.getpwuid(os.stat(os.path.join(
            BasicConfig.LOCAL_ROOT_DIR, expid)).st_uid).pw_name
        if currentUser_id == currentOwner_id:
            return True
        else:
            return False

    @staticmethod
    def _delete_expid(expid_delete, force):
        """
        Removes an experiment from path and database
        If current user is eadmin and -f has been sent, it deletes regardless 
        of experiment owner

        :type expid_delete: str
        :param expid_delete: identifier of the experiment to delete
        :type force: boolean
        :param force: True if the force flag has been sent
        :return: True if succesfully deleted, False otherwise
        :rtype: boolean
        """
        # Read current user uid
        my_user = os.getuid()
        # Read eadmin user uid
        id_eadmin = os.popen('id -u eadmin').read().strip()

        if expid_delete == '' or expid_delete is None and not os.path.exists(os.path.join(BasicConfig.LOCAL_ROOT_DIR,
                                                                                          expid_delete)):
            Log.info("Experiment directory does not exist.")
        else:
            ret = False

            # Handling possible failure of retrieval of current owner data
            currentOwner_id = 0
            currentOwner = "empty"
            try:
                currentOwner = os.stat(os.path.join(
                    BasicConfig.LOCAL_ROOT_DIR, expid_delete)).st_uid
                currentOwner_id = pwd.getpwuid(os.stat(os.path.join(
                    BasicConfig.LOCAL_ROOT_DIR, expid_delete)).st_uid).pw_name
            except:
                pass
            finally:
                if currentOwner_id == 0:
                    Log.info(
                        "Current owner '{0}' of experiment {1} does not exist anymore.", currentOwner, expid_delete)

            # Deletion workflow continues as usual, a disjunction is included for the case when
            # force is sent, and user is eadmin
            if currentOwner_id == os.getlogin() or (force and my_user == id_eadmin):
                if (force and my_user == id_eadmin):
                    Log.info(
                        "Preparing deletion of experiment {0} from owner: {1}, as eadmin.", expid_delete, currentOwner)
                try:
                    Log.info("Removing experiment directory...")
                    shutil.rmtree(os.path.join(
                        BasicConfig.LOCAL_ROOT_DIR, expid_delete))
                except OSError as e:
                    Log.warning('Can not delete experiment folder: {0}', e)
                    return ret
                Log.info("Deleting experiment from database...")
                ret = delete_experiment(expid_delete)
                if ret:
                    Log.result("Experiment {0} deleted".format(expid_delete))
            else:
                if currentOwner_id == 0:
                    Log.critical(
                        "Detected Eadmin user however, -f flag is not found.  {0} can not be deleted!", expid_delete)
                else:
                    Log.critical(
                        "Current user is not the owner of the experiment. {0} can not be deleted!", expid_delete)
            return ret

    @staticmethod
    def expid(hpc, description, copy_id='', dummy=False, test=False, operational=False, root_folder=''):
        """
        Creates a new experiment for given HPC

        :param operational: if true, creates an operational experiment
        :type operational: bool
        :type hpc: str
        :type description: str
        :type copy_id: str
        :type dummy: bool
        :param hpc: name of the main HPC for the experiment
        :param description: short experiment's description.
        :param copy_id: experiment identifier of experiment to copy
        :param dummy: if true, writes a default dummy configuration for testing
        :param test: if true, creates an experiment for testing
        :return: experiment identifier. If method fails, returns ''.
        :rtype: str
        """
        BasicConfig.read()

        log_path = os.path.join(
            BasicConfig.LOCAL_ROOT_DIR, 'ASlogs', 'expid.log'.format(os.getuid()))
        try:
            Log.set_file(log_path)
        except IOError as e:
            Log.error("Can not create log file in path {0}: {1}".format(
                log_path, e.message))
        exp_id = None
        if description is None:
            Log.error("Missing experiment description.")
            return ''
        if hpc is None:
            Log.error("Missing HPC.")
            return ''
        if not copy_id:
            exp_id = new_experiment(
                description, Autosubmit.autosubmit_version, test, operational)
            if exp_id == '':
                return ''
            try:
                os.mkdir(os.path.join(BasicConfig.LOCAL_ROOT_DIR, exp_id))

                os.mkdir(os.path.join(
                    BasicConfig.LOCAL_ROOT_DIR, exp_id, 'conf'))
                Log.info("Copying config files...")

                # autosubmit config and experiment copied from AS.
                files = resource_listdir('autosubmit.config', 'files')
                for filename in files:
                    if resource_exists('autosubmit.config', 'files/' + filename):
                        index = filename.index('.')
                        new_filename = filename[:index] + \
                            "_" + exp_id + filename[index:]

                        if filename == 'platforms.conf' and BasicConfig.DEFAULT_PLATFORMS_CONF != '':
                            content = open(os.path.join(
                                BasicConfig.DEFAULT_PLATFORMS_CONF, filename)).read()
                        elif filename == 'jobs.conf' and BasicConfig.DEFAULT_JOBS_CONF != '':
                            content = open(os.path.join(
                                BasicConfig.DEFAULT_JOBS_CONF, filename)).read()
                        else:
                            content = resource_string(
                                'autosubmit.config', 'files/' + filename)

                        # If autosubmitrc [conf] custom_platforms has been set and file exists, replace content
                        if filename.startswith("platforms") and os.path.isfile(BasicConfig.CUSTOM_PLATFORMS_PATH):
                            content = open(
                                BasicConfig.CUSTOM_PLATFORMS_PATH, 'r').read()

                        conf_new_filename = os.path.join(
                            BasicConfig.LOCAL_ROOT_DIR, exp_id, "conf", new_filename)
                        Log.debug(conf_new_filename)
                        open(conf_new_filename, 'w').write(content)
                Autosubmit._prepare_conf_files(
                    exp_id, hpc, Autosubmit.autosubmit_version, dummy)
            except (OSError, IOError) as e:
                Log.error(
                    "Can not create experiment: {0}\nCleaning...".format(e))
                Autosubmit._delete_expid(exp_id)
                return ''
        else:
            # copy_id has been set by the user
            try:
                if root_folder == '' or root_folder is None:
                    root_folder = os.path.join(
                        BasicConfig.LOCAL_ROOT_DIR, copy_id)
                if os.path.exists(root_folder):
                    # List of allowed files from conf
                    conf_copy_filter_folder = []
                    conf_copy_filter = ["autosubmit_" + str(copy_id) + ".conf",
                                        "expdef_" + str(copy_id) + ".conf",
                                        "jobs_" + str(copy_id) + ".conf",
                                        "platforms_" + str(copy_id) + ".conf",
                                        "proj_" + str(copy_id) + ".conf"]
                    if root_folder != os.path.join(BasicConfig.LOCAL_ROOT_DIR, copy_id):
                        conf_copy_filter_folder = ["autosubmit.conf",
                                                   "expdef.conf",
                                                   "jobs.conf",
                                                   "platforms.conf",
                                                   "proj.conf"]
                        exp_id = new_experiment(
                            description, Autosubmit.autosubmit_version, test, operational)
                    else:
                        exp_id = copy_experiment(
                            copy_id, description, Autosubmit.autosubmit_version, test, operational)

                    if exp_id == '':
                        return ''
                    dir_exp_id = os.path.join(
                        BasicConfig.LOCAL_ROOT_DIR, exp_id)
                    os.mkdir(dir_exp_id)
                    os.mkdir(dir_exp_id + '/conf')
                    if root_folder == os.path.join(BasicConfig.LOCAL_ROOT_DIR, copy_id):
                        Log.info(
                            "Copying previous experiment config directories")
                        conf_copy_id = os.path.join(
                            BasicConfig.LOCAL_ROOT_DIR, copy_id, "conf")
                    else:
                        Log.info("Copying from folder: {0}", root_folder)
                        conf_copy_id = root_folder
                    files = os.listdir(conf_copy_id)
                    for filename in files:
                        # Allow only those files in the list
                        if filename in conf_copy_filter:
                            if os.path.isfile(os.path.join(conf_copy_id, filename)):
                                new_filename = filename.replace(
                                    copy_id, exp_id)
                                # Using readlines for replacement handling
                                content = open(os.path.join(
                                    conf_copy_id, filename), 'r').readlines()

                                # If autosubmitrc [conf] custom_platforms has been set and file exists, replace content
                                if filename.startswith("platforms") and os.path.isfile(BasicConfig.CUSTOM_PLATFORMS_PATH):
                                    content = open(
                                        BasicConfig.CUSTOM_PLATFORMS_PATH, 'r').readlines()
                                # Setting email notifications to false
                                if filename == str("autosubmit_" + str(copy_id) + ".conf"):
                                    content = ["NOTIFICATIONS = False\n" if line.startswith(
                                        ("NOTIFICATIONS =", "notifications =")) else line for line in content]
                                # Putting content together before writing
                                sep = ""
                                open(os.path.join(dir_exp_id, "conf",
                                                  new_filename), 'w').write(sep.join(content))
                        if filename in conf_copy_filter_folder:
                            if os.path.isfile(os.path.join(conf_copy_id, filename)):
                                new_filename = filename.split(
                                    ".")[0]+"_"+exp_id+".conf"
                                content = open(os.path.join(
                                    conf_copy_id, filename), 'r').read()
                                # If autosubmitrc [conf] custom_platforms has been set and file exists, replace content
                                if filename.startswith("platforms") and os.path.isfile(
                                        BasicConfig.CUSTOM_PLATFORMS_PATH):
                                    content = open(
                                        BasicConfig.CUSTOM_PLATFORMS_PATH, 'r').read()

                                open(os.path.join(dir_exp_id, "conf",
                                                  new_filename), 'w').write(content)

                    Autosubmit._prepare_conf_files(
                        exp_id, hpc, Autosubmit.autosubmit_version, dummy)
                    #####
                    autosubmit_config = AutosubmitConfig(
                        exp_id, BasicConfig, ConfigParserFactory())
                    if autosubmit_config.check_conf_files():
                        project_type = autosubmit_config.get_project_type()
                        if project_type == "git":
                            autosubmit_config.check_proj()
                            autosubmit_git = AutosubmitGit(copy_id[0])
                            Log.info("checking model version...")
                            if not autosubmit_git.check_commit(autosubmit_config):
                                return False
                        #####
                else:
                    Log.critical(
                        "The previous experiment directory does not exist")
                    return ''
            except (OSError, IOError) as e:
                Log.error(
                    "Can not create experiment: {0}\nCleaning...".format(e))
                Autosubmit._delete_expid(exp_id, True)
                return ''

        Log.debug("Creating temporal directory...")
        exp_id_path = os.path.join(BasicConfig.LOCAL_ROOT_DIR, exp_id)
        tmp_path = os.path.join(exp_id_path, "tmp")
        os.mkdir(tmp_path)
        os.chmod(tmp_path, 0o775)
        os.mkdir(os.path.join(tmp_path, BasicConfig.LOCAL_ASLOG_DIR))
        os.chmod(os.path.join(tmp_path, BasicConfig.LOCAL_ASLOG_DIR), 0o775)
        Log.debug("Creating temporal remote directory...")
        remote_tmp_path = os.path.join(tmp_path, "LOG_"+exp_id)
        os.mkdir(remote_tmp_path)
        os.chmod(remote_tmp_path, 0o755)

        Log.debug("Creating pkl directory...")
        os.mkdir(os.path.join(exp_id_path, "pkl"))

        Log.debug("Creating plot directory...")
        os.mkdir(os.path.join(exp_id_path, "plot"))
        os.chmod(os.path.join(exp_id_path, "plot"), 0o775)
        Log.result("Experiment registered successfully")
        Log.user_warning("Remember to MODIFY the config files!")
        try:
            Log.debug("Setting the right permissions...")
            os.chmod(os.path.join(exp_id_path, "conf"), 0o755)
            os.chmod(os.path.join(exp_id_path, "pkl"), 0o755)
            os.chmod(os.path.join(exp_id_path, "tmp"), 0o755)
            os.chmod(os.path.join(exp_id_path, "plot"), 0o775)
            os.chmod(os.path.join(exp_id_path, "conf/autosubmit_" +
                                  str(exp_id) + ".conf"), 0o755)
            os.chmod(os.path.join(exp_id_path, "conf/expdef_" +
                                  str(exp_id) + ".conf"), 0o755)
            os.chmod(os.path.join(exp_id_path, "conf/jobs_" +
                                  str(exp_id) + ".conf"), 0o755)
            os.chmod(os.path.join(exp_id_path, "conf/platforms_" +
                                  str(exp_id) + ".conf"), 0o755)
            os.chmod(os.path.join(exp_id_path, "conf/proj_" +
                                  str(exp_id) + ".conf"), 0o755)
        except:
            pass
        return exp_id

    @staticmethod
    def delete(expid, force):
        """
        Deletes and experiment from database and experiment's folder

        :type force: bool
        :type expid: str
        :param expid: identifier of the experiment to delete
        :param force: if True, does not ask for confirmation

        :returns: True if succesful, False if not
        :rtype: bool
        """

        log_path = os.path.join(
            BasicConfig.LOCAL_ROOT_DIR, "ASlogs", 'delete.log'.format(os.getuid()))
        try:
            Log.set_file(log_path)
        except IOError as e:
            Log.error("Can not create log file in path {0}: {1}".format(
                log_path, e.message))

        if os.path.exists(os.path.join(BasicConfig.LOCAL_ROOT_DIR, expid)):
            if force or Autosubmit._user_yes_no_query("Do you want to delete " + expid + " ?"):
                Log.debug('Enter Autosubmit._delete_expid {0}', expid)
                return Autosubmit._delete_expid(expid, force)
            else:
                Log.info("Quitting...")
                return False
        else:
            Log.error("The experiment does not exist")
            return True

    @staticmethod
    def _load_parameters(as_conf, job_list, platforms):
        """
        Add parameters from configuration files into platform objects, and into the job_list object.

        :param as_conf: Basic configuration handler.\n
        :type as_conf: AutosubmitConfig object\n
        :param job_list: Handles the list as a unique entity.\n
        :type job_list: JobList() object\n
        :param platforms: List of platforms related to the experiment.\n
        :type platforms: List() of Platform Objects. e.g EcPlatform(), SgePlatform().
        :return: Nothing, modifies input.
        """
        # Load parameters
        Log.debug("Loading parameters...")
        parameters = as_conf.load_parameters()
        for platform_name in platforms:
            platform = platforms[platform_name]
            # Call method from platform.py parent object
            platform.add_parameters(parameters)
        # Platform = from DEFAULT.HPCARCH, e.g. marenostrum4
        if as_conf.get_platform().lower() not in platforms.keys():
            raise NameError("Specified platform in expdef_.conf " + str(as_conf.get_platform(
            ).lower()) + " is not a valid platform defined in platforms_.conf.")
        platform = platforms[as_conf.get_platform().lower()]
        platform.add_parameters(parameters, True)
        # Attach paramenters to JobList
        job_list.parameters = parameters

    @staticmethod
    def inspect(expid,  lst, filter_chunks, filter_status, filter_section, notransitive=False, force=False, check_wrapper=False):
        """
         Generates cmd files experiment.

         :type expid: str
         :param expid: identifier of experiment to be run
         :return: True if run to the end, False otherwise
         :rtype: bool
         """

        if expid is None:
            Log.critical("Missing experiment id")

        BasicConfig.read()
        if not Autosubmit._check_Ownership(expid):
            Log.critical(
                'Can not inspect the experiment {0} because you are not the owner', expid)
            return False
        exp_path = os.path.join(BasicConfig.LOCAL_ROOT_DIR, expid)
        tmp_path = os.path.join(exp_path, BasicConfig.LOCAL_TMP_DIR)
        if os.path.exists(os.path.join(tmp_path, 'autosubmit.lock')):
            locked = True
        else:
            locked = False

        if not os.path.exists(exp_path):
            Log.critical(
                "The directory %s is needed and does not exist" % exp_path)
            Log.warning("Does an experiment with the given id exist?")
            return 1
        Log.info("Starting inspect command")
        Log.set_file(os.path.join(
            tmp_path, BasicConfig.LOCAL_ASLOG_DIR, 'generate.log'))
        os.system('clear')
        signal.signal(signal.SIGINT, signal_handler)
        as_conf = AutosubmitConfig(expid, BasicConfig, ConfigParserFactory())
        if not as_conf.check_conf_files():
            Log.critical('Can not generate scripts with invalid configuration')
            return False
        project_type = as_conf.get_project_type()
        if project_type != "none":
            # Check proj configuration
            as_conf.check_proj()
        safetysleeptime = as_conf.get_safetysleeptime()
        Log.debug("The Experiment name is: {0}", expid)
        Log.debug("Sleep: {0}", safetysleeptime)
        packages_persistence = JobPackagePersistence(os.path.join(BasicConfig.LOCAL_ROOT_DIR, expid, "pkl"),
                                                     "job_packages_" + expid)
        os.chmod(os.path.join(BasicConfig.LOCAL_ROOT_DIR, expid,
                              "pkl", "job_packages_" + expid + ".db"), 0644)

        packages_persistence.reset_table(True)
        job_list_original = Autosubmit.load_job_list(
            expid, as_conf, notransitive=notransitive)
        job_list = copy.deepcopy(job_list_original)
        job_list.packages_dict = {}

        Log.debug("Length of the jobs list: {0}", len(job_list))

        # variables to be updated on the fly
        safetysleeptime = as_conf.get_safetysleeptime()
        Log.debug("Sleep: {0}", safetysleeptime)
        # Generate
        Log.info("Starting to generate cmd scripts")

        if not isinstance(job_list, type([])):
            jobs = []
            jobs_cw = []
            if check_wrapper and (not locked or (force and locked)):
                Log.info("Generating all cmd script adapted for wrappers")
                jobs = job_list.get_uncompleted()

                jobs_cw = job_list.get_completed()
            else:
                if (force and not locked) or (force and locked):
                    Log.info("Overwritting all cmd scripts")
                    jobs = job_list.get_job_list()
                elif locked:
                    Log.warning(
                        "There is a .lock file and not -f, generating only all unsubmitted cmd scripts")
                    jobs = job_list.get_unsubmitted()
                else:
                    Log.info("Generating cmd scripts only for selected jobs")
                    if filter_chunks:
                        fc = filter_chunks
                        Log.debug(fc)
                        if fc == 'Any':
                            jobs = job_list.get_job_list()
                        else:
                            # noinspection PyTypeChecker
                            data = json.loads(Autosubmit._create_json(fc))
                            for date_json in data['sds']:
                                date = date_json['sd']
                                jobs_date = filter(lambda j: date2str(
                                    j.date) == date, job_list.get_job_list())

                                for member_json in date_json['ms']:
                                    member = member_json['m']
                                    jobs_member = filter(
                                        lambda j: j.member == member, jobs_date)

                                    for chunk_json in member_json['cs']:
                                        chunk = int(chunk_json)
                                        jobs = jobs + \
                                            [job for job in filter(
                                                lambda j: j.chunk == chunk, jobs_member)]

                    elif filter_status:
                        Log.debug(
                            "Filtering jobs with status {0}", filter_status)
                        if filter_status == 'Any':
                            jobs = job_list.get_job_list()
                        else:
                            fs = Autosubmit._get_status(filter_status)
                            jobs = [job for job in filter(
                                lambda j: j.status == fs, job_list.get_job_list())]

                    elif filter_section:
                        ft = filter_section
                        Log.debug(ft)

                        if ft == 'Any':
                            jobs = job_list.get_job_list()
                        else:
                            for job in job_list.get_job_list():
                                if job.section == ft:
                                    jobs.append(job)
# TOERASE
                    elif lst:
                        jobs_lst = lst.split()

                        if jobs == 'Any':
                            jobs = job_list.get_job_list()
                        else:
                            for job in job_list.get_job_list():
                                if job.name in jobs_lst:
                                    jobs.append(job)
                    else:
                        jobs = job_list.get_job_list()
        if isinstance(jobs, type([])):
            referenced_jobs_to_remove = set()
            for job in jobs:
                for child in job.children:
                    if child not in jobs:
                        referenced_jobs_to_remove.add(child)
                for parent in job.parents:
                    if parent not in jobs:
                        referenced_jobs_to_remove.add(parent)

            for job in jobs:
                job.status = Status.WAITING

            Autosubmit.generate_scripts_andor_wrappers(
                as_conf, job_list, jobs, packages_persistence, False)
        if len(jobs_cw) > 0:
            referenced_jobs_to_remove = set()
            for job in jobs_cw:
                for child in job.children:
                    if child not in jobs_cw:
                        referenced_jobs_to_remove.add(child)
                for parent in job.parents:
                    if parent not in jobs_cw:
                        referenced_jobs_to_remove.add(parent)

            for job in jobs_cw:
                job.status = Status.WAITING
            Autosubmit.generate_scripts_andor_wrappers(
                as_conf, job_list, jobs_cw, packages_persistence, False)

        Log.info("no more scripts to generate, now proceed to check them manually")
        time.sleep(safetysleeptime)
        return True

    @staticmethod
    def generate_scripts_andor_wrappers(as_conf, job_list, jobs_filtered, packages_persistence, only_wrappers=False):
        """
        :param as_conf: Class that handles basic configuration parameters of Autosubmit. \n
        :type as_conf: AutosubmitConfig() Object \n
        :param job_list: Representation of the jobs of the experiment, keeps the list of jobs inside. \n
        :type job_list: JobList() Object \n
        :param jobs_filtered: list of jobs that are relevant to the process. \n 
        :type jobs_filtered: List() of Job Objects \n
        :param packages_persistence: Object that handles local db persistence.  \n
        :type packages_persistence: JobPackagePersistence() Object \n
        :param only_wrappers: True when coming from Autosubmit.create(). False when coming from Autosubmit.inspect(), \n
        :type only_wrappers: Boolean \n
        :return: Nothing\n
        :rtype: \n
        """
        job_list._job_list = jobs_filtered
        job_list.update_list(as_conf, False)

        # Current choice is Paramiko Submitter
        submitter = Autosubmit._get_submitter(as_conf)
        # Load platforms saves a dictionary Key: Platform Name, Value: Corresponding Platform Object
        submitter.load_platforms(as_conf)
        # The value is retrieved from DEFAULT.HPCARCH
        hpcarch = as_conf.get_platform()
        Autosubmit._load_parameters(as_conf, job_list, submitter.platforms)
        platforms_to_test = set()
        for job in job_list.get_job_list():
            if job.platform_name is None:
                job.platform_name = hpcarch
            # Assign platform objects to each job
            # noinspection PyTypeChecker
            job.platform = submitter.platforms[job.platform_name.lower()]
            # Add object to set
            # noinspection PyTypeChecker
            platforms_to_test.add(job.platform)
        # case setstatus
        job_list.check_scripts(as_conf)
        job_list.update_list(as_conf, False)
        # Loading parameters again
        Autosubmit._load_parameters(as_conf, job_list, submitter.platforms)
        while job_list.get_active():
            Autosubmit.submit_ready_jobs(
                as_conf, job_list, platforms_to_test, packages_persistence, True, only_wrappers, hold=False)
            job_list.update_list(as_conf, False)

    @staticmethod
    def run_experiment(expid, notransitive=False, update_version=False):
        """
        Runs and experiment (submitting all the jobs properly and repeating its execution in case of failure).

        :type expid: str
        :param expid: identifier of experiment to be run
        :return: True if run to the end, False otherwise
        :rtype: bool
        """
        if expid is None:
            Log.critical("Missing experiment id")
        BasicConfig.read()
        if not Autosubmit._check_Ownership(expid):
            Log.critical(
                'Can not run the experiment {0} because you are not the owner', expid)
            return False
        exp_path = os.path.join(BasicConfig.LOCAL_ROOT_DIR, expid)
        tmp_path = os.path.join(exp_path, BasicConfig.LOCAL_TMP_DIR)
        aslogs_path = os.path.join(tmp_path, BasicConfig.LOCAL_ASLOG_DIR)
        if not os.path.exists(aslogs_path):
            os.mkdir(aslogs_path)
            os.chmod(aslogs_path, 0o775)
        else:
            os.chmod(aslogs_path, 0o775)
        if not os.path.exists(exp_path):
            Log.critical(
                "The directory %s is needed and does not exist" % exp_path)
            Log.warning("Does an experiment with the given id exist?")
            return 1

        # checking host whitelist
        import platform
        host = platform.node()
        if BasicConfig.ALLOWED_HOSTS and host not in BasicConfig.ALLOWED_HOSTS:
            Log.info("\n Autosubmit run command is not allowed on this host")
            return False
        as_conf = AutosubmitConfig(expid, BasicConfig, ConfigParserFactory())
        if not as_conf.check_conf_files():
            Log.critical('Can not run with invalid configuration')
            return False
        Log.info(
            "Autosubmit is running with {0}", Autosubmit.autosubmit_version)
        if update_version:
            if as_conf.get_version() != Autosubmit.autosubmit_version:
                Log.info("The {2} experiment {0} version is being updated to {1} for match autosubmit version",
                         as_conf.get_version(), Autosubmit.autosubmit_version, expid)
                as_conf.set_version(Autosubmit.autosubmit_version)
        else:
            if as_conf.get_version() != '' and as_conf.get_version() != Autosubmit.autosubmit_version:
                Log.critical("Current experiment uses ({0}) which is not the running Autosubmit version  \nPlease, update the experiment version if you wish to continue using AutoSubmit {1}\nYou can achieve this using the command autosubmit updateversion {2} \n"
                             "Or with the -v parameter: autosubmit run {2} -v ", as_conf.get_version(), Autosubmit.autosubmit_version, expid)
                return 1

        # checking if there is a lock file to avoid multiple running on the same expid
        try:
            with portalocker.Lock(os.path.join(tmp_path, 'autosubmit.lock'), timeout=1):
                Log.info(
                    "Preparing .lock file to avoid multiple instances with same experiment id")
                Log.set_file(os.path.join(aslogs_path, 'run.log'))
                os.system('clear')
                signal.signal(signal.SIGINT, signal_handler)
                as_conf = AutosubmitConfig(
                    expid, BasicConfig, ConfigParserFactory())
                if not as_conf.check_conf_files():
                    Log.critical('Can not run with invalid configuration')
                    return False
                project_type = as_conf.get_project_type()
                if project_type != "none":
                    # Check proj configuration
                    as_conf.check_proj()
                hpcarch = as_conf.get_platform()
                safetysleeptime = as_conf.get_safetysleeptime()
                retrials = as_conf.get_retrials()
                submitter = Autosubmit._get_submitter(as_conf)
                submitter.load_platforms(as_conf)
                Log.debug("The Experiment name is: {0}", expid)
                Log.debug("Sleep: {0}", safetysleeptime)
                Log.debug("Default retrials: {0}", retrials)
                Log.info("Starting job submission...")
                pkl_dir = os.path.join(
                    BasicConfig.LOCAL_ROOT_DIR, expid, 'pkl')
                job_list = Autosubmit.load_job_list(
                    expid, as_conf, notransitive=notransitive)
                Log.debug(
                    "Starting from job list restored from {0} files", pkl_dir)
                Log.debug("Length of the jobs list: {0}", len(job_list))
                Autosubmit._load_parameters(
                    as_conf, job_list, submitter.platforms)
                # check the job list script creation
                Log.debug("Checking experiment templates...")
                platforms_to_test = set()
                for job in job_list.get_job_list():
                    if job.platform_name is None:
                        job.platform_name = hpcarch
                    # noinspection PyTypeChecker
                    job.platform = submitter.platforms[job.platform_name.lower(
                    )]
                    # noinspection PyTypeChecker
                    platforms_to_test.add(job.platform)
                job_list.check_scripts(as_conf)
                packages_persistence = JobPackagePersistence(os.path.join(BasicConfig.LOCAL_ROOT_DIR, expid, "pkl"),
                                                             "job_packages_" + expid)
                if as_conf.get_wrapper_type() != 'none':
                    os.chmod(os.path.join(BasicConfig.LOCAL_ROOT_DIR,
                                          expid, "pkl", "job_packages_" + expid+".db"), 0644)
                    packages = packages_persistence.load()
                    for (exp_id, package_name, job_name) in packages:
                        if package_name not in job_list.packages_dict:
                            job_list.packages_dict[package_name] = []
                        job_list.packages_dict[package_name].append(
                            job_list.get_job_by_name(job_name))
                    for package_name, jobs in job_list.packages_dict.items():
                        from job.job import WrapperJob
                        wrapper_job = WrapperJob(package_name, jobs[0].id, Status.SUBMITTED, 0, jobs,
                                                 None,
                                                 None, jobs[0].platform, as_conf, jobs[0].hold)
                        job_list.job_package_map[jobs[0].id] = wrapper_job
                job_list.update_list(as_conf)
                job_list.save()
                Log.info(
                    "Autosubmit is running with v{0}", Autosubmit.autosubmit_version)
                #########################
                # AUTOSUBMIT - MAIN LOOP
                #########################
                # Main loop. Finishing when all jobs have been submitted
                while job_list.get_active():
                    # reload parameters changes
                    Log.debug("Reloading parameters...")
                    as_conf.reload()
                    Autosubmit._load_parameters(
                        as_conf, job_list, submitter.platforms)
                    # variables to be updated on the fly
                    total_jobs = len(job_list.get_job_list())
                    Log.info(
                        "\n\n{0} of {1} jobs remaining ({2})".format(total_jobs - len(job_list.get_completed()),
                                                                     total_jobs,
                                                                     time.strftime("%H:%M")))
                    safetysleeptime = as_conf.get_safetysleeptime()
                    default_retrials = as_conf.get_retrials()
                    check_wrapper_jobs_sleeptime = as_conf.get_wrapper_check_time()
                    Log.debug("Sleep: {0}", safetysleeptime)
                    Log.debug("Number of retrials: {0}", default_retrials)
                    Log.debug('WRAPPER CHECK TIME = {0}'.format(
                        check_wrapper_jobs_sleeptime))
                    save = False
                    slurm = []
                    for platform in platforms_to_test:
                        list_jobid = ""
                        completed_joblist = []
                        list_prevStatus = []
                        queuing_jobs = job_list.get_in_queue_grouped_id(
                            platform)
                        for job_id, job in queuing_jobs.items():
                            # Check Wrappers one-by-one
                            if job_list.job_package_map and job_id in job_list.job_package_map:
                                Log.debug(
                                    'Checking wrapper job with id ' + str(job_id))
                                wrapper_job = job_list.job_package_map[job_id]
                                if as_conf.get_notifications() == 'true':
                                    for inner_job in wrapper_job.job_list:
                                        inner_job.prev_status = inner_job.status
                                check_wrapper = True
                                if wrapper_job.status == Status.RUNNING:
                                    check_wrapper = True if datetime.timedelta.total_seconds(datetime.datetime.now(
                                    ) - wrapper_job.checked_time) >= check_wrapper_jobs_sleeptime else False
                                if check_wrapper:
                                    wrapper_job.checked_time = datetime.datetime.now()
                                    # This is where wrapper will be checked on the slurm platform, update takes place.
                                    platform.check_job(wrapper_job)
                                    try:
                                        if wrapper_job.status != wrapper_job.new_status:
                                            Log.info(
                                                'Wrapper job ' + wrapper_job.name + ' changed from ' + str(Status.VALUE_TO_KEY[wrapper_job.status]) + ' to status ' + str(Status.VALUE_TO_KEY[wrapper_job.new_status]))
                                    except:
                                        Log.critical(
                                            "Status Is UNKNOWN, (NONE) exiting autosubmit")
                                        exit(1)

                                    # New status will be saved and inner_jobs will be checked.
                                    wrapper_job.check_status(
                                        wrapper_job.new_status)
                                    # Erase from packages if the wrapper failed to be queued ( Hold Admin bug )
                                    if wrapper_job.status == Status.WAITING:
                                        for inner_job in wrapper_job.job_list:
                                            inner_job.packed = False
                                        job_list.job_package_map.pop(
                                            job_id, None)
                                        job_list.packages_dict.pop(
                                            job_id, None)
                                    save = True

                                # Notifications e-mail
                                if as_conf.get_notifications() == 'true':
                                    for inner_job in wrapper_job.job_list:
                                        if inner_job.prev_status != inner_job.status:
                                            if Status.VALUE_TO_KEY[inner_job.status] in inner_job.notify_on:
                                                Notifier.notify_status_change(MailNotifier(BasicConfig), expid, inner_job.name,
                                                                              Status.VALUE_TO_KEY[inner_job.prev_status],
                                                                              Status.VALUE_TO_KEY[inner_job.status],
                                                                              as_conf.get_mails_to())
                            else:  # Prepare jobs, if slurm check all active jobs at once.
                                job = job[0]
                                prev_status = job.status
                                if job.status == Status.FAILED:
                                    continue
                                # If exist key has been pressed and previous status was running, do not check
                                if not (Autosubmit.exit == True and prev_status == Status.RUNNING):
                                    if platform.type == "slurm":  # List for add all jobs that will be checked
                                        # Do not check if Autosubmit exit is True and the previous status was running.
                                        # if not (Autosubmit.exit == True and prev_status == Status.RUNNING):
                                        list_jobid += str(job_id) + ','
                                        list_prevStatus.append(prev_status)
                                        completed_joblist.append(job)
                                    else:  # If they're not from slurm platform check one-by-one
                                        platform.check_job(job)
                                        if prev_status != job.update_status(as_conf.get_copy_remote_logs() == 'true'):
                                            if as_conf.get_notifications() == 'true':
                                                if Status.VALUE_TO_KEY[job.status] in job.notify_on:
                                                    Notifier.notify_status_change(MailNotifier(BasicConfig), expid, job.name,
                                                                                  Status.VALUE_TO_KEY[prev_status],
                                                                                  Status.VALUE_TO_KEY[job.status],
                                                                                  as_conf.get_mails_to())
                                    save = True

                        if platform.type == "slurm" and list_jobid != "":
                            slurm.append(
                                [platform, list_jobid, list_prevStatus, completed_joblist])
                    # END Normal jobs + wrappers
                    # CHECK ALL JOBS at once if they're from slurm ( wrappers non contempled)
                    for platform_jobs in slurm:
                        platform = platform_jobs[0]
                        jobs_to_check = platform_jobs[1]
                        platform.check_Alljobs(
                            platform_jobs[3], jobs_to_check, as_conf.get_copy_remote_logs())
                        for j_Indx in xrange(0, len(platform_jobs[3])):
                            prev_status = platform_jobs[2][j_Indx]
                            job = platform_jobs[3][j_Indx]
                            if prev_status != job.update_status(as_conf.get_copy_remote_logs() == 'true'):
                                if as_conf.get_notifications() == 'true':
                                    if Status.VALUE_TO_KEY[job.status] in job.notify_on:
                                        Notifier.notify_status_change(MailNotifier(BasicConfig), expid, job.name,
                                                                      Status.VALUE_TO_KEY[prev_status],
                                                                      Status.VALUE_TO_KEY[job.status],
                                                                      as_conf.get_mails_to())
                            save = True
                    # End Check Current jobs
                    save2 = job_list.update_list(as_conf)
                    if save or save2:
                        job_list.save()
                    Autosubmit.submit_ready_jobs(
                        as_conf, job_list, platforms_to_test, packages_persistence, hold=False)
                    if as_conf.get_remote_dependencies() and len(job_list.get_prepared()) > 0:
                        Autosubmit.submit_ready_jobs(
                            as_conf, job_list, platforms_to_test, packages_persistence, hold=True)
                    save = job_list.update_list(as_conf)
                    if save:
                        job_list.save()

                    if Autosubmit.exit:
                        job_list.save()
                        return 2
                    time.sleep(safetysleeptime)
                Log.info("No more jobs to run.")

                timeout = 0
                for platform in platforms_to_test:
                    platform.closeConnection()
                active_threads = True
                all_threads = threading.enumerate()
                while active_threads and timeout < 360:
                    active_threads = False
                    threads_active = 0
                    for thread in all_threads:
                        if "Thread-" in thread.name:
                            if thread.isAlive():
                                active_threads = True
                                threads_active = threads_active+1
                    sleep(10)
                    timeout = 10+timeout
                if len(job_list.get_failed()) > 0:
                    Log.info("Some jobs have failed and reached maximum retrials")
                    return False
                else:
                    Log.result("Run successful")
                    return True

        except portalocker.AlreadyLocked:

            Autosubmit.show_lock_warning(expid)

        except WrongTemplateException:
            return False

        except NameError as exp:
            Log.critical(str(exp))
            Log.critical("Stopping Autosubmit.")

    @staticmethod
    def submit_ready_jobs(as_conf, job_list, platforms_to_test, packages_persistence, inspect=False,
                          only_wrappers=False, hold=False):
        """
        Gets READY jobs and send them to the platforms if there is available space on the queues

        :param as_conf: autosubmit config object \n
        :type as_conf: AutosubmitConfig object  \n
        :param job_list: job list to check  \n
        :type job_list: JobList object  \n
        :param platforms_to_test: platforms used  \n
        :type platforms_to_test: set of Platform Objects, e.g. SgePlatform(), LsfPlatform().  \n
        :param packages_persistence: Handles database per experiment. \n
        :type packages_persistence: JobPackagePersistence object \n
        :param inspect: True if coming from generate_scripts_andor_wrappers(). \n
        :type inspect: Boolean \n
        :param only_wrappers: True if it comes from create -cw, False if it comes from inspect -cw. \n
        :type only_wrappers: Boolean \n
        :return: True if at least one job was submitted, False otherwise \n
        :rtype: Boolean
        """
        save = False
        for platform in platforms_to_test:
            if not hold:
                Log.debug("\nJobs ready for {1}: {0}", len(
                    job_list.get_ready(platform, hold=hold)), platform.name)
            else:
                Log.debug("\nJobs prepared for {1}: {0}", len(
                    job_list.get_prepared(platform)), platform.name)

            packages_to_submit = JobPackager(
                as_conf, platform, job_list, hold=hold).build_packages()

            if not inspect:
                platform.open_submit_script()
            valid_packages_to_submit = []
            for package in packages_to_submit:
                try:
                    # If called from inspect command or -cw
                    if only_wrappers or inspect:
                        if hasattr(package, "name"):
                            job_list.packages_dict[package.name] = package.jobs
                            from job.job import WrapperJob
                            wrapper_job = WrapperJob(package.name, package.jobs[0].id, Status.READY, 0,
                                                     package.jobs,
                                                     package._wallclock, package._num_processors,
                                                     package.platform, as_conf, hold)
                            job_list.job_package_map[package.jobs[0].id] = wrapper_job
                            packages_persistence.save(
                                package.name, package.jobs, package._expid, inspect)
                        for innerJob in package._jobs:
                            # Setting status to COMPLETED so it does not get stuck in the loop that calls this function
                            innerJob.status = Status.COMPLETED

                    # If called from RUN or inspect command
                    if not only_wrappers:
                        try:
                            package.submit(
                                as_conf, job_list.parameters, inspect, hold=hold)
                            valid_packages_to_submit.append(package)
                        except (IOError, OSError):
                            continue
                        if hasattr(package, "name"):
                            job_list.packages_dict[package.name] = package.jobs
                            from job.job import WrapperJob
                            wrapper_job = WrapperJob(package.name, package.jobs[0].id, Status.READY, 0,
                                                     package.jobs,
                                                     package._wallclock, package._num_processors,
                                                     package.platform, as_conf, hold)
                            job_list.job_package_map[package.jobs[0].id] = wrapper_job

                    if isinstance(package, JobPackageThread):
                        # If it is instance of JobPackageThread, then it is JobPackageVertical.
                        packages_persistence.save(
                            package.name, package.jobs, package._expid, inspect)
                except WrongTemplateException as e:
                    Log.error(
                        "Invalid parameter substitution in {0} template", e.job_name)
                    raise
                except Exception:
                    Log.error(
                        "{0} submission failed due to Unknown error", platform.name)
                    raise

            if platform.type == "slurm" and not inspect and not only_wrappers:
                try:
                    save = True
                    if len(valid_packages_to_submit) > 0:
                        jobs_id = platform.submit_Script(hold=hold)
                        if jobs_id is None:
                            raise BaseException(
                                "Exiting AS, AS is unable to get jobID this can be due a failure on the platform or a bad parameter on job.conf(check that queue parameter is valid for your current platform(CNS,BSC32,PRACE...)")
                        i = 0
                        for package in valid_packages_to_submit:
                            for job in package.jobs:
                                job.id = str(jobs_id[i])
                                job.status = Status.SUBMITTED
                                job.hold = hold
                                job.write_submit_time()
                            if hasattr(package, "name"):
                                job_list.packages_dict[package.name] = package.jobs
                                from job.job import WrapperJob
                                wrapper_job = WrapperJob(package.name, package.jobs[0].id, Status.SUBMITTED, 0,
                                                         package.jobs,
                                                         package._wallclock, package._num_processors,
                                                         package.platform, as_conf, hold)
                                job_list.job_package_map[package.jobs[0].id] = wrapper_job
                                if isinstance(package, JobPackageThread):
                                    # Saving only when it is a real multi job package
                                    packages_persistence.save(
                                        package.name, package.jobs, package._expid, inspect)
                            i += 1
                    save = True
                except WrongTemplateException as e:
                    Log.error(
                        "Invalid parameter substitution in {0} template", e.job_name)
                    raise
                except Exception:
                    Log.error("{0} submission failed", platform.name)
                    raise
        return save

    @staticmethod
    def monitor(expid, file_format, lst, filter_chunks, filter_status, filter_section, hide, txt_only=False,
                group_by=None, expand=list(), expand_status=list(), hide_groups=False, notransitive=False, check_wrapper=False, txt_logfiles=False, detail=False):
        """
        Plots workflow graph for a given experiment with status of each job coded by node color.
        Plot is created in experiment's plot folder with name <expid>_<date>_<time>.<file_format>

        :type file_format: str
        :type expid: str
        :param expid: identifier of the experiment to plot
        :param file_format: plot's file format. It can be pdf, png, ps or svg
        :param lst: list of jobs to change status
        :type lst: str
        :param filter_chunks: chunks to change status
        :type filter_chunks: str
        :param filter_status: current status of the jobs to change status
        :type filter_status: str
        :param filter_section: sections to change status
        :type filter_section: str
        :param hide: hides plot window
        :type hide: bool
        """
        BasicConfig.read()

        exp_path = os.path.join(BasicConfig.LOCAL_ROOT_DIR, expid)

        if not os.path.exists(exp_path):
            Log.critical(
                "The directory %s is needed and does not exist." % exp_path)
            Log.warning("Does an experiment with the given id exist?")
            return 1

        Log.set_file(os.path.join(BasicConfig.LOCAL_ROOT_DIR, expid,
                                  BasicConfig.LOCAL_TMP_DIR, BasicConfig.LOCAL_ASLOG_DIR, 'monitor.log'))
        Log.info("Getting job list...")

        as_conf = AutosubmitConfig(expid, BasicConfig, ConfigParserFactory())
        if not as_conf.check_conf_files():
            Log.critical('Can not run with invalid configuration')
            return False
        # Getting output type from configuration
        output_type = as_conf.get_output_type()

        pkl_dir = os.path.join(BasicConfig.LOCAL_ROOT_DIR, expid, 'pkl')

        job_list = Autosubmit.load_job_list(
            expid, as_conf, notransitive=notransitive, monitor=True)
        Log.debug("Job list restored from {0} files", pkl_dir)

        if not isinstance(job_list, type([])):
            jobs = []
            if filter_chunks:
                fc = filter_chunks
                Log.debug(fc)

                if fc == 'Any':
                    jobs = job_list.get_job_list()
                else:
                    # noinspection PyTypeChecker
                    data = json.loads(Autosubmit._create_json(fc))
                    for date_json in data['sds']:
                        date = date_json['sd']
                        jobs_date = filter(lambda j: date2str(
                            j.date) == date, job_list.get_job_list())

                        for member_json in date_json['ms']:
                            member = member_json['m']
                            jobs_member = filter(
                                lambda j: j.member == member, jobs_date)

                            for chunk_json in member_json['cs']:
                                chunk = int(chunk_json)
                                jobs = jobs + \
                                    [job for job in filter(
                                        lambda j: j.chunk == chunk, jobs_member)]

            elif filter_status:
                Log.debug("Filtering jobs with status {0}", filter_status)
                if filter_status == 'Any':
                    jobs = job_list.get_job_list()
                else:
                    fs = Autosubmit._get_status(filter_status)
                    jobs = [job for job in filter(
                        lambda j: j.status == fs, job_list.get_job_list())]

            elif filter_section:
                ft = filter_section
                Log.debug(ft)

                if ft == 'Any':
                    jobs = job_list.get_job_list()
                else:
                    for job in job_list.get_job_list():
                        if job.section == ft:
                            jobs.append(job)

            elif lst:
                jobs_lst = lst.split()

                if jobs == 'Any':
                    jobs = job_list.get_job_list()
                else:
                    for job in job_list.get_job_list():
                        if job.name in jobs_lst:
                            jobs.append(job)
            else:
                jobs = job_list.get_job_list()

        referenced_jobs_to_remove = set()
        for job in jobs:
            for child in job.children:
                if child not in jobs:
                    referenced_jobs_to_remove.add(child)
            for parent in job.parents:
                if parent not in jobs:
                    referenced_jobs_to_remove.add(parent)

        for job in jobs:
            job.children = job.children - referenced_jobs_to_remove
            job.parents = job.parents - referenced_jobs_to_remove
        # for job in jobs:
        #     print(job.name + " from " + str(job.platform_name))
        # return False
        # WRAPPERS
        if as_conf.get_wrapper_type() != 'none' and check_wrapper:
            # Class constructor creates table if it does not exist
            packages_persistence = JobPackagePersistence(os.path.join(BasicConfig.LOCAL_ROOT_DIR, expid, "pkl"),
                                                         "job_packages_" + expid)
            # Permissons
            os.chmod(os.path.join(BasicConfig.LOCAL_ROOT_DIR, expid,
                                  "pkl", "job_packages_" + expid + ".db"), 0644)
            # Database modification
            packages_persistence.reset_table(True)
            referenced_jobs_to_remove = set()
            job_list_wrappers = copy.deepcopy(job_list)
            jobs_wr_aux = copy.deepcopy(jobs)
            jobs_wr = []
            [jobs_wr.append(job) for job in jobs_wr_aux if (
                job.status == Status.READY or job.status == Status.WAITING)]
            for job in jobs_wr:
                for child in job.children:
                    if child not in jobs_wr:
                        referenced_jobs_to_remove.add(child)
                for parent in job.parents:
                    if parent not in jobs_wr:
                        referenced_jobs_to_remove.add(parent)

            for job in jobs_wr:
                job.children = job.children - referenced_jobs_to_remove
                job.parents = job.parents - referenced_jobs_to_remove
            Autosubmit.generate_scripts_andor_wrappers(as_conf, job_list_wrappers, jobs_wr,
                                                       packages_persistence, True)

            packages = packages_persistence.load(True)
            packages += JobPackagePersistence(os.path.join(BasicConfig.LOCAL_ROOT_DIR, expid, "pkl"),
                                              "job_packages_" + expid).load()
        else:
            packages = JobPackagePersistence(os.path.join(BasicConfig.LOCAL_ROOT_DIR, expid, "pkl"),
                                             "job_packages_" + expid).load()

        groups_dict = dict()
        if group_by:
            status = list()
            if expand_status:
                for s in expand_status.split():
                    status.append(Autosubmit._get_status(s.upper()))

            job_grouping = JobGrouping(group_by, copy.deepcopy(
                jobs), job_list, expand_list=expand, expanded_status=status)
            groups_dict = job_grouping.group_jobs()

        monitor_exp = Monitor()

        if txt_only or txt_logfiles:
            monitor_exp.generate_output_txt(expid, jobs, os.path.join(
                exp_path, "/tmp/LOG_"+expid), txt_logfiles, job_list_object=job_list)
        else:
            # if file_format is set, use file_format, otherwise use conf value
            monitor_exp.generate_output(expid,
                                        jobs,
                                        os.path.join(
                                            exp_path, "/tmp/LOG_", expid),
                                        output_format=file_format if file_format is not None else output_type,
                                        packages=packages,
                                        show=not hide,
                                        groups=groups_dict,
                                        hide_groups=hide_groups,
                                        job_list_object=job_list)

        if detail:
            current_length = len(job_list.get_job_list())
            if current_length > 1000:
                Log.warning(
                    "-d option: Experiment has too many jobs to be printed in the terminal. Maximum job quantity is 1000, your experiment has " + str(current_length) + " jobs.")
            else:
                Log.info(job_list.print_with_status())

        return True

    @staticmethod
    def statistics(expid, filter_type, filter_period, file_format, hide, notransitive=False):
        """
        Plots statistics graph for a given experiment.
        Plot is created in experiment's plot folder with name <expid>_<date>_<time>.<file_format>

        :type file_format: str
        :type expid: str
        :param expid: identifier of the experiment to plot
        :param filter_type: type of the jobs to plot
        :param filter_period: period to plot
        :param file_format: plot's file format. It can be pdf, png, ps or svg
        :param hide: hides plot window
        :type hide: bool
        """
        BasicConfig.read()
        exp_path = os.path.join(BasicConfig.LOCAL_ROOT_DIR, expid)
        if not os.path.exists(exp_path):
            Log.critical(
                "The directory %s is needed and does not exist." % exp_path)
            Log.warning("Does an experiment with the given id exist?")
            return 1

        Log.set_file(os.path.join(BasicConfig.LOCAL_ROOT_DIR, expid,
                                  BasicConfig.LOCAL_TMP_DIR, BasicConfig.LOCAL_ASLOG_DIR, 'statistics.log'))
        Log.info("Loading jobs...")

        as_conf = AutosubmitConfig(expid, BasicConfig, ConfigParserFactory())
        if not as_conf.check_conf_files():
            Log.critical('Can not run with invalid configuration')
            return False

        pkl_dir = os.path.join(BasicConfig.LOCAL_ROOT_DIR, expid, 'pkl')
        job_list = Autosubmit.load_job_list(
            expid, as_conf, notransitive=notransitive)
        Log.debug("Job list restored from {0} files", pkl_dir)

        if filter_type:
            ft = filter_type
            Log.debug(ft)
            if ft == 'Any':
                job_list = job_list.get_job_list()
            else:
                job_list = [job for job in job_list.get_job_list()
                            if job.section == ft]
        else:
            ft = 'Any'
            job_list = job_list.get_job_list()

        period_fi = datetime.datetime.now().replace(second=0, microsecond=0)
        if filter_period:
            period_ini = period_fi - datetime.timedelta(hours=filter_period)
            Log.debug(str(period_ini))
            job_list = [job for job in job_list if
                        job.check_started_after(period_ini) or job.check_running_after(period_ini)]
        else:
            period_ini = None

        if len(job_list) > 0:
            try:
                Log.info("Plotting stats...")
                monitor_exp = Monitor()
                # noinspection PyTypeChecker
                monitor_exp.generate_output_stats(
                    expid, job_list, file_format, period_ini, period_fi, not hide)
                Log.result("Stats plot ready")
            except Exception as ex:
                Log.critical(str(ex))
                return False
        else:
            Log.info("There are no {0} jobs in the period from {1} to {2}...".format(
                ft, period_ini, period_fi))
        return True

    @staticmethod
    def clean(expid, project, plot, stats, create_log_file=True):
        """
        Clean experiment's directory to save storage space.
        It removes project directory and outdated plots or stats.

        :param create_log_file: if true, creates log file
        :type create_log_file: bool
        :type plot: bool
        :type project: bool
        :type expid: str
        :type stats: bool
        :param expid: identifier of experiment to clean
        :param project: set True to delete project directory
        :param plot: set True to delete outdated plots
        :param stats: set True to delete outdated stats
        """
        BasicConfig.read()
        exp_path = os.path.join(BasicConfig.LOCAL_ROOT_DIR, expid)
        if not os.path.exists(exp_path):
            Log.critical(
                "The directory %s is needed and does not exist." % exp_path)
            Log.warning("Does an experiment with the given id exist?")
            return 1

        if create_log_file:
            Log.set_file(os.path.join(BasicConfig.LOCAL_ROOT_DIR, expid,
                                      BasicConfig.LOCAL_TMP_DIR, BasicConfig.LOCAL_ASLOG_DIR, 'clean_exp.log'))
        if project:
            autosubmit_config = AutosubmitConfig(
                expid, BasicConfig, ConfigParserFactory())
            if not autosubmit_config.check_conf_files():
                Log.critical(
                    'Can not clean project with invalid configuration')
                return False

            project_type = autosubmit_config.get_project_type()
            if project_type == "git":
                autosubmit_config.check_proj()
                Log.info("Registering commit SHA...")
                autosubmit_config.set_git_project_commit(autosubmit_config)
                autosubmit_git = AutosubmitGit(expid[0])
                Log.info("Cleaning GIT directory...")
                if not autosubmit_git.clean_git(autosubmit_config):
                    return False
            else:
                Log.info("No project to clean...\n")
        if plot:
            Log.info("Cleaning plots...")
            monitor_autosubmit = Monitor()
            monitor_autosubmit.clean_plot(expid)
        if stats:
            Log.info("Cleaning stats directory...")
            monitor_autosubmit = Monitor()
            monitor_autosubmit.clean_stats(expid)
        return True

    @staticmethod
    def recovery(expid, noplot, save, all_jobs, hide, group_by=None, expand=list(), expand_status=list(),
                 notransitive=False, no_recover_logs=False, detail=False):
        """
        Method to check all active jobs. If COMPLETED file is found, job status will be changed to COMPLETED,
        otherwise it will be set to WAITING. It will also update the jobs list.

        :param expid: identifier of the experiment to recover
        :type expid: str
        :param save: If true, recovery saves changes to the jobs list
        :type save: bool
        :param all_jobs: if True, it tries to get completed files for all jobs, not only active.
        :type all_jobs: bool
        :param hide: hides plot window
        :type hide: bool
        """
        BasicConfig.read()

        exp_path = os.path.join(BasicConfig.LOCAL_ROOT_DIR, expid)
        if not os.path.exists(exp_path):
            Log.critical(
                "The directory %s is needed and does not exist." % exp_path)
            Log.warning("Does an experiment with the given id exist?")
            return 1
        if not Autosubmit._check_Ownership(expid):
            Log.critical(
                'Can not recover the experiment {0} due you are not the owner', expid)
            return False
        Log.set_file(os.path.join(BasicConfig.LOCAL_ROOT_DIR, expid,
                                  BasicConfig.LOCAL_TMP_DIR, BasicConfig.LOCAL_ASLOG_DIR, 'recovery.log'))

        as_conf = AutosubmitConfig(expid, BasicConfig, ConfigParserFactory())
        if not as_conf.check_conf_files():
            Log.critical('Can not run with invalid configuration')
            return False

        Log.info('Recovering experiment {0}'.format(expid))
        pkl_dir = os.path.join(BasicConfig.LOCAL_ROOT_DIR, expid, 'pkl')
        job_list = Autosubmit.load_job_list(
            expid, as_conf, notransitive=notransitive, monitor=True)
        Log.debug("Job list restored from {0} files", pkl_dir)

        if not as_conf.check_conf_files():
            Log.critical('Can not recover with invalid configuration')
            return False
        # Getting output type provided by the user in config, 'pdf' as default
        output_type = as_conf.get_output_type()
        hpcarch = as_conf.get_platform()

        submitter = Autosubmit._get_submitter(as_conf)
        submitter.load_platforms(as_conf)
        if submitter.platforms is None:
            return False
        platforms = submitter.platforms

        platforms_to_test = set()
        for job in job_list.get_job_list():
            job.submitter = submitter
            if job.platform_name is None:
                job.platform_name = hpcarch
            # noinspection PyTypeChecker
            job.platform = platforms[job.platform_name.lower()]
            # noinspection PyTypeChecker
            platforms_to_test.add(platforms[job.platform_name.lower()])

        if all_jobs:
            jobs_to_recover = job_list.get_job_list()
        else:
            jobs_to_recover = job_list.get_active()

        Log.info("Looking for COMPLETED files")
        start = datetime.datetime.now()
        for job in jobs_to_recover:
            if job.platform_name is None:
                job.platform_name = hpcarch
            # noinspection PyTypeChecker
            job.platform = platforms[job.platform_name.lower()]

            if job.platform.get_completed_files(job.name, 0, True):
                job.status = Status.COMPLETED
                Log.info(
                    "CHANGED job '{0}' status to COMPLETED".format(job.name))
                if not no_recover_logs:
                    try:
                        job.platform.get_logs_files(expid, job.remote_logs)
                    except:
                        pass
            elif job.status != Status.SUSPENDED:
                job.status = Status.WAITING
                job.fail_count = 0
                Log.info(
                    "CHANGED job '{0}' status to WAITING".format(job.name))

        end = datetime.datetime.now()
        Log.info("Time spent: '{0}'".format(end - start))
        Log.info("Updating the jobs list")
        job_list.update_list(as_conf)

        if save:
            job_list.save()
        else:
            Log.warning(
                'Changes NOT saved to the jobList. Use -s option to save')

        Log.result("Recovery finalized")

        packages = JobPackagePersistence(os.path.join(BasicConfig.LOCAL_ROOT_DIR, expid, "pkl"),
                                         "job_packages_" + expid).load()

        groups_dict = dict()
        if group_by:
            status = list()
            if expand_status:
                for s in expand_status.split():
                    status.append(Autosubmit._get_status(s.upper()))

            job_grouping = JobGrouping(group_by, copy.deepcopy(job_list.get_job_list()), job_list, expand_list=expand,
                                       expanded_status=status)
            groups_dict = job_grouping.group_jobs()

        if not noplot:
            Log.info("\nPlotting the jobs list...")
            monitor_exp = Monitor()
            monitor_exp.generate_output(expid,
                                        job_list.get_job_list(),
                                        os.path.join(
                                            exp_path, "/tmp/LOG_", expid),
                                        output_format=output_type,
                                        packages=packages,
                                        show=not hide,
                                        groups=groups_dict,
                                        job_list_object=job_list)

        if detail == True:
            current_length = len(job_list.get_job_list())
            if current_length > 1000:
                Log.warning(
                    "-d option: Experiment has too many jobs to be printed in the terminal. Maximum job quantity is 1000, your experiment has " + str(current_length) + " jobs.")
            else:
                Log.info(job_list.print_with_status())

        return True

    @staticmethod
    def migrate(experiment_id, offer, pickup):
        """
        Migrates experiment files from current to other user.
        It takes mapping information for new user from config files.

        :param experiment_id: experiment identifier:
        :param pickup:
        :param offer:
        """

        error = False
        log_file = os.path.join(
            BasicConfig.LOCAL_ROOT_DIR, "ASlogs", 'migrate_{0}.log'.format(experiment_id))
        Log.set_file(log_file)
        if offer:
            Log.info('Migrating experiment {0}'.format(experiment_id))
            as_conf = AutosubmitConfig(
                experiment_id, BasicConfig, ConfigParserFactory())
            if not as_conf.check_conf_files():
                Log.critical('Can not proceed with invalid configuration')
                return False
            submitter = Autosubmit._get_submitter(as_conf)
            submitter.load_platforms(as_conf)
            if submitter.platforms is None:
                return False
            Log.info("Checking remote platforms")
            platforms = filter(lambda x: x not in [
                               'local', 'LOCAL'], submitter.platforms)
            already_moved = set()
            backup_files = []
            backup_conf = []
            for platform in platforms:
                # Checks
                Log.info(
                    "Checking [{0}] from platforms configuration...", platform)
                if not as_conf.get_migrate_user_to(platform):
                    Log.critical(
                        "Missing directive USER_TO in [{0}]", platform)
                    error = True
                    break
                if as_conf.get_migrate_project_to(platform):
                    Log.info("Project in platform configuration file successfully updated to {0}",
                             as_conf.get_current_project(platform))
                    as_conf.get_current_project(platform)
                    backup_conf.append([platform, as_conf.get_current_user(
                        platform), as_conf.get_current_project(platform)])
                    as_conf.set_new_user(
                        platform, as_conf.get_migrate_user_to(platform))

                    as_conf.set_new_project(
                        platform, as_conf.get_migrate_project_to(platform))
                    as_conf.get_current_project(platform)
                    as_conf.get_current_user(platform)
                else:
                    Log.info(
                        "[OPTIONAL] PROJECT_TO directive not found. The directive PROJECT will remain unchanged")
                    backup_conf.append(
                        [platform, as_conf.get_current_user(platform), None])
                    as_conf.set_new_user(
                        platform, as_conf.get_migrate_user_to(platform))
                    as_conf.get_current_project(platform)
                    as_conf.get_current_user(platform)

                if as_conf.get_migrate_host_to(platform) != "none":
                    Log.info(
                        "Host in platform configuration file successfully updated to {0}", as_conf.get_migrate_host_to(platform))
                    as_conf.set_new_host(
                        platform, as_conf.get_migrate_host_to(platform))
                else:
                    Log.warning(
                        "[OPTIONAL] HOST_TO directive not found. The directive HOST will remain unchanged")

                Log.info("Moving local files/dirs")
                p = submitter.platforms[platform]
                if p.temp_dir not in already_moved:
                    if p.root_dir != p.temp_dir and len(p.temp_dir) > 0:
                        already_moved.add(p.temp_dir)
                        Log.info("Converting abs symlink to relative")
                        # find /home/bsc32/bsc32070/dummy3 -type l -lname '/*' -printf ' ln -sf "$(realpath -s --relative-to="%p" $(readlink "%p")")" \n' > script.sh

                        Log.info(
                            "Converting the absolute symlinks into relatives on platform {0} ", platform)
                        #command = "find " + p.root_dir + " -type l -lname \'/*\' -printf 'var=\"$(realpath -s --relative-to=\"%p\" \"$(readlink \"%p\")\")\" && var=${var:3} && ln -sf $var \"%p\"  \\n'"
                        if p.root_dir.find(experiment_id) < 0:
                            Log.error(
                                "[Aborting] it is not safe to change symlinks in {0} due an invalid expid", p.root_dir)
                            error = True
                            break
                        command = "find " + p.root_dir + \
                            " -type l -lname \'/*\' -printf 'var=\"$(realpath -s --relative-to=\"%p\" \"$(readlink \"%p\")\")\" && var=${var:3} && ln -sf $var \"%p\"  \\n' "
                        try:
                            p.send_command(command, True)
                            if p.get_ssh_output().startswith("var="):
                                convertLinkPath = os.path.join(
                                    BasicConfig.LOCAL_ROOT_DIR, experiment_id, BasicConfig.LOCAL_TMP_DIR, 'convertLink.sh')
                                with open(convertLinkPath, 'w') as convertLinkFile:
                                    convertLinkFile.write(p.get_ssh_output())
                                p.send_file("convertLink.sh")
                                convertLinkPathRemote = os.path.join(
                                    p.remote_log_dir, "convertLink.sh")
                                command = "chmod +x " + convertLinkPathRemote + " && " + \
                                    convertLinkPathRemote + " && rm " + convertLinkPathRemote
                                Log.info(
                                    "Converting absolute symlinks this can take a while depending on the experiment size ")
                                p.send_command(command, True)
                        except IOError:
                            Log.debug(
                                "The platform {0} does not contain absolute symlinks", platform)
                        except BaseException:
                            Log.warning(
                                "Absolute symlinks failed to convert, check user in platform.conf")
                            error = True
                            break

                        try:
                            Log.info(
                                "Moving remote files/dirs on {0}", platform)
                            p.send_command("chmod 777 -R " + p.root_dir)
                            if not p.move_file(p.root_dir, os.path.join(p.temp_dir, experiment_id), True):
                                Log.critical("The files/dirs on {0} cannot be moved to {1}.", p.root_dir,
                                             os.path.join(p.temp_dir, experiment_id))
                                error = True
                                break
                        except (IOError, BaseException):
                            Log.critical("The files/dirs on {0} cannot be moved to {1}.", p.root_dir,
                                         os.path.join(p.temp_dir, experiment_id))
                            error = True
                            break

                        backup_files.append(platform)
                Log.result(
                    "Files/dirs on {0} have been successfully offered", platform)
                Log.result("[{0}] from platforms configuration OK", platform)

            if error:
                Log.critical(
                    "The experiment cannot be offered, reverting changes")
                as_conf = AutosubmitConfig(
                    experiment_id, BasicConfig, ConfigParserFactory())
                if not as_conf.check_conf_files():
                    Log.critical('Can not proceed with invalid configuration')
                    return False
                for platform in backup_files:
                    p = submitter.platforms[platform]
                    p.move_file(os.path.join(
                        p.temp_dir, experiment_id), p.root_dir, True)
                for platform in backup_conf:
                    as_conf.set_new_user(platform[0], platform[1])
                    if platform[2] is not None:
                        as_conf.set_new_project(platform[0], platform[2])
                    if as_conf.get_migrate_host_to(platform[0]) != "none":
                        as_conf.set_new_host(
                            platform[0], as_conf.get_migrate_host_to(platform[0]))
                return False
            else:
                if not Autosubmit.archive(experiment_id, False, False):
                    Log.critical(
                        "The experiment cannot be offered,reverting changes.")
                    for platform in backup_files:
                        p = submitter.platforms[platform]
                        p.move_file(os.path.join(
                            p.temp_dir, experiment_id), p.root_dir, True)
                    for platform in backup_conf:
                        as_conf.set_new_user(platform[0], platform[1])
                        if platform[2] is not None:
                            as_conf.set_new_project(platform[0], platform[2])

                    return False
                else:

                    Log.result("The experiment has been successfully offered.")

        elif pickup:
            Log.info('Migrating experiment {0}'.format(experiment_id))
            Log.info("Moving local files/dirs")
            if not Autosubmit.unarchive(experiment_id, False):
                Log.critical("The experiment cannot be picked up")
                return False
            Log.info("Local files/dirs have been successfully picked up")
            as_conf = AutosubmitConfig(
                experiment_id, BasicConfig, ConfigParserFactory())
            if not as_conf.check_conf_files():
                Log.critical('Can not proceed with invalid configuration')
                return False
            Log.info("Checking remote platforms")
            submitter = Autosubmit._get_submitter(as_conf)
            submitter.load_platforms(as_conf)
            if submitter.platforms is None:
                return False
            platforms = filter(lambda x: x not in [
                               'local', 'LOCAL'], submitter.platforms)
            already_moved = set()
            backup_files = []
            for platform in platforms:
                p = submitter.platforms[platform]
                if p.temp_dir not in already_moved:
                    if p.root_dir != p.temp_dir and len(p.temp_dir) > 0:
                        already_moved.add(p.temp_dir)
                        Log.info("Copying remote files/dirs on {0}", platform)
                        Log.info("Copying from {0} to {1}", os.path.join(
                            p.temp_dir, experiment_id), p.root_dir)
                        try:
                            p.send_command(
                                "cp -rP " + os.path.join(p.temp_dir, experiment_id) + " " + p.root_dir)
                            p.send_command("chmod 755 -R "+p.root_dir)
                            Log.result(
                                "Files/dirs on {0} have been successfully picked up", platform)
                        except (IOError, BaseException):
                            error = True
                            Log.critical("The files/dirs on {0} cannot be copied to {1}.",
                                         os.path.join(p.temp_dir, experiment_id), p.root_dir)
                            break
                        backup_files.append(platform)
                    else:
                        Log.result(
                            "Files/dirs on {0} have been successfully picked up", platform)
            if error:
                Autosubmit.archive(experiment_id, False, False)
                Log.critical(
                    "The experiment cannot be picked,reverting changes.")
                for platform in backup_files:
                    p = submitter.platforms[platform]
                    p.send_command("rm -R " + p.root_dir)
                return False
            else:
                for platform in backup_files:
                    p = submitter.platforms[platform]
                    p.send_command("rm -R " + p.temp_dir+"/"+experiment_id)
                Log.result("The experiment has been successfully picked up.")
                #Log.info("Refreshing the experiment.")
                # Autosubmit.refresh(experiment_id,False,False)
                return True

    @staticmethod
    def check(experiment_id, notransitive=False):
        """
        Checks experiment configuration and warns about any detected error or inconsistency.

        :param experiment_id: experiment identifier:
        :type experiment_id: str
        """
        BasicConfig.read()
        exp_path = os.path.join(BasicConfig.LOCAL_ROOT_DIR, experiment_id)
        if not os.path.exists(exp_path):
            Log.critical(
                "The directory {0} is needed and does not exist.", exp_path)
            Log.warning("Does an experiment with the given id exist?")
            return False

        log_file = os.path.join(BasicConfig.LOCAL_ROOT_DIR, experiment_id,
                                BasicConfig.LOCAL_TMP_DIR, BasicConfig.LOCAL_ASLOG_DIR, 'check_exp.log')
        Log.set_file(log_file)

        as_conf = AutosubmitConfig(
            experiment_id, BasicConfig, ConfigParserFactory())
        if not as_conf.check_conf_files():
            return False

        project_type = as_conf.get_project_type()
        if project_type != "none":
            if not as_conf.check_proj():
                return False

        submitter = Autosubmit._get_submitter(as_conf)
        submitter.load_platforms(as_conf)
        if len(submitter.platforms) == 0:
            return False

        pkl_dir = os.path.join(
            BasicConfig.LOCAL_ROOT_DIR, experiment_id, 'pkl')
        job_list = Autosubmit.load_job_list(
            experiment_id, as_conf, notransitive=notransitive)
        Log.debug("Job list restored from {0} files", pkl_dir)

        Autosubmit._load_parameters(as_conf, job_list, submitter.platforms)

        hpc_architecture = as_conf.get_platform()
        for job in job_list.get_job_list():
            if job.platform_name is None:
                job.platform_name = hpc_architecture
            job.platform = submitter.platforms[job.platform_name.lower()]
            job.update_parameters(as_conf, job_list.parameters)

        return job_list.check_scripts(as_conf)

    @staticmethod
    def describe(experiment_id):
        """
        Show details for specified experiment

        :param experiment_id: experiment identifier:
        :type experiment_id: str
        """

        BasicConfig.read()
        Log.info("Describing {0}", experiment_id)
        exp_path = os.path.join(BasicConfig.LOCAL_ROOT_DIR, experiment_id)
        if not os.path.exists(exp_path):
            Log.critical(
                "The directory {0} is needed and does not exist.", exp_path)
            Log.warning("Does an experiment with the given id exist?")
            return False

        log_file = os.path.join(BasicConfig.LOCAL_ROOT_DIR, experiment_id,
                                BasicConfig.LOCAL_TMP_DIR, BasicConfig.LOCAL_ASLOG_DIR, 'describe_exp.log')
        Log.set_file(log_file)

        as_conf = AutosubmitConfig(
            experiment_id, BasicConfig, ConfigParserFactory())
        if not as_conf.check_conf_files():
            return False
        user = os.stat(as_conf.experiment_file).st_uid
        try:
            user = pwd.getpwuid(user).pw_name
        except:
            Log.warning(
                "The user does not exist anymore in the system, using id instead")

        created = datetime.datetime.fromtimestamp(
            os.path.getmtime(as_conf.experiment_file))

        project_type = as_conf.get_project_type()
        if project_type != "none":
            if not as_conf.check_proj():
                return False
        if (as_conf.get_svn_project_url()):
            model = as_conf.get_svn_project_url()
            branch = as_conf.get_svn_project_url()
        else:
            model = as_conf.get_git_project_origin()
            branch = as_conf.get_git_project_branch()
        if model is "":
            model = "Not Found"
        if branch is "":
            branch = "Not Found"

        submitter = Autosubmit._get_submitter(as_conf)
        submitter.load_platforms(as_conf)
        if len(submitter.platforms) == 0:
            return False
        hpc = as_conf.get_platform()

        Log.result("Owner: {0}", user)
        Log.result("Created: {0}", created)
        Log.result("Model: {0}", model)
        Log.result("Branch: {0}", branch)
        Log.result("HPC: {0}", hpc)
        return user, created, model, branch, hpc

    @staticmethod
    def configure(advanced, database_path, database_filename, local_root_path, platforms_conf_path, jobs_conf_path,
                  smtp_hostname, mail_from, machine, local):
        """
        Configure several paths for autosubmit: database, local root and others. Can be configured at system,
        user or local levels. Local level configuration precedes user level and user level precedes system
        configuration.

        :param database_path: path to autosubmit database
        :type database_path: str
        :param database_filename: database filename
        :type database_filename: str
        :param local_root_path: path to autosubmit's experiments' directory
        :type local_root_path: str
        :param platforms_conf_path: path to platforms conf file to be used as model for new experiments
        :type platforms_conf_path: str
        :param jobs_conf_path: path to jobs conf file to be used as model for new experiments
        :type jobs_conf_path: str
        :param machine: True if this configuration has to be stored for all the machine users
        :type machine: bool
        :param local: True if this configuration has to be stored in the local path
        :type local: bool
        :param mail_from:
        :type mail_from: str
        :param smtp_hostname:
        :type smtp_hostname: str
        """
        home_path = os.path.expanduser('~')
        # Setting default values
        if not advanced and database_path is None and local_root_path is None:
            database_path = home_path
            local_root_path = home_path + '/autosubmit'
            database_filename = 'autosubmit.db'

        while database_path is None:
            database_path = raw_input("Introduce Database path: ")
        database_path = database_path.replace('~', home_path)
        if not os.path.exists(database_path):
            Log.error("Database path does not exist.")
            return False

        while local_root_path is None:
            local_root_path = raw_input("Introduce path to experiments: ")
        local_root_path = local_root_path.replace('~', home_path)
        if not os.path.exists(local_root_path):
            Log.error("Local Root path does not exist.")
            return False

        if platforms_conf_path is not None:
            platforms_conf_path = platforms_conf_path.replace('~', home_path)
            if not os.path.exists(platforms_conf_path):
                Log.error("platforms.conf path does not exist.")
                return False
        if jobs_conf_path is not None:
            jobs_conf_path = jobs_conf_path.replace('~', home_path)
            if not os.path.exists(jobs_conf_path):
                Log.error("jobs.conf path does not exist.")
                return False

        if machine:
            path = '/etc'
        elif local:
            path = '.'
        else:
            path = home_path
        path = os.path.join(path, '.autosubmitrc')

        config_file = open(path, 'w')
        Log.info("Writing configuration file...")
        try:
            parser = SafeConfigParser()
            parser.add_section('database')
            parser.set('database', 'path', database_path)
            if database_filename is not None:
                parser.set('database', 'filename', database_filename)
            parser.add_section('local')
            parser.set('local', 'path', local_root_path)
            if jobs_conf_path is not None or platforms_conf_path is not None:
                parser.add_section('conf')
                if jobs_conf_path is not None:
                    parser.set('conf', 'jobs', jobs_conf_path)
                if platforms_conf_path is not None:
                    parser.set('conf', 'platforms', platforms_conf_path)
            if smtp_hostname is not None or mail_from is not None:
                parser.add_section('mail')
                parser.set('mail', 'smtp_server', smtp_hostname)
                parser.set('mail', 'mail_from', mail_from)
            parser.write(config_file)
            config_file.close()
            Log.result("Configuration file written successfully")
        except (IOError, OSError) as e:
            Log.critical("Can not write config file: {0}".format(e.message))
            return False
        return True

    @staticmethod
    def configure_dialog():
        """
        Configure several paths for autosubmit interactively: database, local root and others.
        Can be configured at system, user or local levels. Local level configuration precedes user level and user level
        precedes system configuration.
        """

        not_enough_screen_size_msg = 'The size of your terminal is not enough to draw the configuration wizard,\n' \
                                     'so we\'ve closed it to prevent errors. Resize it and then try it again.'

        home_path = os.path.expanduser('~')

        try:
            d = dialog.Dialog(
                dialog="dialog", autowidgetsize=True, screen_color='GREEN')
        except dialog.DialogError:
            Log.critical(not_enough_screen_size_msg)
            return False
        except Exception:
            Log.critical("Missing package 'dialog', please install it with: 'apt-get install dialog'"
                         "or provide configure arguments")
            return False

        d.set_background_title("Autosubmit configure utility")
        if os.geteuid() == 0:
            text = ''
            choice = [
                ("All", "All users on this machine (may require root privileges)")]
        else:
            text = "If you want to configure Autosubmit for all users, you will need to provide root privileges"
            choice = []

        choice.append(("User", "Current user"))
        choice.append(
            ("Local", "Only when launching Autosubmit from this path"))

        try:
            code, level = d.menu(text, choices=choice, width=60,
                                 title="Choose when to apply the configuration")
            if code != dialog.Dialog.OK:
                os.system('clear')
                return False
        except dialog.DialogError:
            Log.critical(not_enough_screen_size_msg)
            return False

        filename = '.autosubmitrc'
        if level == 'All':
            path = '/etc'
            filename = 'autosubmitrc'
        elif level == 'User':
            path = home_path
        else:
            path = '.'
        path = os.path.join(path, filename)

        # Setting default values
        database_path = home_path
        local_root_path = home_path
        database_filename = 'autosubmit.db'
        jobs_conf_path = ''
        platforms_conf_path = ''

        d.infobox("Reading configuration file...", width=50, height=5)
        try:
            if os.path.isfile(path):
                parser = SafeConfigParser()
                parser.optionxform = str
                parser.read(path)
                if parser.has_option('database', 'path'):
                    database_path = parser.get('database', 'path')
                if parser.has_option('database', 'filename'):
                    database_filename = parser.get('database', 'filename')
                if parser.has_option('local', 'path'):
                    local_root_path = parser.get('local', 'path')
                if parser.has_option('conf', 'platforms'):
                    platforms_conf_path = parser.get('conf', 'platforms')
                if parser.has_option('conf', 'jobs'):
                    jobs_conf_path = parser.get('conf', 'jobs')

        except (IOError, OSError) as e:
            Log.critical("Can not read config file: {0}".format(e.message))
            return False

        while True:
            try:
                code, database_path = d.dselect(database_path, width=80, height=20,
                                                title='\Zb\Z1Select path to database\Zn', colors='enable')
            except dialog.DialogError:
                Log.critical(not_enough_screen_size_msg)
                return False

            if Autosubmit._requested_exit(code, d):
                return False
            elif code == dialog.Dialog.OK:
                database_path = database_path.replace('~', home_path)
                if not os.path.exists(database_path):
                    d.msgbox(
                        "Database path does not exist.\nPlease, insert the right path", width=50, height=6)
                else:
                    break

        while True:
            try:
                code, local_root_path = d.dselect(local_root_path, width=80, height=20,
                                                  title='\Zb\Z1Select path to experiments repository\Zn',
                                                  colors='enable')
            except dialog.DialogError:
                Log.critical(not_enough_screen_size_msg)
                return False

            if Autosubmit._requested_exit(code, d):
                return False
            elif code == dialog.Dialog.OK:
                database_path = database_path.replace('~', home_path)
                if not os.path.exists(database_path):
                    d.msgbox(
                        "Local root path does not exist.\nPlease, insert the right path", width=50, height=6)
                else:
                    break
        while True:
            try:
                (code, tag) = d.form(text="",
                                     elements=[("Database filename", 1, 1, database_filename, 1, 40, 20, 20),
                                               (
                                                   "Default platform.conf path", 2, 1, platforms_conf_path, 2, 40, 40,
                                                   200),
                                               ("Default jobs.conf path", 3, 1, jobs_conf_path, 3, 40, 40, 200)],
                                     height=20,
                                     width=80,
                                     form_height=10,
                                     title='\Zb\Z1Just a few more options:\Zn', colors='enable')
            except dialog.DialogError:
                Log.critical(not_enough_screen_size_msg)
                return False

            if Autosubmit._requested_exit(code, d):
                return False
            elif code == dialog.Dialog.OK:
                database_filename = tag[0]
                platforms_conf_path = tag[1]
                jobs_conf_path = tag[2]

                platforms_conf_path = platforms_conf_path.replace(
                    '~', home_path).strip()
                jobs_conf_path = jobs_conf_path.replace('~', home_path).strip()

                if platforms_conf_path and not os.path.exists(platforms_conf_path):
                    d.msgbox(
                        "Platforms conf path does not exist.\nPlease, insert the right path", width=50, height=6)
                elif jobs_conf_path and not os.path.exists(jobs_conf_path):
                    d.msgbox(
                        "Jobs conf path does not exist.\nPlease, insert the right path", width=50, height=6)
                else:
                    break

        smtp_hostname = "mail.bsc.es"
        mail_from = "automail@bsc.es"
        while True:
            try:
                (code, tag) = d.form(text="",
                                     elements=[("STMP server hostname", 1, 1, smtp_hostname, 1, 40, 20, 20),
                                               ("Notifications sender address", 2, 1, mail_from, 2, 40, 40, 200)],
                                     height=20,
                                     width=80,
                                     form_height=10,
                                     title='\Zb\Z1Mail notifications configuration:\Zn', colors='enable')
            except dialog.DialogError:
                Log.critical(not_enough_screen_size_msg)
                return False

            if Autosubmit._requested_exit(code, d):
                return False
            elif code == dialog.Dialog.OK:
                smtp_hostname = tag[0]
                mail_from = tag[1]
                break
                # TODO: Check that is a valid config?

        config_file = open(path, 'w')
        d.infobox("Writing configuration file...", width=50, height=5)
        try:
            parser = SafeConfigParser()
            parser.add_section('database')
            parser.set('database', 'path', database_path)
            if database_filename:
                parser.set('database', 'filename', database_filename)
            parser.add_section('local')
            parser.set('local', 'path', local_root_path)
            if jobs_conf_path or platforms_conf_path:
                parser.add_section('conf')
                if jobs_conf_path:
                    parser.set('conf', 'jobs', jobs_conf_path)
                if platforms_conf_path:
                    parser.set('conf', 'platforms', platforms_conf_path)
            parser.add_section('mail')
            parser.set('mail', 'smtp_server', smtp_hostname)
            parser.set('mail', 'mail_from', mail_from)
            parser.write(config_file)
            config_file.close()
            d.msgbox("Configuration file written successfully",
                     width=50, height=5)
            os.system('clear')
        except (IOError, OSError) as e:
            Log.critical("Can not write config file: {0}".format(e.message))
            os.system('clear')
            return False
        return True

    @staticmethod
    def _requested_exit(code, d):
        if code != dialog.Dialog.OK:
            code = d.yesno(
                'Exit configure utility without saving?', width=50, height=5)
            if code == dialog.Dialog.OK:
                os.system('clear')
                return True
        return False

    @staticmethod
    def install():
        """
        Creates a new database instance for autosubmit at the configured path

        """
        BasicConfig.read()
        Log.set_file(os.path.join(
            BasicConfig.LOCAL_ROOT_DIR, "ASlogs", 'install.log'))
        if not os.path.exists(BasicConfig.DB_PATH):
            Log.info("Creating autosubmit database...")
            qry = resource_string('autosubmit.database', 'data/autosubmit.sql')
            if not create_db(qry):
                Log.critical("Can not write database file")
                return False
            Log.result("Autosubmit database created successfully")
        else:
            Log.error("Database already exists.")
            return False
        return True

    @staticmethod
    def refresh(expid, model_conf, jobs_conf):
        """
        Refresh project folder for given experiment

        :param model_conf:
        :type model_conf: bool
        :param jobs_conf:
        :type jobs_conf: bool
        :param expid: experiment identifier
        :type expid: str
        """
        if not Autosubmit._check_Ownership(expid):
            Log.critical(
                'Can not refresh the experiment {0} because you are not the owner', expid)
            return False
        BasicConfig.read()
        Log.set_file(os.path.join(BasicConfig.LOCAL_ROOT_DIR, expid,
                                  BasicConfig.LOCAL_TMP_DIR, BasicConfig.LOCAL_ASLOG_DIR, 'refresh.log'))
        as_conf = AutosubmitConfig(expid, BasicConfig, ConfigParserFactory())
        as_conf.reload()
        if not as_conf.check_expdef_conf():
            Log.critical('Can not refresh with invalid configuration')
            return False

        project_type = as_conf.get_project_type()
        if Autosubmit._copy_code(as_conf, expid, project_type, True):
            Log.result("Project folder updated")
        Autosubmit._create_project_associated_conf(
            as_conf, model_conf, jobs_conf)
        return True

    @staticmethod
    def update_version(expid):
        """
        Refresh experiment version with the current autosubmit version
        :param expid: experiment identifier
        :type expid: str
        """
        if not Autosubmit._check_Ownership(expid):
            Log.critical(
                'Can not update the experiment {0} version because you are not the owner', expid)
            return False
        BasicConfig.read()

        Log.set_file(
            os.path.join(BasicConfig.LOCAL_ROOT_DIR, expid, BasicConfig.LOCAL_TMP_DIR, BasicConfig.LOCAL_ASLOG_DIR,
                         'refresh.log'))
        as_conf = AutosubmitConfig(expid, BasicConfig, ConfigParserFactory())
        as_conf.reload()
        if not as_conf.check_expdef_conf():
            Log.critical('Can not refresh with invalid configuration')
            return False
        Log.info("Changing {0} experiment version from {1} to  {2}",
                 expid, as_conf.get_version(), Autosubmit.autosubmit_version)
        as_conf.set_version(Autosubmit.autosubmit_version)
        return True

    @staticmethod
    def archive(expid, clean=True, compress=True):
        """
        Archives an experiment: call clean (if experiment is of version 3 or later), compress folder
        to tar.gz and moves to year's folder

        :param clean,compress:
        :return:
        :param expid: experiment identifier
        :type expid: str
        """
        BasicConfig.read()

        exp_path = os.path.join(BasicConfig.LOCAL_ROOT_DIR, expid)
        if not os.path.exists(exp_path):
            Log.critical(
                "The directory %s is needed and does not exist." % exp_path)
            Log.warning("Does an experiment with the given id exist?")
            return 1

        Log.set_file(os.path.join(BasicConfig.LOCAL_ROOT_DIR,
                                  "ASlogs", 'archive_{0}.log'.format(expid)))
        exp_folder = os.path.join(BasicConfig.LOCAL_ROOT_DIR, expid)

        if clean:
            # Cleaning to reduce file size.
            version = get_autosubmit_version(expid)
            if version is not None and version.startswith('3') and not Autosubmit.clean(expid, True, True, True, False):
                Log.critical("Can not archive project. Clean not successful")
                return False

        # Getting year of last completed. If not, year of expid folder
        year = None
        tmp_folder = os.path.join(exp_folder, BasicConfig.LOCAL_TMP_DIR)
        if os.path.isdir(tmp_folder):
            for filename in os.listdir(tmp_folder):
                if filename.endswith("COMPLETED"):
                    file_year = time.localtime(os.path.getmtime(
                        os.path.join(tmp_folder, filename))).tm_year
                    if year is None or year < file_year:
                        year = file_year

        if year is None:
            year = time.localtime(os.path.getmtime(exp_folder)).tm_year
        Log.info("Archiving in year {0}", year)

        # Creating tar file
        Log.info("Creating tar file ... ")
        try:
            year_path = os.path.join(BasicConfig.LOCAL_ROOT_DIR, str(year))
            if not os.path.exists(year_path):
                os.mkdir(year_path)
                os.chmod(year_path, 0o755)
            if compress:
                compress_type = "w:gz"
                output_filepath = '{0}.tar.gz'.format(expid)
            else:
                compress_type = "w"
                output_filepath = '{0}.tar'.format(expid)
            with tarfile.open(os.path.join(year_path, output_filepath), compress_type) as tar:
                tar.add(exp_folder, arcname='')
                tar.close()
                os.chmod(os.path.join(year_path, output_filepath), 0o755)
        except Exception as e:
            Log.critical("Can not write tar file: {0}".format(e))
            return False

        Log.info("Tar file created!")

        try:
            shutil.rmtree(exp_folder)
        except Exception as e:
            Log.warning(
                "Can not fully remove experiments folder: {0}".format(e))
            if os.stat(exp_folder):
                try:
                    tmp_folder = os.path.join(
                        BasicConfig.LOCAL_ROOT_DIR, "tmp")
                    tmp_expid = os.path.join(tmp_folder, expid+"_to_delete")
                    os.rename(exp_folder, tmp_expid)
                    Log.warning("Experiment folder renamed to: {0}".format(
                        exp_folder+"_to_delete "))
                except Exception as e:
                    Log.critical(
                        "Can not remove or rename experiments folder: {0}".format(e))
                    Autosubmit.unarchive(expid, compress, True)
                    return False

        Log.result("Experiment archived successfully")
        return True

    @staticmethod
    def unarchive(experiment_id, compress=True, overwrite=False):
        """
        Unarchives an experiment: uncompress folder from tar.gz and moves to experiments root folder

        :param experiment_id: experiment identifier
        :type experiment_id: str
        :type compress: boolean
        :type overwrite: boolean
        """
        BasicConfig.read()
        Log.set_file(os.path.join(BasicConfig.LOCAL_ROOT_DIR,
                                  "ASlogs", 'unarchive_{0}.log'.format(experiment_id)))
        exp_folder = os.path.join(BasicConfig.LOCAL_ROOT_DIR, experiment_id)

        # Searching by year. We will store it on database
        year = datetime.datetime.today().year
        archive_path = None
        if compress:
            compress_type = "r:gz"
            output_pathfile = '{0}.tar.gz'.format(experiment_id)
        else:
            compress_type = "r:"
            output_pathfile = '{0}.tar'.format(experiment_id)
        while year > 2000:
            archive_path = os.path.join(
                BasicConfig.LOCAL_ROOT_DIR, str(year), output_pathfile)
            if os.path.exists(archive_path):
                break
            year -= 1

        if year == 2000:
            Log.error("Experiment {0} is not archived", experiment_id)
            return False
        Log.info("Experiment located in {0} archive", year)

        # Creating tar file
        Log.info("Unpacking tar file ... ")
        if not os.path.isdir(exp_folder):
            os.mkdir(exp_folder)
        try:
            with tarfile.open(os.path.join(archive_path), compress_type) as tar:
                tar.extractall(exp_folder)
                tar.close()
        except Exception as e:
            shutil.rmtree(exp_folder, ignore_errors=True)
            Log.critical("Can not extract tar file: {0}".format(e))
            return False

        Log.info("Unpacking finished")

        try:
            os.remove(archive_path)
        except Exception as e:
            Log.error("Can not remove archived file folder: {0}".format(e))
            return False

        Log.result("Experiment {0} unarchived successfully", experiment_id)
        return True

    @staticmethod
    def _create_project_associated_conf(as_conf, force_model_conf, force_jobs_conf):
        project_destiny = as_conf.project_file
        jobs_destiny = as_conf.jobs_file

        if as_conf.get_project_type() != 'none':
            if as_conf.get_file_project_conf():
                copy = True
                if os.path.exists(project_destiny):
                    if force_model_conf:
                        os.remove(project_destiny)
                    else:
                        copy = False
                if copy:
                    shutil.copyfile(os.path.join(as_conf.get_project_dir(), as_conf.get_file_project_conf()),
                                    project_destiny)

            if as_conf.get_file_jobs_conf():
                copy = True
                if os.path.exists(jobs_destiny):
                    if force_jobs_conf:
                        os.remove(jobs_destiny)
                    else:
                        copy = False
                if copy:
                    shutil.copyfile(os.path.join(as_conf.get_project_dir(), as_conf.get_file_jobs_conf()),
                                    jobs_destiny)

    @staticmethod
    def create(expid, noplot, hide, output='pdf', group_by=None, expand=list(), expand_status=list(), notransitive=False, check_wrappers=False, detail=False):
        """
        Creates job list for given experiment. Configuration files must be valid before realizing this process.

        :param expid: experiment identifier
        :type expid: str
        :param noplot: if True, method omits final plotting of the jobs list. Only needed on large experiments when
        plotting time can be much larger than creation time.
        :type noplot: bool
        :return: True if successful, False if not
        :rtype: bool
        :param hide: hides plot window
        :type hide: bool
        :param hide: hides plot window
        :type hide: bool
        :param output: plot's file format. It can be pdf, png, ps or svg
        :type output: str

        """
        BasicConfig.read()
        if not Autosubmit._check_Ownership(expid):
            Log.critical(
                'Can not create the workflow of experiment {0} because you are not the owner', expid)
            return False
        exp_path = os.path.join(BasicConfig.LOCAL_ROOT_DIR, expid)
        tmp_path = os.path.join(exp_path, BasicConfig.LOCAL_TMP_DIR)
        aslogs_path = os.path.join(tmp_path, BasicConfig.LOCAL_ASLOG_DIR)
        if not os.path.exists(aslogs_path):
            os.mkdir(aslogs_path)
            os.chmod(aslogs_path, 0o775)
        else:
            os.chmod(aslogs_path, 0o775)
        if not os.path.exists(exp_path):
            Log.critical(
                "The directory %s is needed and does not exist." % exp_path)
            Log.warning("Does an experiment with the given id exist?")
            return 1

        # checking if there is a lock file to avoid multiple running on the same expid
        try:
            # Encapsulating the lock
            with portalocker.Lock(os.path.join(tmp_path, 'autosubmit.lock'), timeout=1) as fh:
                try:
                    Log.info(
                        "Preparing .lock file to avoid multiple instances with same expid.")
                    Log.set_file(os.path.join(
                        tmp_path, BasicConfig.LOCAL_ASLOG_DIR, 'create_exp.log'))
                    as_conf = AutosubmitConfig(
                        expid, BasicConfig, ConfigParserFactory())
                    if not as_conf.check_conf_files():
                        Log.critical(
                            'Can not create with invalid configuration')
                        return False
                    project_type = as_conf.get_project_type()
                    # Getting output type provided by the user in config, 'pdf' as default
                    output_type = as_conf.get_output_type()

                    if not Autosubmit._copy_code(as_conf, expid, project_type, False):
                        return False
                    update_job = not os.path.exists(os.path.join(BasicConfig.LOCAL_ROOT_DIR, expid, "pkl",
                                                                 "job_list_" + expid + ".pkl"))
                    Autosubmit._create_project_associated_conf(
                        as_conf, False, update_job)

                    if project_type != "none":
                        # Check project configuration
                        as_conf.check_proj()

                    # Load parameters
                    Log.info("Loading parameters...")
                    parameters = as_conf.load_parameters()

                    date_list = as_conf.get_date_list()
                    if len(date_list) != len(set(date_list)):
                        Log.error('There are repeated start dates!')
                        return False
                    num_chunks = as_conf.get_num_chunks()
                    chunk_ini = as_conf.get_chunk_ini()
                    member_list = as_conf.get_member_list()
                    if len(member_list) != len(set(member_list)):
                        Log.error('There are repeated member names!')
                        return False
                    rerun = as_conf.get_rerun()

                    Log.info("\nCreating the jobs list...")
                    job_list = JobList(expid, BasicConfig, ConfigParserFactory(),
                                       Autosubmit._get_job_list_persistence(expid, as_conf))

                    date_format = ''
                    if as_conf.get_chunk_size_unit() is 'hour':
                        date_format = 'H'
                    for date in date_list:
                        if date.hour > 1:
                            date_format = 'H'
                        if date.minute > 1:
                            date_format = 'M'
                    job_list.generate(date_list, member_list, num_chunks, chunk_ini, parameters, date_format,
                                      as_conf.get_retrials(),
                                      as_conf.get_default_job_type(),
                                      as_conf.get_wrapper_type(), as_conf.get_wrapper_jobs(), notransitive=notransitive, update_structure=True)

                    if rerun == "true":
                        chunk_list = Autosubmit._create_json(
                            as_conf.get_chunk_list())
                        job_list.rerun(chunk_list, notransitive)
                    else:
                        job_list.remove_rerun_only_jobs(notransitive)
                    Log.info("\nSaving the jobs list...")
                    job_list.save()
                    JobPackagePersistence(os.path.join(BasicConfig.LOCAL_ROOT_DIR, expid, "pkl"),
                                          "job_packages_" + expid).reset_table()

                    groups_dict = dict()

                    if not noplot:
                        if group_by:
                            status = list()
                            if expand_status:
                                for s in expand_status.split():
                                    status.append(
                                        Autosubmit._get_status(s.upper()))

                            job_grouping = JobGrouping(group_by, copy.deepcopy(job_list.get_job_list()), job_list,
                                                       expand_list=expand, expanded_status=status)
                            groups_dict = job_grouping.group_jobs()
                        # WRAPPERS
                        if as_conf.get_wrapper_type() != 'none' and check_wrappers:
                            packages_persistence = JobPackagePersistence(
                                os.path.join(BasicConfig.LOCAL_ROOT_DIR, expid, "pkl"), "job_packages_" + expid)
                            packages_persistence.reset_table(True)
                            referenced_jobs_to_remove = set()
                            job_list_wrappers = copy.deepcopy(job_list)
                            jobs_wr = job_list_wrappers.get_job_list()
                            for job in jobs_wr:
                                for child in job.children:
                                    if child not in jobs_wr:
                                        referenced_jobs_to_remove.add(child)
                                for parent in job.parents:
                                    if parent not in jobs_wr:
                                        referenced_jobs_to_remove.add(parent)

                            for job in jobs_wr:
                                job.children = job.children - referenced_jobs_to_remove
                                job.parents = job.parents - referenced_jobs_to_remove
                            Autosubmit.generate_scripts_andor_wrappers(
                                as_conf, job_list_wrappers, jobs_wr, packages_persistence, True)

                            packages = packages_persistence.load(True)
                        else:
                            packages = None

                        Log.info("\nPlotting the jobs list...")
                        monitor_exp = Monitor()
                        # if output is set, use output
                        monitor_exp.generate_output(expid, job_list.get_job_list(),
                                                    os.path.join(
                                                        exp_path, "/tmp/LOG_", expid),
                                                    output if output is not None else output_type,
                                                    packages,
                                                    not hide,
                                                    groups=groups_dict,
                                                    job_list_object=job_list)
                    Log.result("\nJob list created successfully")
                    Log.user_warning(
                        "Remember to MODIFY the MODEL config files!")
                    # Terminating locking as sugested by the portalocker developer
                    fh.flush()
                    os.fsync(fh.fileno())

                    # Detail after lock has been closed.
                    if detail == True:
                        current_length = len(job_list.get_job_list())
                        if current_length > 1000:
                            Log.warning(
                                "-d option: Experiment has too many jobs to be printed in the terminal. Maximum job quantity is 1000, your experiment has " + str(current_length) + " jobs.")
                        else:
                            Log.info(job_list.print_with_status())

                    return True
                # catching Exception
                except (KeyboardInterrupt, Exception) as e:
                    all_threads = threading.enumerate()
                    for thread in all_threads:
                        thread.join()
<<<<<<< HEAD
=======

>>>>>>> 7a50c588
                    # Setting signal handler to handle subsequent CTRL-C
                    signal.signal(signal.SIGINT, signal_handler_create)
                    # Terminating locking as sugested by the portalocker developer
                    fh.flush()
                    os.fsync(fh.fileno())
                    Log.critical("An error has occurred: \n\t" + str(e))

        except portalocker.AlreadyLocked:
            Autosubmit.show_lock_warning(expid)

    @staticmethod
    def _copy_code(as_conf, expid, project_type, force):
        """
        Method to copy code from experiment repository to project directory.

        :param as_conf: experiment configuration class
        :type as_conf: AutosubmitConfig
        :param expid: experiment identifier
        :type expid: str
        :param project_type: project type (git, svn, local)
        :type project_type: str
        :param force: if True, overwrites current data
        :return: True if succesful, False if not
        :rtype: bool
        """
        project_destination = as_conf.get_project_destination()
        if project_type == "git":
            submitter = Autosubmit._get_submitter(as_conf)
            submitter.load_platforms(as_conf)
            hpcarch = submitter.platforms[as_conf.get_platform().lower()]
            return AutosubmitGit.clone_repository(as_conf, force, hpcarch)
        elif project_type == "svn":
            svn_project_url = as_conf.get_svn_project_url()
            svn_project_revision = as_conf.get_svn_project_revision()
            project_path = os.path.join(
                BasicConfig.LOCAL_ROOT_DIR, expid, BasicConfig.LOCAL_PROJ_DIR)
            if os.path.exists(project_path):
                Log.info("Using project folder: {0}", project_path)
                if not force:
                    Log.debug("The project folder exists. SKIPPING...")
                    return True
                else:
                    shutil.rmtree(project_path, ignore_errors=True)
            os.mkdir(project_path)
            Log.debug("The project folder {0} has been created.", project_path)
            Log.info("Checking out revision {0} into {1}",
                     svn_project_revision + " " + svn_project_url, project_path)
            try:
                output = subprocess.check_output("cd " + project_path + "; svn --force-interactive checkout -r " +
                                                 svn_project_revision + " " + svn_project_url + " " +
                                                 project_destination, shell=True)
            except subprocess.CalledProcessError:
                Log.error("Can not check out revision {0} into {1}", svn_project_revision + " " + svn_project_url,
                          project_path)
                shutil.rmtree(project_path, ignore_errors=True)
                return False
            Log.debug("{0}", output)

        elif project_type == "local":
            local_project_path = as_conf.get_local_project_path()
            project_path = os.path.join(
                BasicConfig.LOCAL_ROOT_DIR, expid, BasicConfig.LOCAL_PROJ_DIR)
            local_destination = os.path.join(project_path, project_destination)

            if os.path.exists(project_path):
                Log.info("Using project folder: {0}", project_path)
                if os.path.exists(local_destination):
                    if force:
                        try:
                            cmd = ["rsync -ach --info=progress2 " +
                                   local_project_path+"/* "+local_destination]
                            subprocess.call(cmd, shell=True)
                        except subprocess.CalledProcessError:
                            Log.error(
                                "Can not synchronize {0} into {1}. Exiting...", local_project_path, project_path)
                            return False
                else:
                    os.mkdir(local_destination)
                    try:
                        output = subprocess.check_output(
                            "cp -R " + local_project_path + "/* " + local_destination, shell=True)
                    except subprocess.CalledProcessError:
                        Log.error(
                            "Can not copy {0} into {1}. Exiting...", local_project_path, project_path)
                        shutil.rmtree(project_path)
                        return False
            else:
                os.mkdir(project_path)
                os.mkdir(local_destination)
                Log.debug(
                    "The project folder {0} has been created.", project_path)
                Log.info("Copying {0} into {1}",
                         local_project_path, project_path)
                try:
                    output = subprocess.check_output(
                        "cp -R " + local_project_path + "/* " + local_destination, shell=True)
                except subprocess.CalledProcessError:
                    Log.error(
                        "Can not copy {0} into {1}. Exiting...", local_project_path, project_path)
                    shutil.rmtree(project_path)
                    return False
                Log.debug("{0}", output)
        return True

    @staticmethod
    def change_status(final, final_status, job, save):
        """
        Set job status to final

        :param final:
        :param final_status:
        :param job:
        """

        if (job.status == Status.QUEUING or job.status == Status.HELD) and save and (final_status != Status.QUEUING and final_status != Status.HELD and final_status != Status.SUSPENDED):
            job.hold = False
            if job.platform_name is not None and job.platform_name.lower() != "local":
                job.platform.send_command(
                    job.platform.cancel_cmd + " " + str(job.id), ignore_log=True)
        elif (job.status == Status.QUEUING or job.status == Status.RUNNING or job.status == Status.SUBMITTED) and save and (final_status == Status.SUSPENDED):
            if job.platform_name is not None and job.platform_name.lower() != "local":
                job.platform.send_command(
                    "scontrol hold " + "{0}".format(job.id), ignore_log=True)
        elif (final_status == Status.QUEUING or final_status == Status.RUNNING) and save and (job.status == Status.SUSPENDED):
            if job.platform_name is not None and job.platform_name.lower() != "local":
                job.platform.send_command(
                    "scontrol release " + "{0}".format(job.id), ignore_log=True)
        job.status = final_status
        Log.info("CHANGED: job: " + job.name + " status to: " + final)

    @staticmethod
    def set_status(expid, noplot, save, final, lst, filter_chunks, filter_status, filter_section, filter_type_chunk, hide, group_by=None,
                   expand=list(), expand_status=list(), notransitive=False, check_wrapper=False, detail=False):
        """
        Set status

        :param expid: experiment identifier
        :type expid: str
        :param save: if true, saves the new jobs list
        :type save: bool
        :param final: status to set on jobs
        :type final: str
        :param lst: list of jobs to change status
        :type lst: str
        :param filter_chunks: chunks to change status
        :type filter_chunks: str
        :param filter_status: current status of the jobs to change status
        :type filter_status: str
        :param filter_section: sections to change status
        :type filter_section: str
        :param hide: hides plot window
        :type hide: bool
        """
        BasicConfig.read()
        if not Autosubmit._check_Ownership(expid):
            Log.critical(
                'Can not change the status of experiment {0} due you are not the owner', expid)
            return False
        exp_path = os.path.join(BasicConfig.LOCAL_ROOT_DIR, expid)
        tmp_path = os.path.join(exp_path, BasicConfig.LOCAL_TMP_DIR)
        if not os.path.exists(exp_path):
            Log.critical(
                "The directory %s is needed and does not exist." % exp_path)
            Log.warning("Does an experiment with the given id exist?")
            return 1

        # checking if there is a lock file to avoid multiple running on the same expid
        try:
            with portalocker.Lock(os.path.join(tmp_path, 'autosubmit.lock'), timeout=1):
                Log.info(
                    "Preparing .lock file to avoid multiple instances with same expid.")

                Log.set_file(os.path.join(
                    tmp_path, BasicConfig.LOCAL_ASLOG_DIR, 'set_status.log'))
                Log.debug('Exp ID: {0}', expid)
                Log.debug('Save: {0}', save)
                Log.debug('Final status: {0}', final)
                Log.debug('List of jobs to change: {0}', lst)
                Log.debug('Chunks to change: {0}', filter_chunks)
                Log.debug('Status of jobs to change: {0}', filter_status)
                Log.debug('Sections to change: {0}', filter_section)
                wrongExpid = 0
                as_conf = AutosubmitConfig(
                    expid, BasicConfig, ConfigParserFactory())
                if not as_conf.check_conf_files():
                    Log.critical('Can not run with invalid configuration')
                    return False
                # Getting output type from configuration
                output_type = as_conf.get_output_type()

                # Validating job sections, if filter_section -ft has been set:
                if filter_section is not None:
                    section_validation_error = False
                    section_error = False
                    section_not_foundList = list()
                    section_validation_message = "\n## Section Validation Message ##"
                    countStart = filter_section.count('[')
                    countEnd = filter_section.count(']')
                    if countStart > 1 or countEnd > 1:
                        section_validation_error = True
                        section_validation_message += "\n\tList of sections has a format error. Perhaps you were trying to use -fc instead."
                    #countUnderscore = filter_section.count('_')
                    # if countUnderscore > 1:
                    #    section_validation_error = True
                    #    section_validation_message += "\n\tList of sections provided has a format error. Perhaps you were trying to use -fl instead."
                    if section_validation_error == False:
                        if len(str(filter_section).strip()) > 0:
                            if len(filter_section.split()) > 0:
                                jobSections = as_conf.get_jobs_sections()
                                for section in filter_section.split():
                                    # print(section)
                                    # Provided section is not an existing section or it is not the keyword 'Any'
                                    if section not in jobSections and (section != "Any"):
                                        section_error = True
                                        section_not_foundList.append(section)
                        else:
                            section_validation_error = True
                            section_validation_message += "\n\tEmpty input. No changes performed."
                    if section_validation_error == True or section_error == True:
                        if section_error == True:
                            section_validation_message += "\n\tSpecified section(s) : [" + str(section_not_foundList) + \
                                "] not found in the experiment " + str(expid) + \
                                ".\n\tProcess stopped. Review the format of the provided input. Comparison is case sensitive." + \
                                "\n\tRemember that this option expects section names separated by a blank space as input."

                        Log.info(section_validation_message)
                        Log.critical("Error in the supplied input for -ft.")
                        return False

                job_list = Autosubmit.load_job_list(
                    expid, as_conf, notransitive=notransitive)
                submitter = Autosubmit._get_submitter(as_conf)
                submitter.load_platforms(as_conf)
                hpcarch = as_conf.get_platform()
                for job in job_list.get_job_list():
                    if job.platform_name is None:
                        job.platform_name = hpcarch
                    # noinspection PyTypeChecker
                    job.platform = submitter.platforms[job.platform_name.lower(
                    )]
                # Validating list of jobs, if filter_list -fl has been set:
                # Seems that Autosubmit.load_job_list call is necessary before verification is executed
                if job_list is not None and lst is not None:
                    job_validation_error = False
                    job_error = False
                    job_not_foundList = list()
                    job_validation_message = "\n## Job Validation Message ##"
                    jobs = list()
                    countStart = lst.count('[')
                    countEnd = lst.count(']')
                    if countStart > 1 or countEnd > 1:
                        job_validation_error = True
                        job_validation_message += "\n\tList of jobs has a format error. Perhaps you were trying to use -fc instead."

                    if job_validation_error == False:
                        for job in job_list.get_job_list():
                            jobs.append(job.name)
                        if len(str(lst).strip()) > 0:
                            if len(lst.split()) > 0:
                                for sentJob in lst.split():
                                    # Provided job does not exist or it is not the keyword 'Any'
                                    if sentJob not in jobs and (sentJob != "Any"):
                                        job_error = True
                                        job_not_foundList.append(sentJob)
                        else:
                            job_validation_error = True
                            job_validation_message += "\n\tEmpty input. No changes performed."

                    if job_validation_error == True or job_error == True:
                        if job_error == True:
                            job_validation_message += "\n\tSpecified job(s) : [" + str(job_not_foundList) + "] not found in the experiment " + \
                                str(expid) + ". \n\tProcess stopped. Review the format of the provided input. Comparison is case sensitive." + \
                                "\n\tRemember that this option expects job names separated by a blank space as input."
                        Log.info(job_validation_message)
                        Log.critical("Error in the supplied input for -fl.")
                        return False

                # Validating fc if filter_chunks -fc has been set:
                if filter_chunks is not None:
                    fc_validation_message = "## -fc Validation Message ##"
                    fc_filter_is_correct = True
                    selected_sections = filter_chunks.split(",")[1:]
                    selected_formula = filter_chunks.split(",")[0]
                    current_sections = as_conf.get_jobs_sections()
                    fc_deserializedJson = object()
                    # Starting Validation
                    if len(str(selected_sections).strip()) == 0:
                        fc_filter_is_correct = False
                        fc_validation_message += "\n\tMust include a section (job type)."
                    else:
                        for section in selected_sections:
                            # section = section.strip()
                            # Validating empty sections
                            if len(str(section).strip()) == 0:
                                fc_filter_is_correct = False
                                fc_validation_message += "\n\tEmpty sections are not accepted."
                                break
                            # Validating existing sections
                            # Retrieve experiment data

                            if section not in current_sections:
                                fc_filter_is_correct = False
                                fc_validation_message += "\n\tSection " + section + \
                                    " does not exist in experiment. Remember not to include blank spaces."

                    # Validating chunk formula
                    if len(selected_formula) == 0:
                        fc_filter_is_correct = False
                        fc_validation_message += "\n\tA formula for chunk filtering has not been provided."

                    # If everything is fine until this point
                    if fc_filter_is_correct == True:
                        # Retrieve experiment data
                        current_dates = as_conf._exp_parser.get_option(
                            'experiment', 'DATELIST', '').split()
                        current_members = as_conf.get_member_list()
                        # Parse json
                        try:
                            fc_deserializedJson = json.loads(
                                Autosubmit._create_json(selected_formula))
                        except:
                            fc_filter_is_correct = False
                            fc_validation_message += "\n\tProvided chunk formula does not have the right format. Were you trying to use another option?"
                        if fc_filter_is_correct == True:
                            for startingDate in fc_deserializedJson['sds']:
                                if startingDate['sd'] not in current_dates:
                                    fc_filter_is_correct = False
                                    fc_validation_message += "\n\tStarting date " + \
                                        startingDate['sd'] + \
                                        " does not exist in experiment."
                                for member in startingDate['ms']:
                                    if member['m'] not in current_members:
                                        fc_filter_is_correct = False
                                        fc_validation_message += "\n\tMember " + \
                                            member['m'] + \
                                            " does not exist in experiment."

                     # Ending validation
                    if fc_filter_is_correct == False:
                        Log.info(fc_validation_message)
                        Log.critical("Error in the supplied input for -fc.")
                        return False

                # Validating status, if filter_status -fs has been set:
                # At this point we already have job_list from where we are getting the allows STATUS
                if filter_status is not None:
                    status_validation_error = False
                    status_validation_message = "\n## Status Validation Message ##"
                    # Trying to identify chunk formula
                    countStart = filter_status.count('[')
                    countEnd = filter_status.count(']')
                    if countStart > 1 or countEnd > 1:
                        status_validation_error = True
                        status_validation_message += "\n\tList of status provided has a format error. Perhaps you were trying to use -fc instead."
                    # Trying to identify job names, implying status names won't use more than 1 underscore _
                    #countUnderscore = filter_status.count('_')
                    # if countUnderscore > 1:
                    #    status_validation_error = True
                    #    status_validation_message += "\n\tList of status provided has a format error. Perhaps you were trying to use -fl instead."
                    # If everything is fine until this point
                    if status_validation_error == False:
                        status_filter = filter_status.split()
                        status_reference = Status()
                        status_list = list()
                        for job in job_list.get_job_list():
                            reference = status_reference.VALUE_TO_KEY[job.status]
                            if reference not in status_list:
                                status_list.append(reference)
                        for status in status_filter:
                            if status not in status_list:
                                status_validation_error = True
                                status_validation_message += "\n\t There are no jobs with status " + \
                                    status + " in this experiment."
                    if status_validation_error == True:
                        Log.info(status_validation_message)
                        Log.critical("Error in the supplied input for -fs.")
                        return False
                jobs_filtered = []
                final_status = Autosubmit._get_status(final)
                if filter_section or filter_chunks:
                    if filter_section:
                        ft = filter_section.split()
                    else:
                        ft = filter_chunks.split(",")[1:]
                    if ft == 'Any':
                        for job in job_list.get_job_list():
                            Autosubmit.change_status(
                                final, final_status, job, save)
                    else:
                        for section in ft:
                            for job in job_list.get_job_list():
                                if job.section == section:
                                    if filter_chunks:
                                        jobs_filtered.append(job)
                                    else:
                                        Autosubmit.change_status(
                                            final, final_status, job, save)

                # New feature : Change status by section, member, and chunk; freely.
                # Including inner validation. Trying to make it independent.
                if filter_type_chunk:
                    validation_message = "## -ftc Validation Message ##"
                    filter_is_correct = True
                    selected_sections = filter_type_chunk.split(",")[1:]
                    selected_formula = filter_type_chunk.split(",")[0]
                    deserializedJson = object()
                    performed_changes = dict()

                    # Starting Validation
                    if len(str(selected_sections).strip()) == 0:
                        filter_is_correct = False
                        validation_message += "\n\tMust include a section (job type). If you want to apply the changes to all sections, include 'Any'."
                    else:
                        for section in selected_sections:
                            # Validating empty sections
                            if len(str(section).strip()) == 0:
                                filter_is_correct = False
                                validation_message += "\n\tEmpty sections are not accepted."
                                break
                            # Validating existing sections
                            # Retrieve experiment data
                            current_sections = as_conf.get_jobs_sections()
                            if section not in current_sections and section != "Any":
                                filter_is_correct = False
                                validation_message += "\n\tSection " + \
                                    section + " does not exist in experiment."

                    # Validating chunk formula
                    if len(selected_formula) == 0:
                        filter_is_correct = False
                        validation_message += "\n\tA formula for chunk filtering has not been provided. If you want to change all chunks, include 'Any'."

                    # If everything is fine until this point
                    if filter_is_correct == True:
                        # Retrieve experiment data
                        current_dates = as_conf._exp_parser.get_option(
                            'experiment', 'DATELIST', '').split()
                        current_members = as_conf.get_member_list()
                        # Parse json
                        try:
                            deserializedJson = json.loads(
                                Autosubmit._create_json(selected_formula))
                        except:
                            filter_is_correct = False
                            validation_message += "\n\tProvided chunk formula does not have the right format. Were you trying to use another option?"
                        if filter_is_correct == True:
                            for startingDate in deserializedJson['sds']:
                                if startingDate['sd'] not in current_dates:
                                    filter_is_correct = False
                                    validation_message += "\n\tStarting date " + \
                                        startingDate['sd'] + \
                                        " does not exist in experiment."
                                for member in startingDate['ms']:
                                    if member['m'] not in current_members and member['m'] != "Any":
                                        filter_is_correct_ = False
                                        validation_message += "\n\tMember " + \
                                            member['m'] + \
                                            " does not exist in experiment."

                    # Ending validation
                    if filter_is_correct == False:
                        Log.info(validation_message)
                        Log.critical("Error in the supplied input for -ftc.")
                        return False

                    # If input is valid, continue.
                    record = dict()
                    final_list = []
                    # Get current list
                    working_list = job_list.get_job_list()
                    for section in selected_sections:
                        if section == "Any":
                            # Any section
                            section_selection = working_list
                            # Go through start dates
                            for starting_date in deserializedJson['sds']:
                                date = starting_date['sd']
                                date_selection = filter(lambda j: date2str(
                                    j.date) == date, section_selection)
                                # Members for given start date
                                for member_group in starting_date['ms']:
                                    member = member_group['m']
                                    if member == "Any":
                                        # Any member
                                        member_selection = date_selection
                                        chunk_group = member_group['cs']
                                        for chunk in chunk_group:
                                            filtered_job = filter(
                                                lambda j: j.chunk == int(chunk), member_selection)
                                            for job in filtered_job:
                                                final_list.append(job)
                                            # From date filter and sync is not None
                                            for job in filter(lambda j: j.chunk == int(chunk) and j.synchronize is not None, date_selection):
                                                final_list.append(job)
                                    else:
                                        # Selected members
                                        member_selection = filter(
                                            lambda j: j.member == member, date_selection)
                                        chunk_group = member_group['cs']
                                        for chunk in chunk_group:
                                            filtered_job = filter(
                                                lambda j: j.chunk == int(chunk), member_selection)
                                            for job in filtered_job:
                                                final_list.append(job)
                                            # From date filter and sync is not None
                                            for job in filter(lambda j: j.chunk == int(chunk) and j.synchronize is not None, date_selection):
                                                final_list.append(job)
                        else:
                            # Only given section
                            section_selection = filter(
                                lambda j: j.section == section, working_list)
                            # Go through start dates
                            for starting_date in deserializedJson['sds']:
                                date = starting_date['sd']
                                date_selection = filter(lambda j: date2str(
                                    j.date) == date, section_selection)
                                # Members for given start date
                                for member_group in starting_date['ms']:
                                    member = member_group['m']
                                    if member == "Any":
                                        # Any member
                                        member_selection = date_selection
                                        chunk_group = member_group['cs']
                                        for chunk in chunk_group:
                                            filtered_job = filter(
                                                lambda j: j.chunk == int(chunk), member_selection)
                                            for job in filtered_job:
                                                final_list.append(job)
                                            # From date filter and sync is not None
                                            for job in filter(lambda j: j.chunk == int(chunk) and j.synchronize is not None, date_selection):
                                                final_list.append(job)
                                    else:
                                        # Selected members
                                        member_selection = filter(
                                            lambda j: j.member == member, date_selection)
                                        chunk_group = member_group['cs']
                                        for chunk in chunk_group:
                                            filtered_job = filter(
                                                lambda j: j.chunk == int(chunk), member_selection)
                                            for job in filtered_job:
                                                final_list.append(job)
                                            # From date filter and sync is not None
                                            for job in filter(lambda j: j.chunk == int(chunk) and j.synchronize is not None, date_selection):
                                                final_list.append(job)
                    status = Status()
                    for job in final_list:
                        if job.status != final_status:
                            # Only real changes
                            performed_changes[job.name] = str(
                                Status.VALUE_TO_KEY[job.status]) + " -> " + str(final)
                            Autosubmit.change_status(
                                final, final_status, job, save)
                    # If changes have been performed
                    if len(performed_changes.keys()) > 0:
                        if detail == True:
                            current_length = len(job_list.get_job_list())
                            if current_length > 1000:
                                Log.warning(
                                    "-d option: Experiment has too many jobs to be printed in the terminal. Maximum job quantity is 1000, your experiment has " + str(current_length) + " jobs.")
                            else:
                                Log.info(job_list.print_with_status(
                                    statusChange=performed_changes))
                    else:
                        Log.warning("No changes were performed.")
                # End of New Feature

                if filter_chunks:
                    if len(jobs_filtered) == 0:
                        jobs_filtered = job_list.get_job_list()

                    fc = filter_chunks
                    Log.debug(fc)

                    if fc == 'Any':
                        for job in jobs_filtered:
                            Autosubmit.change_status(
                                final, final_status, job, save)
                    else:
                        # noinspection PyTypeChecker
                        data = json.loads(Autosubmit._create_json(fc))
                        for date_json in data['sds']:
                            date = date_json['sd']
                            jobs_date = filter(lambda j: date2str(
                                j.date) == date, jobs_filtered)

                            for member_json in date_json['ms']:
                                member = member_json['m']
                                jobs_member = filter(
                                    lambda j: j.member == member, jobs_date)

                                for chunk_json in member_json['cs']:
                                    chunk = int(chunk_json)
                                    for job in filter(lambda j: j.chunk == chunk and j.synchronize is not None, jobs_date):
                                        Autosubmit.change_status(
                                            final, final_status, job, save)

                                    for job in filter(lambda j: j.chunk == chunk, jobs_member):
                                        Autosubmit.change_status(
                                            final, final_status, job, save)

                if filter_status:
                    status_list = filter_status.split()

                    Log.debug("Filtering jobs with status {0}", filter_status)
                    if status_list == 'Any':
                        for job in job_list.get_job_list():
                            Autosubmit.change_status(
                                final, final_status, job, save)
                    else:
                        for status in status_list:
                            fs = Autosubmit._get_status(status)
                            for job in filter(lambda j: j.status == fs, job_list.get_job_list()):
                                Autosubmit.change_status(
                                    final, final_status, job, save)

                if lst:
                    jobs = lst.split()
                    expidJoblist = defaultdict(int)
                    for x in lst.split():
                        expidJoblist[str(x[0:4])] += 1

                    if str(expid) in expidJoblist:
                        wrongExpid = jobs.__len__()-expidJoblist[expid]
                    if wrongExpid > 0:
                        Log.warning(
                            "There are {0} job.name with an invalid Expid", wrongExpid)

                    if jobs == 'Any':
                        for job in job_list.get_job_list():
                            Autosubmit.change_status(
                                final, final_status, job, save)
                    else:
                        for job in job_list.get_job_list():
                            if job.name in jobs:
                                Autosubmit.change_status(
                                    final, final_status, job, save)

                job_list.update_list(as_conf, False, True)

                if save and wrongExpid == 0:
                    job_list.save()
                else:
                    Log.warning(
                        "Changes NOT saved to the JobList!!!!:  use -s option to save")
                    if wrongExpid > 0:

                        Log.error(
                            "Save disabled due invalid  expid, please check <expid> or/and jobs expid name")

                if as_conf.get_wrapper_type() != 'none' and check_wrapper:
                    packages_persistence = JobPackagePersistence(os.path.join(BasicConfig.LOCAL_ROOT_DIR, expid, "pkl"),
                                                                 "job_packages_" + expid)
                    os.chmod(os.path.join(BasicConfig.LOCAL_ROOT_DIR,
                                          expid, "pkl", "job_packages_" + expid+".db"), 0775)
                    packages_persistence.reset_table(True)
                    referenced_jobs_to_remove = set()
                    job_list_wrappers = copy.deepcopy(job_list)
                    jobs_wr = copy.deepcopy(job_list.get_job_list())
                    [job for job in jobs_wr if (
                        job.status != Status.COMPLETED)]
                    for job in jobs_wr:
                        for child in job.children:
                            if child not in jobs_wr:
                                referenced_jobs_to_remove.add(child)
                        for parent in job.parents:
                            if parent not in jobs_wr:
                                referenced_jobs_to_remove.add(parent)

                    for job in jobs_wr:
                        job.children = job.children - referenced_jobs_to_remove
                        job.parents = job.parents - referenced_jobs_to_remove
                    Autosubmit.generate_scripts_andor_wrappers(as_conf, job_list_wrappers, jobs_wr,
                                                               packages_persistence, True)

                    packages = packages_persistence.load(True)
                else:
                    packages = JobPackagePersistence(os.path.join(BasicConfig.LOCAL_ROOT_DIR, expid, "pkl"),
                                                     "job_packages_" + expid).load()
                if not noplot:
                    groups_dict = dict()
                    if group_by:
                        status = list()
                        if expand_status:
                            for s in expand_status.split():
                                status.append(
                                    Autosubmit._get_status(s.upper()))

                        job_grouping = JobGrouping(group_by, copy.deepcopy(job_list.get_job_list()), job_list, expand_list=expand,
                                                   expanded_status=status)
                        groups_dict = job_grouping.group_jobs()
                    Log.info("\nPloting joblist...")
                    monitor_exp = Monitor()
                    monitor_exp.generate_output(expid,
                                                job_list.get_job_list(),
                                                os.path.join(
                                                    exp_path, "/tmp/LOG_", expid),
                                                output_format=output_type,
                                                packages=packages,
                                                show=not hide,
                                                groups=groups_dict,
                                                job_list_object=job_list)

                if not filter_type_chunk and detail == True:
                    Log.warning("-d option only works with -ftc.")
                return True

        except portalocker.AlreadyLocked:
            Autosubmit.show_lock_warning(expid)

    @staticmethod
    def _user_yes_no_query(question):
        """
        Utility function to ask user a yes/no question

        :param question: question to ask
        :type question: str
        :return: True if answer is yes, False if it is no
        :rtype: bool
        """
        sys.stdout.write('{0} [y/n]\n'.format(question))
        while True:
            try:
                if sys.version_info[0] == 3:
                    answer = raw_input()
                else:
                    # noinspection PyCompatibility
                    answer = raw_input()
                return strtobool(answer.lower())
            except ValueError:
                sys.stdout.write('Please respond with \'y\' or \'n\'.\n')

    @staticmethod
    def _prepare_conf_files(exp_id, hpc, autosubmit_version, dummy):
        """
        Changes default configuration files to match new experiment values

        :param exp_id: experiment identifier
        :type exp_id: str
        :param hpc: hpc to use
        :type hpc: str
        :param autosubmit_version: current autosubmit's version
        :type autosubmit_version: str
        :param dummy: if True, creates a dummy experiment adding some default values
        :type dummy: bool
        """
        as_conf = AutosubmitConfig(exp_id, BasicConfig, ConfigParserFactory())
        as_conf.set_version(autosubmit_version)
        as_conf.set_expid(exp_id)
        as_conf.set_platform(hpc)
        as_conf.set_safetysleeptime(10)

        if dummy:
            content = open(as_conf.experiment_file).read()

            # Experiment
            content = content.replace(re.search('^DATELIST =.*', content, re.MULTILINE).group(0),
                                      "DATELIST = 20000101")
            content = content.replace(re.search('^MEMBERS =.*', content, re.MULTILINE).group(0),
                                      "MEMBERS = fc0")
            content = content.replace(re.search('^CHUNKSIZE =.*', content, re.MULTILINE).group(0),
                                      "CHUNKSIZE = 4")
            content = content.replace(re.search('^NUMCHUNKS =.*', content, re.MULTILINE).group(0),
                                      "NUMCHUNKS = 1")
            content = content.replace(re.search('^PROJECT_TYPE =.*', content, re.MULTILINE).group(0),
                                      "PROJECT_TYPE = none")

            open(as_conf.experiment_file, 'w').write(content)

    @staticmethod
    def _get_status(s):
        """
        Convert job status from str to Status

        :param s: status string
        :type s: str
        :return: status instance
        :rtype: Status
        """
        s = s.upper()
        if s == 'READY':
            return Status.READY
        elif s == 'COMPLETED':
            return Status.COMPLETED
        elif s == 'WAITING':
            return Status.WAITING
        elif s == 'HELD':
            return Status.HELD
        elif s == 'SUSPENDED':
            return Status.SUSPENDED
        elif s == 'FAILED':
            return Status.FAILED
        elif s == 'RUNNING':
            return Status.RUNNING
        elif s == 'QUEUING':
            return Status.QUEUING
        elif s == 'UNKNOWN':
            return Status.UNKNOWN

    @staticmethod
    def _get_members(out):
        """
        Function to get a list of members from json

        :param out: json member definition
        :type out: str
        :return: list of members
        :rtype: list
        """
        count = 0
        data = []
        # noinspection PyUnusedLocal
        for element in out:
            if count % 2 == 0:
                ms = {'m': out[count],
                      'cs': Autosubmit._get_chunks(out[count + 1])}
                data.append(ms)
                count += 1
            else:
                count += 1

        return data

    @staticmethod
    def _get_chunks(out):
        """
        Function to get a list of chunks from json

        :param out: json member definition
        :type out: str
        :return: list of chunks
        :rtype: list
        """
        data = []
        for element in out:
            if element.find("-") != -1:
                numbers = element.split("-")
                for count in range(int(numbers[0]), int(numbers[1]) + 1):
                    data.append(str(count))
            else:
                data.append(element)

        return data

    @staticmethod
    def _get_submitter(as_conf):
        """
        Returns the submitter corresponding to the communication defined on autosubmit's config file

        :return: submitter
        :rtype: Submitter
        """
        communications_library = as_conf.get_communications_library()
        if communications_library == 'paramiko':
            return ParamikoSubmitter()

        # communications library not known
        Log.error(
            'You have defined a not valid communications library on the configuration file')
        raise Exception('Communications library not known')

    @staticmethod
    def _get_job_list_persistence(expid, as_conf):
        """
        Returns the JobListPersistence corresponding to the storage type defined on autosubmit's config file

        :return: job_list_persistence
        :rtype: JobListPersistence
        """
        storage_type = as_conf.get_storage_type()
        if storage_type == 'pkl':
            return JobListPersistencePkl()
        elif storage_type == 'db':
            return JobListPersistenceDb(os.path.join(BasicConfig.LOCAL_ROOT_DIR, expid, "pkl"),
                                        "job_list_" + expid)

        # communications library not known
        Log.error(
            'You have defined a not valid storage type on the configuration file')
        raise Exception('Storage type not known')

    @staticmethod
    def _create_json(text):
        """
        Function to parse rerun specification from json format

        :param text: text to parse
        :type text: list
        :return: parsed output
        """
        count = 0
        data = []
        # text = "[ 19601101 [ fc0 [1 2 3 4] fc1 [1] ] 16651101 [ fc0 [1-30 31 32] ] ]"

        out = nestedExpr('[', ']').parseString(text).asList()

        # noinspection PyUnusedLocal
        for element in out[0]:
            if count % 2 == 0:
                sd = {'sd': out[0][count], 'ms': Autosubmit._get_members(
                    out[0][count + 1])}
                data.append(sd)
                count += 1
            else:
                count += 1

        sds = {'sds': data}
        result = json.dumps(sds)
        return result

    @staticmethod
    def testcase(copy_id, description, chunks=None, member=None, start_date=None, hpc=None, branch=None):
        """
        Method to create a test case. It creates a new experiment whose id starts by 't'.


        :param copy_id: experiment identifier
        :type copy_id: str
        :param description: test case experiment description
        :type description: str
        :param chunks: number of chunks to be run by the experiment. If None, it uses configured chunk(s).
        :type chunks: int
        :param member: member to be used by the test. If None, it uses configured member(s).
        :type member: str
        :param start_date: start date to be used by the test. If None, it uses configured start date(s).
        :type start_date: str
        :param hpc: HPC to be used by the test. If None, it uses configured HPC.
        :type hpc: str
        :param branch: branch or revision to be used by the test. If None, it uses configured branch.
        :type branch: str
        :return: test case id
        :rtype: str
        """

        testcaseid = Autosubmit.expid(hpc, description, copy_id, False, True)
        if testcaseid == '':
            return False

        Autosubmit._change_conf(
            testcaseid, hpc, start_date, member, chunks, branch, False)

        return testcaseid

    @staticmethod
    def test(expid, chunks, member=None, start_date=None, hpc=None, branch=None):
        """
        Method to conduct a test for a given experiment. It creates a new experiment for a given experiment with a
        given number of chunks with a random start date and a random member to be run on a random HPC.


        :param expid: experiment identifier
        :type expid: str
        :param chunks: number of chunks to be run by the experiment
        :type chunks: int
        :param member: member to be used by the test. If None, it uses a random one from which are defined on
                       the experiment.
        :type member: str
        :param start_date: start date to be used by the test. If None, it uses a random one from which are defined on
                         the experiment.
        :type start_date: str
        :param hpc: HPC to be used by the test. If None, it uses a random one from which are defined on
                    the experiment.
        :type hpc: str
        :param branch: branch or revision to be used by the test. If None, it uses configured branch.
        :type branch: str
        :return: True if test was succesful, False otherwise
        :rtype: bool
        """
        testid = Autosubmit.expid(
            'test', 'test experiment for {0}'.format(expid), expid, False, True)
        if testid == '':
            return False

        Autosubmit._change_conf(testid, hpc, start_date,
                                member, chunks, branch, True)

        Autosubmit.create(testid, False, True)
        if not Autosubmit.run_experiment(testid):
            return False
        return True

    @staticmethod
    def _change_conf(testid, hpc, start_date, member, chunks, branch, random_select=False):
        as_conf = AutosubmitConfig(testid, BasicConfig, ConfigParserFactory())
        exp_parser = as_conf.get_parser(
            ConfigParserFactory(), as_conf.experiment_file)
        if exp_parser.get_bool_option('rerun', "RERUN", True):
            Log.error('Can not test a RERUN experiment')
            return False

        content = open(as_conf.experiment_file).read()
        if random_select:
            if hpc is None:
                platforms_parser = as_conf.get_parser(
                    ConfigParserFactory(), as_conf.platforms_file)
                test_platforms = list()
                for section in platforms_parser.sections():
                    if platforms_parser.get_option(section, 'TEST_SUITE', 'false').lower() == 'true':
                        test_platforms.append(section)
                if len(test_platforms) == 0:
                    Log.critical('No test HPC defined')
                    return False
                hpc = random.choice(test_platforms)
            if member is None:
                member = random.choice(exp_parser.get(
                    'experiment', 'MEMBERS').split(' '))
            if start_date is None:
                start_date = random.choice(exp_parser.get(
                    'experiment', 'DATELIST').split(' '))
            if chunks is None:
                chunks = 1

        # Experiment
        content = content.replace(re.search('^EXPID =.*', content, re.MULTILINE).group(0),
                                  "EXPID = " + testid)
        if start_date is not None:
            content = content.replace(re.search('^DATELIST =.*', content, re.MULTILINE).group(0),
                                      "DATELIST = " + start_date)
        if member is not None:
            content = content.replace(re.search('^MEMBERS =.*', content, re.MULTILINE).group(0),
                                      "MEMBERS = " + member)
        if chunks is not None:
            # noinspection PyTypeChecker
            content = content.replace(re.search('^NUMCHUNKS =.*', content, re.MULTILINE).group(0),
                                      "NUMCHUNKS = " + chunks)
        if hpc is not None:
            content = content.replace(re.search('^HPCARCH =.*', content, re.MULTILINE).group(0),
                                      "HPCARCH = " + hpc)
        if branch is not None:
            content = content.replace(re.search('^PROJECT_BRANCH =.*', content, re.MULTILINE).group(0),
                                      "PROJECT_BRANCH = " + branch)
            content = content.replace(re.search('^PROJECT_REVISION =.*', content, re.MULTILINE).group(0),
                                      "PROJECT_REVISION = " + branch)

        open(as_conf.experiment_file, 'w').write(content)

    @staticmethod
    def load_job_list(expid, as_conf, notransitive=False, monitor=False):
        BasicConfig.read()
        rerun = as_conf.get_rerun()
        job_list = JobList(expid, BasicConfig, ConfigParserFactory(),
                           Autosubmit._get_job_list_persistence(expid, as_conf))
        date_list = as_conf.get_date_list()
        date_format = ''
        if as_conf.get_chunk_size_unit() is 'hour':
            date_format = 'H'
        for date in date_list:
            if date.hour > 1:
                date_format = 'H'
            if date.minute > 1:
                date_format = 'M'
        job_list.generate(date_list, as_conf.get_member_list(), as_conf.get_num_chunks(), as_conf.get_chunk_ini(),
                          as_conf.load_parameters(), date_format, as_conf.get_retrials(),
                          as_conf.get_default_job_type(), as_conf.get_wrapper_type(), as_conf.get_wrapper_jobs(),
                          new=False, notransitive=notransitive)
        if rerun == "true":

            chunk_list = Autosubmit._create_json(as_conf.get_chunk_list())
            if not monitor:
                job_list.rerun(chunk_list, notransitive)
            else:
                rerun_list = JobList(expid, BasicConfig, ConfigParserFactory(),
                                     Autosubmit._get_job_list_persistence(expid, as_conf))
                rerun_list.generate(date_list, as_conf.get_member_list(), as_conf.get_num_chunks(),
                                    as_conf.get_chunk_ini(),
                                    as_conf.load_parameters(), date_format, as_conf.get_retrials(),
                                    as_conf.get_default_job_type(), as_conf.get_wrapper_type(),
                                    as_conf.get_wrapper_jobs(),
                                    new=False, notransitive=notransitive)
                rerun_list.rerun(chunk_list, notransitive)
                job_list = Autosubmit.rerun_recovery(
                    expid, job_list, rerun_list, as_conf)
        else:
            job_list.remove_rerun_only_jobs(notransitive)

        return job_list

    @staticmethod
    def rerun_recovery(expid, job_list, rerun_list, as_conf):
        """
        Method to check all active jobs. If COMPLETED file is found, job status will be changed to COMPLETED,
        otherwise it will be set to WAITING. It will also update the jobs list.

        :param expid: identifier of the experiment to recover
        :type expid: str
        :param save: If true, recovery saves changes to the jobs list
        :type save: bool
        :param all_jobs: if True, it tries to get completed files for all jobs, not only active.
        :type all_jobs: bool
        :param hide: hides plot window
        :type hide: bool
        """

        hpcarch = as_conf.get_platform()
        submitter = Autosubmit._get_submitter(as_conf)
        submitter.load_platforms(as_conf)
        if submitter.platforms is None:
            return False
        platforms = submitter.platforms

        platforms_to_test = set()
        for job in job_list.get_job_list():
            if job.platform_name is None:
                job.platform_name = hpcarch
            # noinspection PyTypeChecker
            job.platform = platforms[job.platform_name.lower()]
            # noinspection PyTypeChecker
            platforms_to_test.add(platforms[job.platform_name.lower()])
        rerun_names = []

        [rerun_names.append(job.name) for job in rerun_list.get_job_list()]
        jobs_to_recover = [
            i for i in job_list.get_job_list() if i.name not in rerun_names]

        Log.info("Looking for COMPLETED files")
        start = datetime.datetime.now()
        for job in jobs_to_recover:
            if job.platform_name is None:
                job.platform_name = hpcarch
            # noinspection PyTypeChecker
            job.platform = platforms[job.platform_name.lower()]

            if job.platform.get_completed_files(job.name, 0):
                job.status = Status.COMPLETED
            #    Log.info("CHANGED job '{0}' status to COMPLETED".format(job.name))
            # elif job.status != Status.SUSPENDED:
            #    job.status = Status.WAITING
            #    job.fail_count = 0
            #    Log.info("CHANGED job '{0}' status to WAITING".format(job.name))

            job.platform.get_logs_files(expid, job.remote_logs)

        #end = datetime.datetime.now()
        #Log.info("Time spent: '{0}'".format(end - start))
        #Log.info("Updating the jobs list")
        return job_list

    @staticmethod
    def show_lock_warning(expid):
        Log.warning(
            "We have detected that there is another Autosubmit instance using the experiment {0}.", expid)
        Log.warning(
            "We have stopped this execution in order to prevent incoherency errors.")
        Log.warning(
            "Stop other Autosubmit instances that are using the experiment {0} and try it again.", expid)<|MERGE_RESOLUTION|>--- conflicted
+++ resolved
@@ -3167,10 +3167,7 @@
                     all_threads = threading.enumerate()
                     for thread in all_threads:
                         thread.join()
-<<<<<<< HEAD
-=======
-
->>>>>>> 7a50c588
+
                     # Setting signal handler to handle subsequent CTRL-C
                     signal.signal(signal.SIGINT, signal_handler_create)
                     # Terminating locking as sugested by the portalocker developer
