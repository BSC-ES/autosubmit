--- conflicted
+++ resolved
@@ -175,17 +175,7 @@
         except Exception as e:
             raise AutosubmitCritical(
                 'Cant connect to this platform due an unknown error', 7050, str(e))
-<<<<<<< HEAD
-    
-    def threaded(fn):
-        def wrapper(*args, **kwargs):
-            thread = Thread(target=fn, args=args, kwargs=kwargs)
-            thread.start()
-            return thread
-        return wrapper
-=======
-
->>>>>>> bf288eaa
+
 
     def connect(self, reconnect=False):
         """
@@ -321,13 +311,8 @@
             self._ftpChannel.chmod(remote_path, os.stat(local_path).st_mode)
             return True
         except IOError as e:
-<<<<<<< HEAD
-
-            raise AutosubmitError('Can not send file {0} to {1}'.format(os.path.join(self.tmp_path,filename), code=6004, trace=str(e)))
-=======
             raise AutosubmitError('Can not send file {0} to {1}'.format(os.path.join(
                 self.tmp_path, filename), os.path.join(self.get_files_path(), filename)), 6004, str(e))
->>>>>>> bf288eaa
         except BaseException as e:
             raise AutosubmitError(
                 'Send file failed. Connection seems to no be active', 6004)
@@ -556,15 +541,9 @@
                                 try:
                                     job.platform.get_completed_files(job.name)
                                     job_status = job.check_completion(over_wallclock=True)
-<<<<<<< HEAD
-                                except:
-                                    job_status = Status.FAILED
-            elif job_status in self.job_status['QUEUING'] and job.hold is False:
-=======
                                 except Exception as e:
                                     job_status = Status.FAILED
             elif job_status in self.job_status['QUEUING'] and (not job.hold or job.hold.lower() != "true"):
->>>>>>> bf288eaa
                 job_status = Status.QUEUING
             elif job_status in self.job_status['QUEUING'] and (job.hold or job.hold.lower() == "true"):
                 job_status = Status.HELD
@@ -622,22 +601,14 @@
         try:
             self.send_command(cmd)
         except AutosubmitError as e:
-<<<<<<< HEAD
-            e_msg = e.trace+" "+e.message
-=======
             e_msg = str(e.trace)+" "+str(e.message)
->>>>>>> bf288eaa
             slurm_error = True
         if not slurm_error:
             while not self._check_jobid_in_queue(self.get_ssh_output(), job_list_cmd) and retries > 0:
                 try:
                     self.send_command(cmd)
                 except AutosubmitError as e:
-<<<<<<< HEAD
-                    e_msg = e.trace + " " + e.message
-=======
                     e_msg = str(e.trace) + " " + str(e.message)
->>>>>>> bf288eaa
                     slurm_error = True
                     break
                 Log.debug('Retrying check job command: {0}', cmd)
@@ -652,11 +623,7 @@
             Log.debug('Successful check job command')
             in_queue_jobs = []
             list_queue_jobid = ""
-<<<<<<< HEAD
-            for job in job_list:
-=======
             for job,job_prev_status in job_list:
->>>>>>> bf288eaa
                 if not slurm_error:
                     job_id = job.id
                     job_status = self.parse_Alljobs_output(job_list_status, job_id)
@@ -702,18 +669,13 @@
                     job_status = Status.FAILED
                 elif retries == 0:
                     job_status = Status.COMPLETED
-<<<<<<< HEAD
-                    job.update_status(remote_logs)
-=======
                     job.update_status(as_conf)
 
->>>>>>> bf288eaa
                 else:
                     job_status = Status.UNKNOWN
                     Log.error(
                         'check_job() The job id ({0}) status is {1}.', job.id, job_status)
                 job.new_status = job_status
-
             reason = str()
             if self.type == 'slurm' and len(in_queue_jobs) > 0:
                 cmd = self.get_queue_status_cmd(list_queue_jobid)
@@ -753,12 +715,7 @@
             raise AutosubmitError("Some Jobs are in Unknown status", 6008)
             # job.new_status=job_status
         if slurm_error:
-<<<<<<< HEAD
-            raise AutosubmitError(e_msg, 6000)
-
-=======
             raise AutosubmitError(e_msg,6000)
->>>>>>> bf288eaa
     def get_jobid_by_jobname(self,job_name,retries=2):
         """
         Get job id by job name
@@ -1027,11 +984,7 @@
         except AutosubmitError as e:
             raise
         except IOError as e:
-<<<<<<< HEAD
-            raise AutosubmitError("IO issues, something seems wrong with {0}".format(self.name),6016,e.message)
-=======
             raise AutosubmitError(str(e),6016)
->>>>>>> bf288eaa
         except BaseException as e:
             raise AutosubmitError('Command {0} in {1} warning: {2}'.format(
                 command, self.host, '\n'.join(stderr_readlines)), 6005, str(e))
