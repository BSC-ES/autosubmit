#!/usr/bin/env python3

# Copyright 2017-2020 Earth Sciences Department, BSC-CNS

# This file is part of Autosubmit.

# Autosubmit is free software: you can redistribute it and/or modify
# it under the terms of the GNU General Public License as published by
# the Free Software Foundation, either version 3 of the License, or
# (at your option) any later version.

# Autosubmit is distributed in the hope that it will be useful,
# but WITHOUT ANY WARRANTY; without even the implied warranty of
# MERCHANTABILITY or FITNESS FOR A PARTICULAR PURPOSE.  See the
# GNU General Public License for more details.

# You should have received a copy of the GNU General Public License
# along with Autosubmit.  If not, see <http://www.gnu.org/licenses/>.

"""
Main module for Autosubmit. Only contains an interface class to all functionality implemented on Autosubmit
"""

from collections import OrderedDict

from autosubmit.job import job_utils
from contextlib import suppress
import copy
import datetime
import json
import locale
import os
import re
import textwrap
import time
from bscearth.utils.date import date2str, parse_date, previous_day, chunk_end_date, chunk_start_date, Log, subs_dates, add_time
from functools import reduce
from threading import Thread
from time import sleep
from typing import List, Union

from autosubmit.helpers.parameters import autosubmit_parameter, autosubmit_parameters
from autosubmit.history.experiment_history import ExperimentHistory
from autosubmit.job.job_common import StatisticsSnippetBash, StatisticsSnippetPython
from autosubmit.job.job_common import StatisticsSnippetR, StatisticsSnippetEmpty
from autosubmit.job.job_common import Status, Type, increase_wallclock_by_chunk
from autosubmit.job.job_utils import get_job_package_code, get_split_size_unit, get_split_size
from autosubmit.platforms.paramiko_submitter import ParamikoSubmitter
from autosubmitconfigparser.config.basicconfig import BasicConfig
from autosubmitconfigparser.config.configcommon import AutosubmitConfig
from autosubmitconfigparser.config.yamlparser import YAMLParserFactory
from log.log import Log, AutosubmitCritical, AutosubmitError

Log.get_logger("Autosubmit")

# A wrapper for encapsulate threads , TODO: Python 3+ to be replaced by the < from concurrent.futures >


def threaded(fn):
    def wrapper(*args, **kwargs):
        thread = Thread(target=fn, args=args, kwargs=kwargs)
        thread.name = "JOB_" + str(args[0].name)
        thread.start()
        return thread
    return wrapper


# This decorator contains groups of parameters, with each
# parameter described. This is only for parameters which
# are not properties of Job. Otherwise, please use the
# ``autosubmit_parameter`` (singular!) decorator for the
# ``@property`` annotated members. The variable groups
# are cumulative, so you can add to ``job``, for instance,
# in multiple files as long as the variable names are
# unique per group.
@autosubmit_parameters(
    parameters={
        'chunk': {
            'day_before': 'Day before the start date.',
            'chunk_end_in_days': 'Days passed from the start of the simulation until the end of the chunk.',
            'chunk_start_date': 'Chunk start date.',
            'chunk_start_year': 'Chunk start year.',
            'chunk_start_month': 'Chunk start month.',
            'chunk_start_day': 'Chunk start day.',
            'chunk_start_hour': 'Chunk start hour.',
            'chunk_end_date': 'Chunk end date.',
            'chunk_end_year': 'Chunk end year.',
            'chunk_end_month': 'Chunk end month.',
            'chunk_end_day': 'Chunk end day.',
            'chunk_end_hour': 'Chunk end hour.',
            'chunk_second_to_last_date': 'Chunk second to last date.',
            'chunk_second_to_last_year': 'Chunk second to last year.',
            'chunk_second_to_last_month': 'Chunk second to last month.',
            'chunk_second_to_last_day': 'Chunk second to last day.',
            'chunk_second_to_last_hour': 'Chunk second to last hour.',
            'prev': 'Days since start date at the chunk\'s start.',
            'chunk_first': 'True if the current chunk is the first, false otherwise.',
            'chunk_last': 'True if the current chunk is the last, false otherwise.',
            'run_days': 'Chunk length in days.',
            'notify_on': 'Determine the job statuses you want to be notified.'
        },
        'config': {
            'config.autosubmit_version': 'Current version of Autosubmit.',
            'config.totaljobs': 'Total number of jobs in the workflow.',
            'config.maxwaitingjobs': 'Maximum number of jobs permitted in the waiting status.'
        },
        'experiment': {
            'experiment.datelist': 'List of start dates',
            'experiment.calendar': 'Calendar used for the experiment. Can be standard or noleap.',
            'experiment.chunksize': 'Size of each chunk.',
            'experiment.numchunks': 'Number of chunks of the experiment.',
            'experiment.chunksizeunit': 'Unit of the chunk size. Can be hour, day, month, or year.',
            'experiment.members': 'List of members.'
        },
        'default': {
            'default.expid': 'Job experiment ID.',
            'default.hpcarch': 'Default HPC platform name.',
            'default.custom_config': 'Custom configuration location.',
        },
        'job': {
            'rootdir': 'Experiment folder path.',
            'projdir': 'Project folder path.',
            'nummembers': 'Number of members of the experiment.'
        },
        'project': {
            'project.project_type': 'Type of the project.',
            'project.project_destination': 'Folder to hold the project sources.'
        }
    }
)
class Job(object):
    """Class to handle all the tasks with Jobs at HPC.

    A job is created by default with a name, a jobid, a status and a type.
    It can have children and parents. The inheritance reflects the dependency between jobs.
    If Job2 must wait until Job1 is completed then Job2 is a child of Job1.
    Inversely Job1 is a parent of Job2
    """

    CHECK_ON_SUBMISSION = 'on_submission'

    # TODO
    # This is crashing the code
    # I added it for the assertions of unit testing... since job obj != job obj when it was saved & load
    # since it points to another section of the memory.
    # Unfortunatelly, this is crashing the code everywhere else

    # def __eq__(self, other):
    #     return self.name == other.name and self.id == other.id

    def __str__(self):
        return "{0} STATUS: {1}".format(self.name, self.status)

    def __repr__(self):
        return "{0} STATUS: {1}".format(self.name, self.status)

    def __init__(self, name, job_id, status, priority):
        self.splits = None
        self.rerun_only = False
        self.script_name_wrapper = None
        self.retrials = None
        self.delay_end = None
        self.delay_retrials = None
        self.wrapper_type = None
        self._wrapper_queue = None
        self._platform = None
        self._queue = None
        self._partition = None
        self.retry_delay = None
        #: (str): Type of the job, as given on job configuration file. (job: TASKTYPE)
        self._section = None # type: str
        self._wallclock = None # type: str
        self.wchunkinc = None
        self._tasks = None
        self._nodes = None
        self.default_parameters = None
        self._threads = None
        self._processors = None
        self._memory = None
        self._memory_per_task = None
        self._chunk = None
        self._member = None
        self.date = None
        self.name = name
        self._split = None
        self._delay = None
        self._frequency = None
        self._synchronize = None
        self.skippable = False
        self.repacked = 0
        self._long_name = None
        self.long_name = name
        self.date_format = ''
        self.type = Type.BASH
        self.hyperthreading = None
        self.scratch_free_space = None
        self.custom_directives = []
        self.undefined_variables = set()
        self.log_retries = 5
        self.id = job_id
        self.file = None
        self.additional_files = []
        self.executable = None
        self.x11 = False
        self._local_logs = ('', '')
        self._remote_logs = ('', '')
        self.script_name = self.name + ".cmd"
        self.status = status
        self.prev_status = status
        self.old_status = self.status
        self.new_status = status
        self.priority = priority
        self._parents = set()
        self._children = set()
        #: (int) Number of failed attempts to run this job. (FAIL_COUNT)
        self._fail_count = 0
        self.expid = name.split('_')[0] # type: str
        self.parameters = None
        self._tmp_path = os.path.join(
            BasicConfig.LOCAL_ROOT_DIR, self.expid, BasicConfig.LOCAL_TMP_DIR)
        self.write_start = False
        self._platform = None
        self.check = 'true'
        self.check_warnings = False
        self._packed = False
        self.hold = False # type: bool
        self.distance_weight = 0
        self.level = 0
        self._export = "none"
        self._dependencies = []
        self.running = None
        self.start_time = None
        self.ext_header_path = None
        self.ext_tailer_path = None
        self.edge_info = dict()
        self.total_jobs = None
        self.max_waiting_jobs = None
        self.exclusive = ""
        self._retrials = 0
        # internal
        self.current_checkpoint_step = 0
        self.max_checkpoint_step = 0
        self.reservation = ""
        self.delete_when_edgeless = False
<<<<<<< HEAD

=======
        self.shape = ""
>>>>>>> ee84628f
        # hetjobs
        self.het = None
        self.updated_log = False
        self.ready_start_date = None
        self.log_retrieved = False
        self.start_time_written = False
        self.submit_time_timestamp = None # for wrappers, all jobs inside a wrapper are submitted at the same time
        self.finish_time_timestamp = None # for wrappers, with inner_retrials, the submission time should be the last finish_time of the previous retrial
    def _init_runtime_parameters(self):
        # hetjobs
        self.het = {'HETSIZE': 0}
        self.parameters = dict()
        self._tasks = '1'
        self._nodes = ""
        self.default_parameters = {'d': '%d%', 'd_': '%d_%', 'Y': '%Y%', 'Y_': '%Y_%',
                              'M': '%M%', 'M_': '%M_%', 'm': '%m%', 'm_': '%m_%'}
        self._threads = '1'
        self._processors = '1'
        self._memory = ''
        self._memory_per_task = ''
        self.log_retrieved = False
        self.start_time_placeholder = ""
        self.processors_per_node = ""

    @property
    @autosubmit_parameter(name='tasktype')
    def section(self):
        """Type of the job, as given on job configuration file."""
        return self._section

    @section.setter
    def section(self, value):
        self._section = value

    @property
    @autosubmit_parameter(name='jobname')
    def name(self):
        """Current job full name."""
        return self._name

    @name.setter
    def name(self, value):
        self._name = value

    @property
    @autosubmit_parameter(name='fail_count')
    def fail_count(self):
        """Number of failed attempts to run this job."""
        return self._fail_count

    @fail_count.setter
    def fail_count(self, value):
        self._fail_count = value

    @property
    @autosubmit_parameter(name='retrials')
    def retrials(self):
        """Max amount of retrials to run this job."""
        return self._retrials

    @retrials.setter
    def retrials(self, value):
        if value is not None:
            self._retrials = int(value)

    @property
    @autosubmit_parameter(name='checkpoint')
    def checkpoint(self):
        '''Generates a checkpoint step for this job based on job.type.'''
        if self.type == Type.PYTHON:
            return "checkpoint()"
        elif self.type == Type.R:
            return "checkpoint()"
        else:  # bash
            return "as_checkpoint"

    def get_checkpoint_files(self):
        """
        Check if there is a file on the remote host that contains the checkpoint
        """
        return self.platform.get_checkpoint_files(self)

    @property
    @autosubmit_parameter(name='sdate')
    def sdate(self):
        """Current start date."""
        return date2str(self.date, self.date_format)

    @property
    @autosubmit_parameter(name='member')
    def member(self):
        """Current member."""
        return self._member

    @member.setter
    def member(self, value):
        self._member = value

    @property
    @autosubmit_parameter(name='chunk')
    def chunk(self):
        """Current chunk."""
        return self._chunk

    @chunk.setter
    def chunk(self, value):
        self._chunk = value

    @property
    @autosubmit_parameter(name='split')
    def split(self):
        """Current split."""
        return self._split

    @split.setter
    def split(self, value):
        self._split = value

    @property
    @autosubmit_parameter(name='delay')
    def delay(self):
        """Current delay."""
        return self._delay

    @delay.setter
    def delay(self, value):
        self._delay = value

    @property
    @autosubmit_parameter(name='wallclock')
    def wallclock(self):
        """Duration for which nodes used by job will remain allocated."""
        return self._wallclock

    @wallclock.setter
    def wallclock(self, value):
        self._wallclock = value

    @property
    @autosubmit_parameter(name='hyperthreading')
    def hyperthreading(self):
        """Detects if hyperthreading is enabled or not."""
        return self._hyperthreading

    @hyperthreading.setter
    def hyperthreading(self, value):
        self._hyperthreading = value

    @property
    @autosubmit_parameter(name='nodes')
    def nodes(self):
        """Number of nodes that the job will use."""
        return self._nodes

    @nodes.setter
    def nodes(self, value):
        self._nodes = value

    @property
    @autosubmit_parameter(name=['numthreads', 'threads', 'cpus_per_task'])
    def threads(self):
        """Number of threads that the job will use."""
        return self._threads

    @threads.setter
    def threads(self, value):
        self._threads = value

    @property
    @autosubmit_parameter(name=['numtask', 'tasks', 'tasks_per_node'])
    def tasks(self):
        """Number of tasks that the job will use."""
        return self._tasks

    @tasks.setter
    def tasks(self, value):
        self._tasks = value

    @property
    @autosubmit_parameter(name='scratch_free_space')
    def scratch_free_space(self):
        """Percentage of free space required on the ``scratch``."""
        return self._scratch_free_space

    @scratch_free_space.setter
    def scratch_free_space(self, value):
        self._scratch_free_space = value

    @property
    @autosubmit_parameter(name='memory')
    def memory(self):
        """Memory requested for the job."""
        return self._memory

    @memory.setter
    def memory(self, value):
        self._memory = value

    @property
    @autosubmit_parameter(name='memory_per_task')
    def memory_per_task(self):
        """Memory requested per task."""
        return self._memory_per_task

    @memory_per_task.setter
    def memory_per_task(self, value):
        self._memory_per_task = value

    @property
    @autosubmit_parameter(name='frequency')
    def frequency(self):
        """TODO."""
        return self._frequency

    @frequency.setter
    def frequency(self, value):
        self._frequency = value

    @property
    @autosubmit_parameter(name='synchronize')
    def synchronize(self):
        """TODO."""
        return self._synchronize

    @synchronize.setter
    def synchronize(self, value):
        self._synchronize = value

    @property
    @autosubmit_parameter(name='dependencies')
    def dependencies(self):
        """Current job dependencies."""
        return self._dependencies

    @dependencies.setter
    def dependencies(self, value):
        self._dependencies = value

    @property
    @autosubmit_parameter(name='delay_retrials')
    def delay_retrials(self):
        """TODO"""
        return self._delay_retrials

    @delay_retrials.setter
    def delay_retrials(self, value):
        self._delay_retrials = value

    @property
    @autosubmit_parameter(name='packed')
    def packed(self):
        """TODO"""
        return self._packed

    @packed.setter
    def packed(self, value):
        self._packed = value

    @property
    @autosubmit_parameter(name='export')
    def export(self):
        """TODO."""
        return self._export

    @export.setter
    def export(self, value):
        self._export = value

    @property
    @autosubmit_parameter(name='custom_directives')
    def custom_directives(self):
        """List of custom directives."""
        return self._custom_directives

    @custom_directives.setter
    def custom_directives(self, value):
        self._custom_directives = value
    @property
    @autosubmit_parameter(name='splits')
    def splits(self):
        """Max number of splits."""
        return self._splits
    @splits.setter
    def splits(self, value):
        self._splits = value

    def __getstate__(self):
        return {k: v for k, v in self.__dict__.items() if k not in ["_platform", "_children", "_parents", "submitter"]}


    def read_header_tailer_script(self, script_path: str, as_conf: AutosubmitConfig, is_header: bool):
        """
        Opens and reads a script. If it is not a BASH script it will fail :(

        Will strip away the line with the hash bang (#!)

        :param script_path: relative to the experiment directory path to the script
        :param as_conf: Autosubmit configuration file
        :param is_header: boolean indicating if it is header extended script
        """
        if not script_path:
            return ''
        found_hashbang = False
        script_name = script_path.rsplit("/")[-1]  # pick the name of the script for a more verbose error
        # the value might be None string if the key has been set, but with no value
        if not script_name:
            return ''
        script = ''


        # adjusts the error message to the type of the script
        if is_header:
            error_message_type = "header"
        else:
            error_message_type = "tailer"

        try:
            # find the absolute path
            script_file = open(os.path.join(as_conf.get_project_dir(), script_path), 'r')
        except Exception as e:  # log
            # We stop Autosubmit if we don't find the script
            raise AutosubmitCritical("Extended {1} script: failed to fetch {0} \n".format(str(e),
                                                                                          error_message_type), 7014)

        for line in script_file:
            if line[:2] != "#!":
                script += line
            else:
                found_hashbang = True
                # check if the type of the script matches the one in the extended
                if "bash" in line:
                    if self.type != Type.BASH:
                        raise AutosubmitCritical(
                            "Extended {2} script: script {0} seems Bash but job {1} isn't\n".format(script_name,
                                                                                                    self.script_name,
                                                                                                    error_message_type),
                            7011)
                elif "Rscript" in line:
                    if self.type != Type.R:
                        raise AutosubmitCritical(
                            "Extended {2} script: script {0} seems Rscript but job {1} isn't\n".format(script_name,
                                                                                                       self.script_name,
                                                                                                       error_message_type),
                            7011)
                elif "python" in line:
                    if self.type not in (Type.PYTHON, Type.PYTHON2, Type.PYTHON3):
                        raise AutosubmitCritical(
                            "Extended {2} script: script {0} seems Python but job {1} isn't\n".format(script_name,
                                                                                                      self.script_name,
                                                                                                      error_message_type),
                            7011)
                else:
                    raise AutosubmitCritical(
                        "Extended {2} script: couldn't figure out script {0} type\n".format(script_name,
                                                                                           self.script_name,
                                                                                           error_message_type), 7011)

        if not found_hashbang:
            raise AutosubmitCritical(
                "Extended {2} script: couldn't figure out script {0} type\n".format(script_name,
                                                                                   self.script_name,
                                                                                   error_message_type), 7011)

        if is_header:
            script = "\n###############\n# Header script\n###############\n" + script
        else:
            script = "\n###############\n# Tailer script\n###############\n" + script

        return script

    @property
    def parents(self):
        """
        Returns parent jobs list

        :return: parent jobs
        :rtype: set
        """
        return self._parents

    @parents.setter
    def parents(self, parents):
        """
        Sets the parents job list
        """
        self._parents = parents

    @property
    def status_str(self):
        """
        String representation of the current status
        """
        return Status.VALUE_TO_KEY.get(self.status, "UNKNOWN")

    @property
    def children_names_str(self):
        """
        Comma separated list of children's names
        """
        return ",".join([str(child.name) for child in self._children])

    @property
    def is_serial(self):
        return str(self.processors) == '1' or str(self.processors) == ''

    @property
    def platform(self):
        """
        Returns the platform to be used by the job. Chooses between serial and parallel platforms

        :return HPCPlatform object for the job to use
        :rtype: HPCPlatform
        """
        if self.is_serial and self._platform:
            return self._platform.serial_platform
        else:
            return self._platform

    @platform.setter
    def platform(self, value):
        """
        Sets the HPC platforms to be used by the job.

        :param value: platforms to set
        :type value: HPCPlatform
        """
        self._platform = value

    @property
    @autosubmit_parameter(name="current_queue")
    def queue(self):
        """
        Returns the queue to be used by the job. Chooses between serial and parallel platforms.

        :return HPCPlatform object for the job to use
        :rtype: HPCPlatform
        """
        if self._queue is not None and len(str(self._queue)) > 0:
            return self._queue
        if self.is_serial:
            return self._platform.serial_platform.serial_queue
        else:
            return self._platform.queue

    @queue.setter
    def queue(self, value):
        """
        Sets the queue to be used by the job.

        :param value: queue to set
        :type value: HPCPlatform
        """
        self._queue = value
    @property
    def partition(self):
        """
        Returns the queue to be used by the job. Chooses between serial and parallel platforms

        :return HPCPlatform object for the job to use
        :rtype: HPCPlatform
        """
        if self._partition is not None and len(str(self._partition)) > 0:
            return self._partition
        if self.is_serial:
            return self._platform.serial_platform.serial_partition
        else:
            return self._platform.partition

    @partition.setter
    def partition(self, value):
        """
        Sets the partion to be used by the job.

        :param value: partion to set
        :type value: HPCPlatform
        """
        self._partition = value

    @property
    def shape(self):
        """
        Returns the shape of the job. Chooses between serial and parallel platforms

        :return HPCPlatform object for the job to use
        :rtype: HPCPlatform
        """
        return self._shape

    @shape.setter
    def shape(self, value):
        """
        Sets the shape to be used by the job.

        :param value: shape to set
        :type value: HPCPlatform
        """
        self._shape = value

    @property
    def children(self):
        """
        Returns a list containing all children of the job

        :return: child jobs
        :rtype: set
        """
        return self._children

    @children.setter
    def children(self, children):
        """
        Sets the children job list
        """
        self._children = children

    @property
    def long_name(self):
        """
        Job's long name. If not set, returns name

        :return: long name
        :rtype: str
        """
        if hasattr(self, '_long_name'):
            return self._long_name
        else:
            return self.name

    @long_name.setter
    def long_name(self, value):
        """
        Sets long name for the job

        :param value: long name to set
        :type value: str
        """
        self._long_name = value

    @property
    def local_logs(self):
        return self._local_logs

    @local_logs.setter
    def local_logs(self, value):
        self._local_logs = value

    @property
    def remote_logs(self):
        return self._remote_logs

    @remote_logs.setter
    def remote_logs(self, value):
        self._remote_logs = value

    @property
    def total_processors(self):
        """
        Number of processors requested by job.
        Reduces ':' separated format  if necessary.
        """
        if ':' in str(self.processors):
            return reduce(lambda x, y: int(x) + int(y), self.processors.split(':'))
        elif self.processors == "" or self.processors == "1":
            if not self.nodes or int(self.nodes) <= 1:
                return 1
            else:
                return ""
        return int(self.processors)

    @property
    def total_wallclock(self):
        if self.wallclock:
            hours, minutes = self.wallclock.split(':')
            return float(minutes) / 60 + float(hours)
        return 0

    @property
    @autosubmit_parameter(name=['numproc', 'processors'])
    def processors(self):
        """Number of processors that the job will use."""
        return self._processors

    @processors.setter
    def processors(self, value):
        self._processors = value

    @property
    @autosubmit_parameter(name=['processors_per_node'])
    def processors_per_node(self):
        """Number of processors per node that the job can use."""
        return self._processors_per_node

    @processors_per_node.setter
    def processors_per_node(self, value):
        """Number of processors per node that the job can use."""
        self._processors_per_node = value

    def inc_fail_count(self):
        """
        Increments fail count
        """
        self.fail_count += 1

    # Maybe should be renamed to the plural?
    def add_parent(self, *parents):
        """
        Add parents for the job. It also adds current job as a child for all the new parents

        :param parents: job's parents to add
        :type parents: Job
        """
        for parent in parents:
            num_parents = 1
            if isinstance(parent, list):
                num_parents = len(parent)
            for i in range(num_parents):
                new_parent = parent[i] if isinstance(parent, list) else parent
                self._parents.add(new_parent)
                new_parent.__add_child(self)

    def add_children(self, children):
        """
        Add children for the job. It also adds current job as a parent for all the new children

        :param children: job's children to add
        :type children: list of Job objects
        """
        for child in (child for child in children if child.name != self.name):
            self.__add_child(child)
            child._parents.add(self)
    def __add_child(self, new_child):
        """
        Adds a new child to the job

        :param new_child: new child to add
        :type new_child: Job
        """
        self.children.add(new_child)

    def add_edge_info(self, parent, special_conditions):
        """
        Adds edge information to the job

        :param parent: parent job
        :type parent: Job
        :param special_conditions: special variables
        :type special_conditions: dict
        """
        if special_conditions["STATUS"] not in self.edge_info:
            self.edge_info[special_conditions["STATUS"]] = {}

        self.edge_info[special_conditions["STATUS"]][parent.name] = (parent,special_conditions.get("FROM_STEP", 0))

    def delete_parent(self, parent):
        """
        Remove a parent from the job

        :param parent: parent to remove
        :type parent: Job
        """
        self.parents.remove(parent)

    def delete_child(self, child):
        """
        Removes a child from the job

        :param child: child to remove
        :type child: Job
        """
        # careful it is only possible to remove one child at a time
        self.children.remove(child)

    def has_children(self):
        """
        Returns true if job has any children, else return false

        :return: true if job has any children, otherwise return false
        :rtype: bool
        """
        return self.children.__len__()

    def has_parents(self):
        """
        Returns true if job has any parents, else return false

        :return: true if job has any parent, otherwise return false
        :rtype: bool
        """
        return self.parents.__len__()

    def _get_from_stat(self, index, fail_count =-1):
        """
        Returns value from given row index position in STAT file associated to job

        :param index: row position to retrieve
        :type index: int
        :return: value in index position
        :rtype: int
        """
        if fail_count == -1:
            logname = os.path.join(self._tmp_path, self.name + '_STAT')
        else:
            fail_count = str(fail_count)
            logname = os.path.join(self._tmp_path, self.name + '_STAT_' + fail_count)
        if os.path.exists(logname):
            lines = open(logname).readlines()
            if len(lines) >= index + 1:
                return int(lines[index])
            else:
                return 0
        else:
            return 0

    def _get_from_total_stats(self, index):
        """
        Returns list of values from given column index position in TOTAL_STATS file associated to job

        :param index: column position to retrieve
        :type index: int
        :return: list of values in column index position
        :rtype: list[datetime.datetime]
        """
        log_name = os.path.join(self._tmp_path, self.name + '_TOTAL_STATS')
        lst = []
        if os.path.exists(log_name):
            f = open(log_name)
            lines = f.readlines()
            for line in lines:
                fields = line.split()
                if len(fields) >= index + 1:
                    lst.append(parse_date(fields[index]))
        return lst

    def check_end_time(self, fail_count=-1):
        """
        Returns end time from stat file

        :return: date and time
        :rtype: str
        """
        return self._get_from_stat(1, fail_count)

    def check_start_time(self, fail_count=-1):
        """
        Returns job's start time

        :return: start time
        :rtype: str
        """
        return self._get_from_stat(0,fail_count)

    def check_retrials_end_time(self):
        """
        Returns list of end datetime for retrials from total stats file

        :return: date and time
        :rtype: list[int]
        """
        return self._get_from_total_stats(2)

    def check_retrials_start_time(self):
        """
        Returns list of start datetime for retrials from total stats file

        :return: date and time
        :rtype: list[int]
        """
        return self._get_from_total_stats(1)

    def get_last_retrials(self):
        # type: () -> List[Union[datetime.datetime, str]]
        """
        Returns the retrials of a job, including the last COMPLETED run. The selection stops, and does not include, when the previous COMPLETED job is located or the list of registers is exhausted.

        :return: list of dates of retrial [submit, start, finish] in datetime format
        :rtype: list of list
        """
        log_name = os.path.join(self._tmp_path, self.name + '_TOTAL_STATS')
        retrials_list = []
        if os.path.exists(log_name):
            already_completed = False
            # Read lines of the TOTAL_STATS file starting from last
            for retrial in reversed(open(log_name).readlines()):
                retrial_fields = retrial.split()
                if Job.is_a_completed_retrial(retrial_fields):
                    # It's a COMPLETED run
                    if already_completed:
                        break
                    already_completed = True
                retrial_dates = list(map(lambda y: parse_date(y) if y != 'COMPLETED' and y != 'FAILED' else y,
                                    retrial_fields))
                # Inserting list [submit, start, finish] of datetime at the beginning of the list. Restores ordering.
                retrials_list.insert(0, retrial_dates)
        return retrials_list

    def get_new_remotelog_name(self, count = -1):
        """
        Checks if remote log file exists on remote host
        if it exists, remote_log variable is updated
        :param
        """
        if count == -1:
            count = self._fail_count
        try:
            remote_logs = (f"{self.script_name}.out.{count}", f"{self.script_name}.err.{count}")
        except BaseException as e:
            remote_logs = ""
            Log.printlog(f"Trace {e} \n Failed to retrieve log file for job {self.name}", 6000)
        return remote_logs

    def check_remote_log_exists(self, platform):
        try:
            out_exist = platform.check_file_exists(self.remote_logs[0], False, sleeptime=0, max_retries=1)
        except IOError:
            Log.debug(f'Output log {self.remote_logs[0]} still does not exist')
            out_exist = False
        try:
            err_exist = platform.check_file_exists(self.remote_logs[1], False, sleeptime=0, max_retries=1)
        except IOError:
            Log.debug(f'Error log {self.remote_logs[1]} still does not exist')
            err_exist = False
        return out_exist or err_exist

    def retrieve_external_retrials_logfiles(self, platform):
        log_retrieved = False
        self.remote_logs = self.get_new_remotelog_name()
        if not self.remote_logs:
            self.log_retrieved = False
        else:
            if self.check_remote_log_exists(platform):
                try:
                    self.synchronize_logs(platform, self.remote_logs, self.local_logs)
                    remote_logs = copy.deepcopy(self.local_logs)
                    platform.get_logs_files(self.expid, remote_logs)
                    log_retrieved = True
                except BaseException:
                    log_retrieved = False
        self.log_retrieved = log_retrieved

    def retrieve_internal_retrials_logfiles(self, platform):
        log_retrieved = False
        original = copy.deepcopy(self.local_logs)
        for i in range(0, int(self.retrials + 1)):
            if i > 0:
                self.local_logs = (original[0][:-4] + "_{0}".format(i) + ".out", original[1][:-4] + "_{0}".format(i) + ".err")
            self.remote_logs = self.get_new_remotelog_name(i)
            if not self.remote_logs:
                self.log_retrieved = False
            else:
                if self.check_remote_log_exists(platform):
                    try:
                        self.synchronize_logs(platform, self.remote_logs, self.local_logs)
                        remote_logs = copy.deepcopy(self.local_logs)
                        platform.get_logs_files(self.expid, remote_logs)
                        log_retrieved = True
                    except BaseException:
                        log_retrieved = False
            self.log_retrieved = log_retrieved
    def retrieve_logfiles(self, platform, raise_error=False):
        """
        Retrieves log files from remote host meant to be used inside a process.
        :param platform: platform that is calling the function, already connected.
        :param raise_error: boolean to raise an error if the logs are not retrieved
        :return:
        """
        backup_logname = copy.copy(self.local_logs)

        if self.wrapper_type == "vertical":
            stat_file = self.script_name[:-4] + "_STAT_"
            self.retrieve_internal_retrials_logfiles(platform)
        else:
            stat_file = self.script_name[:-4] + "_STAT"
            self.retrieve_external_retrials_logfiles(platform)

        if not self.log_retrieved:
            self.local_logs = backup_logname
            Log.printlog("Failed to retrieve logs for job {0}".format(self.name), 6000)
            if raise_error:
                raise
        else:
            # Update the logs with Autosubmit Job ID Brand
            try:
                for local_log in self.local_logs:
                    platform.write_jobid(self.id, os.path.join(
                        self._tmp_path, 'LOG_' + str(self.expid), local_log))
            except BaseException as e:
                Log.printlog("Trace {0} \n Failed to write the {1} e=6001".format(str(e), self.name))
            # write stats
            if self.wrapper_type == "vertical": # Disable AS retrials for vertical wrappers to use internal ones
                for i in range(0,int(self.retrials+1)):
                    if self.platform.get_stat_file(self.name, stat_file, count=i):
                        self.write_vertical_time(i)
                        self.inc_fail_count()
            else:
                self.platform.get_stat_file(self.name, stat_file)
                self.write_start_time(from_stat_file=True)
                self.write_end_time(self.status == Status.COMPLETED)

    def parse_time(self,wallclock):
        regex = re.compile(r'(((?P<hours>\d+):)((?P<minutes>\d+)))(:(?P<seconds>\d+))?')
        parts = regex.match(wallclock)
        if not parts:
            return
        parts = parts.groupdict()
        if int(parts['hours']) > 0 :
            format_ = "hour"
        else:
            format_ = "minute"
        time_params = {}
        for name, param in parts.items():
            if param:
                time_params[name] = int(param)
        return datetime.timedelta(**time_params),format_

    # Duplicated for wrappers and jobs to fix in 4.0.0
    def is_over_wallclock(self, start_time, wallclock):
        """
        Check if the job is over the wallclock time, it is an alternative method to avoid platform issues
        :param start_time:
        :param wallclock:
        :return:
        """
        elapsed = datetime.datetime.now() - start_time
        wallclock,time_format = self.parse_time(wallclock)
        if time_format == "hour":
            total = wallclock.days * 24 + wallclock.seconds / 60 / 60
        else:
            total = wallclock.days * 24 + wallclock.seconds / 60
        total = total * 1.30 # in this case we only want to avoid slurm issues so the time is increased by 50%
        if time_format == "hour":
            hour = int(total)
            minute = int((total - int(total)) * 60.0)
            second = int(((total - int(total)) * 60 -
                          int((total - int(total)) * 60.0)) * 60.0)
            wallclock_delta = datetime.timedelta(hours=hour, minutes=minute,
                                                 seconds=second)
        else:
            minute = int(total)
            second = int((total - int(total)) * 60.0)
            wallclock_delta = datetime.timedelta(minutes=minute, seconds=second)
        if elapsed > wallclock_delta:
            return True
        return False

    def update_status(self, as_conf, failed_file=False):
        """
        Updates job status, checking COMPLETED file if needed

        :param as_conf:
        :param failed_file: boolean, if True, checks if the job failed
        :return:
        """
        self.log_avaliable = False
        previous_status = self.status
        self.prev_status = previous_status
        new_status = self.new_status
        if new_status == Status.COMPLETED:
            Log.debug(
                "{0} job seems to have completed: checking...".format(self.name))
            if not self._platform.get_completed_files(self.name, wrapper_failed=self.packed):
                log_name = os.path.join(
                    self._tmp_path, self.name + '_COMPLETED')

            self.check_completion()
        else:
            self.status = new_status
        if self.status == Status.RUNNING:
            Log.info("Job {0} is RUNNING", self.name)
        elif self.status == Status.QUEUING:
            Log.info("Job {0} is QUEUING", self.name)
        elif self.status == Status.HELD:
            Log.info("Job {0} is HELD", self.name)
        elif self.status == Status.COMPLETED:
            Log.result("Job {0} is COMPLETED", self.name)
        elif self.status == Status.FAILED:
            if not failed_file:
                Log.printlog("Job {0} is FAILED. Checking completed files to confirm the failure...".format(
                    self.name), 3000)
                self._platform.get_completed_files(
                    self.name, wrapper_failed=self.packed)
                self.check_completion()
                if self.status == Status.COMPLETED:
                    Log.result("Job {0} is COMPLETED", self.name)
                else:
                    self.update_children_status()
        elif self.status == Status.UNKNOWN:
            Log.printlog("Job {0} is UNKNOWN. Checking completed files to confirm the failure...".format(
                self.name), 3000)
            self._platform.get_completed_files(
                self.name, wrapper_failed=self.packed)
            self.check_completion(Status.UNKNOWN)
            if self.status == Status.UNKNOWN:
                Log.printlog("Job {0} is UNKNOWN. Checking completed files to confirm the failure...".format(
                    self.name), 6009)
            elif self.status == Status.COMPLETED:
                Log.result("Job {0} is COMPLETED", self.name)
        elif self.status == Status.SUBMITTED:
            # after checking the jobs , no job should have the status "submitted"
            Log.printlog("Job {0} in SUBMITTED status. This should never happen on this step..".format(
                self.name), 6008)
        if self.status in [Status.COMPLETED, Status.FAILED]:
            self.updated_log = False

        # # Write start_time() if not already written and job is running, completed or failed
        # if self.status in [Status.RUNNING, Status.COMPLETED, Status.FAILED] and not self.start_time_written:
        #     self.write_start_time()

        # Updating logs
        if self.status in [Status.COMPLETED, Status.FAILED, Status.UNKNOWN]:
            if str(as_conf.platforms_data.get(self.platform.name, {}).get('DISABLE_RECOVERY_THREADS', "false")).lower() == "true":
                self.retrieve_logfiles(self.platform)
            else:
                self.platform.add_job_to_log_recover(self)




        return self.status

    @staticmethod
    def _get_submitter(as_conf):
        """
        Returns the submitter corresponding to the communication defined on Autosubmit's config file

        :return: submitter
        :rtype: Submitter
        """
        #communications_library = as_conf.get_communications_library()
        # if communications_library == 'paramiko':
        return ParamikoSubmitter()
        # communications library not known
        # raise AutosubmitCritical(
        #    'You have defined a not valid communications library on the configuration file', 7014)

    def update_children_status(self):
        children = list(self.children)
        for child in children:
            if child.level == 0 and child.status in [Status.SUBMITTED, Status.RUNNING, Status.QUEUING, Status.UNKNOWN]:
                child.status = Status.FAILED
                children += list(child.children)

    def check_completion(self, default_status=Status.FAILED,over_wallclock=False):
        """
        Check the presence of *COMPLETED* file.
        Change status to COMPLETED if *COMPLETED* file exists and to FAILED otherwise.
        :param over_wallclock:
        :param default_status: status to set if job is not completed. By default, is FAILED
        :type default_status: Status
        """
        log_name = os.path.join(self._tmp_path, self.name + '_COMPLETED')

        if os.path.exists(log_name):
            if not over_wallclock:
                self.status = Status.COMPLETED
            else:
                return Status.COMPLETED
        else:
            Log.printlog("Job {0} completion check failed. There is no COMPLETED file".format(
                self.name), 6009)
            if not over_wallclock:
                self.status = default_status
            else:
                return default_status
    def update_platform_parameters(self,as_conf,parameters,job_platform):
        if not job_platform:
            submitter = job_utils._get_submitter(as_conf)
            submitter.load_platforms(as_conf)
            job_platform = submitter.platforms[self.platform_name]
            self.platform = job_platform
        for key,value in as_conf.platforms_data.get(job_platform.name,{}).items():
            parameters["CURRENT_"+key.upper()] = value
        parameters['CURRENT_ARCH'] = job_platform.name
        parameters['CURRENT_HOST'] = job_platform.host
        parameters['CURRENT_USER'] = job_platform.user
        parameters['CURRENT_PROJ'] = job_platform.project
        parameters['CURRENT_BUDG'] = job_platform.budget
        parameters['CURRENT_RESERVATION'] = job_platform.reservation
        parameters['CURRENT_EXCLUSIVITY'] = job_platform.exclusivity
        parameters['CURRENT_HYPERTHREADING'] = job_platform.hyperthreading
        parameters['CURRENT_TYPE'] = job_platform.type
        parameters['CURRENT_SCRATCH_DIR'] = job_platform.scratch
        parameters['CURRENT_PROJ_DIR'] = job_platform.project_dir
        parameters['CURRENT_ROOTDIR'] = job_platform.root_dir
        parameters['CURRENT_LOGDIR'] = job_platform.get_files_path()
        return parameters

    def process_scheduler_parameters(self,as_conf,parameters,job_platform,chunk):
        """
        Parsers yaml data stored in the dictionary
        and calculates the components of the heterogeneous job if any
        :return:
        """
        hetsize = 0
        if type(self.processors) is list:
            hetsize = (len(self.processors))
        else:
            hetsize = 1
        if type(self.nodes) is list:
            hetsize = max(hetsize,len(self.nodes))
        self.het['HETSIZE'] = hetsize
        self.het['PROCESSORS'] = list()
        self.het['NODES'] = list()
        self.het['NUMTHREADS'] = self.het['THREADS'] = list()
        self.het['TASKS'] = list()
        self.het['MEMORY'] = list()
        self.het['MEMORY_PER_TASK'] = list()
        self.het['RESERVATION'] = list()
        self.het['EXCLUSIVE'] = list()
        self.het['HYPERTHREADING'] = list()
        self.het['EXECUTABLE'] = list()
        self.het['CURRENT_QUEUE'] = list()
        self.het['PARTITION'] = list()
        self.het['CURRENT_PROJ'] = list()
        self.het['CUSTOM_DIRECTIVES'] = list()
        if type(self.processors) is list:
            self.het['PROCESSORS'] = list()
            for x in self.processors:
                self.het['PROCESSORS'].append(str(x))
            # Sum processors, each element can be a str or int
            self.processors = str(sum([int(x) for x in self.processors]))
        else:
            self.processors = str(self.processors)
        if type(self.nodes) is list:
            # add it to heap dict as it were originally
            self.het['NODES'] = list()
            for x in self.nodes:
                self.het['NODES'].append(str(x))
            # Sum nodes, each element can be a str or int
            self.nodes = str(sum([int(x) for x in self.nodes]))
        else:
            self.nodes = str(self.nodes)
        if type(self.threads) is list:
            # Get the max threads, each element can be a str or int
            self.het['NUMTHREADS'] = list()
            if len(self.threads) == 1:
                for x in range(self.het['HETSIZE']):
                    self.het['NUMTHREADS'].append(self.threads)
            else:
                for x in self.threads:
                    self.het['NUMTHREADS'].append(str(x))

            self.threads = str(max([int(x) for x in self.threads]))

        else:
            self.threads = str(self.threads)
        if type(self.tasks) is list:
            # Get the max tasks, each element can be a str or int
            self.het['TASKS'] = list()
            if len(self.tasks) == 1:
                if int(self.tasks) <= 1 and int(job_platform.processors_per_node) > 1 and int(
                        self.processors) > int(job_platform.processors_per_node):
                    self.tasks = job_platform.processors_per_node
                for task in range(self.het['HETSIZE']):
                    if int(self.tasks) <= 1 < int(job_platform.processors_per_node) and int(
                            self.processors) > int(job_platform.processors_per_node):
                        self.het['TASKS'].append(str(job_platform.processors_per_node))
                    else:
                        self.het['TASKS'].append(str(self.tasks))
                self.tasks = str(max([int(x) for x in self.tasks]))
            else:
                for task in self.tasks:
                    if int(task) <= 1 < int(job_platform.processors_per_node) and int(
                            self.processors) > int(job_platform.processors_per_node):
                        task = job_platform.processors_per_node
                    self.het['TASKS'].append(str(task))
        else:
            if int(self.tasks) <= 1 < int(job_platform.processors_per_node) and int(
                    self.processors) > int(job_platform.processors_per_node):
                self.tasks = job_platform.processors_per_node
            self.tasks = str(self.tasks)

        if type(self.memory) is list:
            # Get the max memory, each element can be a str or int
            self.het['MEMORY'] = list()
            if len(self.memory) == 1:
                for x in range(self.het['HETSIZE']):
                    self.het['MEMORY'].append(self.memory)
            else:
                for x in self.memory:
                    self.het['MEMORY'].append(str(x))
            self.memory = str(max([int(x) for x in self.memory]))
        else:
            self.memory = str(self.memory)
        if type(self.memory_per_task) is list:
            # Get the max memory per task, each element can be a str or int
            self.het['MEMORY_PER_TASK'] = list()
            if len(self.memory_per_task) == 1:
                for x in range(self.het['HETSIZE']):
                    self.het['MEMORY_PER_TASK'].append(self.memory_per_task)

            else:
                for x in self.memory_per_task:
                    self.het['MEMORY_PER_TASK'].append(str(x))
            self.memory_per_task = str(max([int(x) for x in self.memory_per_task]))

        else:
            self.memory_per_task = str(self.memory_per_task)
        if type(self.reservation) is list:
            # Get the reservation name, each element can be a str
            self.het['RESERVATION'] = list()
            if len(self.reservation) == 1:
                for x in range(self.het['HETSIZE']):
                    self.het['RESERVATION'].append(self.reservation)
            else:
                for x in self.reservation:
                    self.het['RESERVATION'].append(str(x))
            self.reservation = str(self.het['RESERVATION'][0])
        else:
            self.reservation = str(self.reservation)
        if type(self.exclusive) is list:
            # Get the exclusive, each element can be only be bool
            self.het['EXCLUSIVE'] = list()
            if len(self.exclusive) == 1:
                for x in range(self.het['HETSIZE']):
                    self.het['EXCLUSIVE'].append(self.exclusive)
            else:
                for x in self.exclusive:
                    self.het['EXCLUSIVE'].append(x)
            self.exclusive = self.het['EXCLUSIVE'][0]
        else:
            self.exclusive = self.exclusive
        if type(self.hyperthreading) is list:
            # Get the hyperthreading, each element can be only be bool
            self.het['HYPERTHREADING'] = list()
            if len(self.hyperthreading) == 1:
                for x in range(self.het['HETSIZE']):
                    self.het['HYPERTHREADING'].append(self.hyperthreading)
            else:
                for x in self.hyperthreading:
                    self.het['HYPERTHREADING'].append(x)
            self.exclusive = self.het['HYPERTHREADING'][0]
        else:
            self.hyperthreading = self.hyperthreading
        if type(self.executable) is list:
            # Get the executable, each element can be only be bool
            self.het['EXECUTABLE'] = list()
            if len(self.executable) == 1:
                for x in range(self.het['HETSIZE']):
                    self.het['EXECUTABLE'].append(self.executable)
            else:
                for x in self.executable:
                    self.het['EXECUTABLE'].append(x)
            self.executable = str(self.het['EXECUTABLE'][0])
        else:
            self.executable = self.executable
        if type(self.queue) is list:
            # Get the queue, each element can be only be bool
            self.het['CURRENT_QUEUE'] = list()
            if len(self.queue) == 1:
                for x in range(self.het['HETSIZE']):
                    self.het['CURRENT_QUEUE'].append(self.queue)
            else:
                for x in self.queue:
                    self.het['CURRENT_QUEUE'].append(x)
            self.queue = self.het['CURRENT_QUEUE'][0]
        else:
            self.queue = self.queue
        if type(self.partition) is list:
            # Get the partition, each element can be only be bool
            self.het['PARTITION'] = list()
            if len(self.partition) == 1:
                for x in range(self.het['HETSIZE']):
                    self.het['PARTITION'].append(self.partition)
            else:
                for x in self.partition:
                    self.het['PARTITION'].append(x)
            self.partition = self.het['PARTITION'][0]
        else:
            self.partition = self.partition

        self.het['CUSTOM_DIRECTIVES'] = list()
        if type(self.custom_directives) is list:
            self.custom_directives = json.dumps(self.custom_directives)
        self.custom_directives = self.custom_directives.replace("\'", "\"").strip("[]").strip(", ")
        if self.custom_directives == '':
            if job_platform.custom_directives is None:
                job_platform.custom_directives = ''
            if type(job_platform.custom_directives) is list:
                self.custom_directives = json.dumps(job_platform.custom_directives)
                self.custom_directives = self.custom_directives.replace("\'", "\"").strip("[]").strip(", ")
            else:
                self.custom_directives = job_platform.custom_directives.replace("\'", "\"").strip("[]").strip(", ")
        if self.custom_directives != '':
            if self.custom_directives[0] != "\"":
                self.custom_directives = "\"" + self.custom_directives
            if self.custom_directives[-1] != "\"":
                self.custom_directives = self.custom_directives + "\""
            self.custom_directives = "[" + self.custom_directives + "]"
            custom_directives = self.custom_directives.split("],")
            if len(custom_directives) > 1:
                for custom_directive in custom_directives:
                    if custom_directive[-1] != "]":
                        custom_directive = custom_directive + "]"
                    self.het['CUSTOM_DIRECTIVES'].append(json.loads(custom_directive))
                self.custom_directives = self.het['CUSTOM_DIRECTIVES'][0]
            else:
                self.custom_directives = json.loads(self.custom_directives)
            if len(self.het['CUSTOM_DIRECTIVES']) < self.het['HETSIZE']:
                for x in range(self.het['HETSIZE'] - len(self.het['CUSTOM_DIRECTIVES'])):
                    self.het['CUSTOM_DIRECTIVES'].append(self.custom_directives )
        else:
            self.custom_directives = []

            for x in range(self.het['HETSIZE']):
                self.het['CUSTOM_DIRECTIVES'].append(self.custom_directives)
        # Ignore the heterogeneous parameters if the cores or nodes are no specefied as a list
        if self.het['HETSIZE'] == 1:
            self.het = dict()
        if not self.wallclock:
            if job_platform.type.lower() not in ['ps', "local"]:
                self.wallclock = "01:59"
            elif job_platform.type.lower() in ['ps', 'local']:
                self.wallclock = "00:00"
        # Increasing according to chunk
        self.wallclock = increase_wallclock_by_chunk(
            self.wallclock, self.wchunkinc, chunk)

    def update_platform_associated_parameters(self,as_conf, parameters, job_platform, chunk):
        job_data = as_conf.jobs_data[self.section]
        platform_data = as_conf.platforms_data.get(job_platform.name,{})
        self.ec_queue = str(job_data.get("EC_QUEUE", platform_data.get("EC_QUEUE","")))
        self.executable = job_data.get("EXECUTABLE", platform_data.get("EXECUTABLE",""))
        self.total_jobs = job_data.get("TOTALJOBS",job_data.get("TOTAL_JOBS", job_platform.total_jobs))
        self.max_waiting_jobs = job_data.get("MAXWAITINGJOBS",job_data.get("MAX_WAITING_JOBS", job_platform.max_waiting_jobs))
        self.processors = job_data.get("PROCESSORS",platform_data.get("PROCESSORS","1"))
        self.shape = job_data.get("SHAPE",platform_data.get("SHAPE",""))
        self.processors_per_node = job_data.get("PROCESSORS_PER_NODE",as_conf.platforms_data.get(job_platform.name,{}).get("PROCESSORS_PER_NODE","1"))
        self.nodes = job_data.get("NODES",platform_data.get("NODES",""))
        self.exclusive = job_data.get("EXCLUSIVE",platform_data.get("EXCLUSIVE",False))
        self.threads = job_data.get("THREADS",platform_data.get("THREADS","1"))
        self.tasks = job_data.get("TASKS",platform_data.get("TASKS","1"))
        self.reservation = job_data.get("RESERVATION",as_conf.platforms_data.get(job_platform.name, {}).get("RESERVATION", ""))
        self.hyperthreading = job_data.get("HYPERTHREADING",platform_data.get("HYPERTHREADING","none"))
        self.queue = job_data.get("QUEUE",platform_data.get("QUEUE",""))
        self.partition = job_data.get("PARTITION",platform_data.get("PARTITION",""))
        self.scratch_free_space = int(job_data.get("SCRATCH_FREE_SPACE",platform_data.get("SCRATCH_FREE_SPACE",0)))

        self.memory = job_data.get("MEMORY",platform_data.get("MEMORY",""))
        self.memory_per_task = job_data.get("MEMORY_PER_TASK",platform_data.get("MEMORY_PER_TASK",""))
        self.wallclock = job_data.get("WALLCLOCK",
                                                             as_conf.platforms_data.get(self.platform_name, {}).get(
                                                                 "MAX_WALLCLOCK", None))
        self.custom_directives = job_data.get("CUSTOM_DIRECTIVES", "")

        self.process_scheduler_parameters(as_conf,parameters,job_platform,chunk)
        if self.het.get('HETSIZE',1) > 1:
            for name, components_value in self.het.items():
                if name != "HETSIZE":
                    for indx,component in enumerate(components_value):
                        if indx == 0:
                            parameters[name.upper()] = component
                        parameters[f'{name.upper()}_{indx}'] = component
        parameters['TOTALJOBS'] = self.total_jobs
        parameters['MAXWAITINGJOBS'] = self.max_waiting_jobs
        parameters['PROCESSORS_PER_NODE'] = self.processors_per_node
        parameters['EXECUTABLE'] = self.executable
        parameters['EXCLUSIVE'] = self.exclusive
        parameters['EC_QUEUE'] = self.ec_queue
        parameters['NUMPROC'] = self.processors
        parameters['PROCESSORS'] = self.processors
        parameters['MEMORY'] = self.memory
        parameters['MEMORY_PER_TASK'] = self.memory_per_task
        parameters['NUMTHREADS'] = self.threads
        parameters['THREADS'] = self.threads
        parameters['CPUS_PER_TASK'] = self.threads
        parameters['NUMTASK'] = self._tasks
        parameters['TASKS'] = self._tasks
        parameters['NODES'] = self.nodes
        parameters['TASKS_PER_NODE'] = self._tasks
        parameters['WALLCLOCK'] = self.wallclock
        parameters['TASKTYPE'] = self.section
        parameters['SCRATCH_FREE_SPACE'] = self.scratch_free_space
        parameters['CUSTOM_DIRECTIVES'] = self.custom_directives
        parameters['HYPERTHREADING'] = self.hyperthreading
        # we open the files and offload the whole script as a string
        # memory issues if the script is too long? Add a check to avoid problems...
        if as_conf.get_project_type() != "none":
            parameters['EXTENDED_HEADER'] = self.read_header_tailer_script(self.ext_header_path, as_conf, True)
            parameters['EXTENDED_TAILER'] = self.read_header_tailer_script(self.ext_tailer_path, as_conf, False)
        else: # If not, this show a warning when it tries to check the script
            parameters['EXTENDED_HEADER'] = ""
            parameters['EXTENDED_TAILER'] = ""
        parameters['CURRENT_QUEUE'] = self.queue
        parameters['RESERVATION'] = self.reservation
        parameters['CURRENT_EC_QUEUE'] = self.ec_queue
        parameters['PARTITION'] = self.partition


        return parameters

    def update_wrapper_parameters(self,as_conf, parameters):
        wrappers = as_conf.experiment_data.get("WRAPPERS", {})
        if len(wrappers) > 0:
            parameters['WRAPPER'] = as_conf.get_wrapper_type()
            parameters['WRAPPER' + "_POLICY"] = as_conf.get_wrapper_policy()
            parameters['WRAPPER' + "_METHOD"] = as_conf.get_wrapper_method().lower()
            parameters['WRAPPER' + "_JOBS"] = as_conf.get_wrapper_jobs()
            parameters['WRAPPER' + "_EXTENSIBLE"] = as_conf.get_extensible_wallclock()

        for wrapper_section, wrapper_val in wrappers.items():
            if type(wrapper_val) is not dict:
                continue
            parameters[wrapper_section] = as_conf.get_wrapper_type(
                as_conf.experiment_data["WRAPPERS"].get(wrapper_section))
            parameters[wrapper_section + "_POLICY"] = as_conf.get_wrapper_policy(
                as_conf.experiment_data["WRAPPERS"].get(wrapper_section))
            parameters[wrapper_section + "_METHOD"] = as_conf.get_wrapper_method(
                as_conf.experiment_data["WRAPPERS"].get(wrapper_section)).lower()
            parameters[wrapper_section + "_JOBS"] = as_conf.get_wrapper_jobs(
                as_conf.experiment_data["WRAPPERS"].get(wrapper_section))
            parameters[wrapper_section + "_EXTENSIBLE"] = int(
                as_conf.get_extensible_wallclock(as_conf.experiment_data["WRAPPERS"].get(wrapper_section)))
        return parameters

    def update_dict_parameters(self,as_conf):
        self.retrials = as_conf.jobs_data.get(self.section,{}).get("RETRIALS", as_conf.experiment_data.get("CONFIG",{}).get("RETRIALS", 0))
        for wrapper_data in ( wrapper for wrapper in as_conf.experiment_data.get("WRAPPERS",{}).values() if type(wrapper) is dict):
            jobs_in_wrapper = wrapper_data.get("JOBS_IN_WRAPPER", "").upper()
            if "," in jobs_in_wrapper:
                jobs_in_wrapper = jobs_in_wrapper.split(",")
            else:
                jobs_in_wrapper = jobs_in_wrapper.split(" ")
            if self.section.upper() in jobs_in_wrapper:
                self.retrials = wrapper_data.get("RETRIALS", self.retrials)
        self.splits = as_conf.jobs_data.get(self.section,{}).get("SPLITS", None)
        self.delete_when_edgeless = as_conf.jobs_data.get(self.section,{}).get("DELETE_WHEN_EDGELESS", True)
        self.dependencies = str(as_conf.jobs_data.get(self.section,{}).get("DEPENDENCIES",""))
        self.running = as_conf.jobs_data.get(self.section,{}).get("RUNNING", "once")
        self.platform_name = as_conf.jobs_data.get(self.section,{}).get("PLATFORM", as_conf.experiment_data.get("DEFAULT",{}).get("HPCARCH", None))
        self.file = as_conf.jobs_data.get(self.section,{}).get("FILE", None)
        self.additional_files = as_conf.jobs_data.get(self.section,{}).get("ADDITIONAL_FILES", [])

        type_ = str(as_conf.jobs_data.get(self.section,{}).get("TYPE", "bash")).lower()
        if type_ == "bash":
            self.type = Type.BASH
        elif type_ == "python" or type_ == "python3":
            self.type = Type.PYTHON
        elif type_ == "r":
            self.type = Type.R
        elif type_ == "python2":
            self.type = Type.PYTHON2
        else:
            self.type = Type.BASH
        self.ext_header_path = as_conf.jobs_data.get(self.section,{}).get('EXTENDED_HEADER_PATH', None)
        self.ext_tailer_path = as_conf.jobs_data.get(self.section,{}).get('EXTENDED_TAILER_PATH', None)
        if self.platform_name:
            self.platform_name = self.platform_name.upper()

    def update_check_variables(self,as_conf):
        job_data = as_conf.jobs_data.get(self.section, {})
        job_platform_name = job_data.get("PLATFORM", as_conf.experiment_data.get("DEFAULT",{}).get("HPCARCH", None))
        job_platform = job_data.get("PLATFORMS",{}).get(job_platform_name, {})
        self.check = job_data.get("CHECK", True)
        self.check_warnings = job_data.get("CHECK_WARNINGS", False)
        self.total_jobs = job_data.get("TOTALJOBS",job_data.get("TOTALJOBS", job_platform.get("TOTALJOBS", job_platform.get("TOTAL_JOBS", -1))))
        self.max_waiting_jobs = job_data.get("MAXWAITINGJOBS",job_data.get("MAXWAITINGJOBS", job_platform.get("MAXWAITINGJOBS", job_platform.get("MAX_WAITING_JOBS", -1))))

    def calendar_split(self, as_conf, parameters):
        """
        Calendar for splits
        :param parameters:
        :return:
        """
        # Calendar struct type numbered ( year, month, day, hour )


        job_data = as_conf.jobs_data.get(self.section,{})
        if job_data.get("SPLITS", None) and self.running != "once": # once jobs has no date
            # total_split = int(self.splits)
            split_unit = get_split_size_unit(as_conf.experiment_data, self.section)
            cal = str(parameters.get('EXPERIMENT.CALENDAR', "standard")).lower()
            split_length = get_split_size(as_conf.experiment_data, self.section)
            start_date = parameters.get('CHUNK_START_DATE', None)
            if start_date:
                self.date = datetime.datetime.strptime(start_date, "%Y%m%d")
            split_start = chunk_start_date(self.date, int(self.split), split_length, split_unit, cal)
            split_end = chunk_end_date(split_start, split_length, split_unit, cal)
            if split_unit == 'hour':
                split_end_1 = split_end
            else:
                split_end_1 = previous_day(split_end, cal)

            parameters['SPLIT'] = self.split
            parameters['SPLITSCALENDAR'] = cal
            parameters['SPLITSIZE'] = split_length
            parameters['SPLITSIZEUNIT'] = split_unit

            parameters['SPLIT_START_DATE'] = date2str(
                split_start, self.date_format)
            parameters['SPLIT_START_YEAR'] = str(split_start.year)
            parameters['SPLIT_START_MONTH'] = str(split_start.month).zfill(2)
            parameters['SPLIT_START_DAY'] = str(split_start.day).zfill(2)
            parameters['SPLIT_START_HOUR'] = str(split_start.hour).zfill(2)

            parameters['SPLIT_SECOND_TO_LAST_DATE'] = date2str(
                split_end_1, self.date_format)
            parameters['SPLIT_SECOND_TO_LAST_YEAR'] = str(split_end_1.year)
            parameters['SPLIT_SECOND_TO_LAST_MONTH'] = str(split_end_1.month).zfill(2)
            parameters['SPLIT_SECOND_TO_LAST_DAY'] = str(split_end_1.day).zfill(2)
            parameters['SPLIT_SECOND_TO_LAST_HOUR'] = str(split_end_1.hour).zfill(2)

            parameters['SPLIT_END_DATE'] = date2str(
                split_end, self.date_format)
            parameters['SPLIT_END_YEAR'] = str(split_end.year)
            parameters['SPLIT_END_MONTH'] = str(split_end.month).zfill(2)
            parameters['SPLIT_END_DAY'] = str(split_end.day).zfill(2)
            parameters['SPLIT_END_HOUR'] = str(split_end.hour).zfill(2)
            if int(self.split) == 1:
                parameters['SPLIT_FIRST'] = 'TRUE'
            else:
                parameters['SPLIT_FIRST'] = 'FALSE'

            # if int(total_split) == int(self.split):
            #     parameters['SPLIT_LAST'] = 'TRUE'
            # else:
            #     parameters['SPLIT_LAST'] = 'FALSE'

        return parameters

    def calendar_chunk(self, parameters):
        """
        Calendar for chunks

        :param parameters:
        :return:
        """
        if self.date is not None and len(str(self.date)) > 0:
            if self.chunk is None and len(str(self.chunk)) > 0:
                chunk = 1
            else:
                chunk = self.chunk

            parameters['CHUNK'] = chunk
            total_chunk = int(parameters.get('EXPERIMENT.NUMCHUNKS', 1))
            chunk_length = int(parameters.get('EXPERIMENT.CHUNKSIZE', 1))
            chunk_unit = str(parameters.get('EXPERIMENT.CHUNKSIZEUNIT', "day")).lower()
            cal = str(parameters.get('EXPERIMENT.CALENDAR', "")).lower()
            chunk_start = chunk_start_date(
                self.date, chunk, chunk_length, chunk_unit, cal)
            chunk_end = chunk_end_date(
                chunk_start, chunk_length, chunk_unit, cal)
            if chunk_unit == 'hour':
                chunk_end_1 = chunk_end
            else:
                chunk_end_1 = previous_day(chunk_end, cal)

            parameters['DAY_BEFORE'] = date2str(
                previous_day(self.date, cal), self.date_format)

            parameters['RUN_DAYS'] = str(
                subs_dates(chunk_start, chunk_end, cal))
            parameters['CHUNK_END_IN_DAYS'] = str(
                subs_dates(self.date, chunk_end, cal))

            parameters['CHUNK_START_DATE'] = date2str(
                chunk_start, self.date_format)
            parameters['CHUNK_START_YEAR'] = str(chunk_start.year)
            parameters['CHUNK_START_MONTH'] = str(chunk_start.month).zfill(2)
            parameters['CHUNK_START_DAY'] = str(chunk_start.day).zfill(2)
            parameters['CHUNK_START_HOUR'] = str(chunk_start.hour).zfill(2)

            parameters['CHUNK_SECOND_TO_LAST_DATE'] = date2str(
                chunk_end_1, self.date_format)
            parameters['CHUNK_SECOND_TO_LAST_YEAR'] = str(chunk_end_1.year)
            parameters['CHUNK_SECOND_TO_LAST_MONTH'] = str(chunk_end_1.month).zfill(2)
            parameters['CHUNK_SECOND_TO_LAST_DAY'] = str(chunk_end_1.day).zfill(2)
            parameters['CHUNK_SECOND_TO_LAST_HOUR'] = str(chunk_end_1.hour).zfill(2)

            parameters['CHUNK_END_DATE'] = date2str(
                chunk_end, self.date_format)
            parameters['CHUNK_END_YEAR'] = str(chunk_end.year)
            parameters['CHUNK_END_MONTH'] = str(chunk_end.month).zfill(2)
            parameters['CHUNK_END_DAY'] = str(chunk_end.day).zfill(2)
            parameters['CHUNK_END_HOUR'] = str(chunk_end.hour).zfill(2)

            parameters['PREV'] = str(subs_dates(self.date, chunk_start, cal))

            if chunk == 1:
                parameters['CHUNK_FIRST'] = 'TRUE'
            else:
                parameters['CHUNK_FIRST'] = 'FALSE'

            if total_chunk == chunk:
                parameters['CHUNK_LAST'] = 'TRUE'
            else:
                parameters['CHUNK_LAST'] = 'FALSE'
        return parameters

    def update_job_parameters(self,as_conf, parameters):
        self.splits = as_conf.jobs_data[self.section].get("SPLITS", None)
        self.delete_when_edgeless = as_conf.jobs_data[self.section].get("DELETE_WHEN_EDGELESS", True)
        self.check = as_conf.jobs_data[self.section].get("CHECK", False)
        self.check_warnings = as_conf.jobs_data[self.section].get("CHECK_WARNINGS", False)
        self.shape = as_conf.jobs_data[self.section].get("SHAPE", "")
        if self.checkpoint: # To activate placeholder sustitution per <empty> in the template
            parameters["AS_CHECKPOINT"] = self.checkpoint
        parameters['JOBNAME'] = self.name
        parameters['FAIL_COUNT'] = str(self.fail_count)
        parameters['SDATE'] = self.sdate
        parameters['MEMBER'] = self.member
        parameters['SPLIT'] = self.split
        parameters['SHAPE'] = self.shape
        parameters['SPLITS'] = self.splits
        parameters['DELAY'] = self.delay
        parameters['FREQUENCY'] = self.frequency
        parameters['SYNCHRONIZE'] = self.synchronize
        parameters['PACKED'] = self.packed
        parameters['CHUNK'] = 1
        parameters['RETRIALS'] = self.retrials
        parameters['DELAY_RETRIALS'] = self.delay_retrials
        parameters['DELETE_WHEN_EDGELESS'] = self.delete_when_edgeless
        parameters = self.calendar_chunk(parameters)
        parameters = self.calendar_split(as_conf,parameters)
        parameters['NUMMEMBERS'] = len(as_conf.get_member_list())
        self.dependencies = as_conf.jobs_data[self.section].get("DEPENDENCIES", "")
        self.dependencies  = str(self.dependencies)
        parameters['JOB_DEPENDENCIES'] = self.dependencies
        parameters['EXPORT'] = self.export
        parameters['PROJECT_TYPE'] = as_conf.get_project_type()
        self.wchunkinc = as_conf.get_wchunkinc(self.section)
        for key,value in as_conf.jobs_data[self.section].items():
            parameters["CURRENT_"+key.upper()] = value
        return parameters



    def update_job_variables_final_values(self,parameters):
        """ Jobs variables final values based on parameters dict instead of as_conf
            This function is called to handle %CURRENT_% placeholders as they are filled up dynamically for each job
        """
        self.splits = parameters["SPLITS"]
        self.delete_when_edgeless = parameters["DELETE_WHEN_EDGELESS"]
        self.dependencies = parameters["JOB_DEPENDENCIES"]
        self.ec_queue = parameters["EC_QUEUE"]
        self.executable = parameters["EXECUTABLE"]
        self.total_jobs = parameters["TOTALJOBS"]
        self.max_waiting_jobs = parameters["MAXWAITINGJOBS"]
        self.processors = parameters["PROCESSORS"]
        self.shape = parameters["SHAPE"]
        self.processors_per_node = parameters["PROCESSORS_PER_NODE"]
        self.nodes = parameters["NODES"]
        self.exclusive = parameters["EXCLUSIVE"]
        self.threads = parameters["THREADS"]
        self.tasks = parameters["TASKS"]
        self.reservation = parameters["RESERVATION"]
        self.hyperthreading = parameters["HYPERTHREADING"]
        self.queue = parameters["CURRENT_QUEUE"]
        self.partition = parameters["PARTITION"]
        self.scratch_free_space = parameters["SCRATCH_FREE_SPACE"]
        self.memory = parameters["MEMORY"]
        self.memory_per_task = parameters["MEMORY_PER_TASK"]
        self.wallclock = parameters["WALLCLOCK"]
        self.custom_directives = parameters["CUSTOM_DIRECTIVES"]
        self.retrials = parameters["RETRIALS"]
        self.reservation = parameters["RESERVATION"]

    def update_parameters(self, as_conf, parameters,
                          default_parameters={'d': '%d%', 'd_': '%d_%', 'Y': '%Y%', 'Y_': '%Y_%',
                                              'M': '%M%', 'M_': '%M_%', 'm': '%m%', 'm_': '%m_%'}):
        """
        Refresh parameters value

        :param default_parameters:
        :type default_parameters: dict
        :param as_conf:
        :type as_conf: AutosubmitConfig
        :param parameters:
        :type parameters: dict
        """
        as_conf.reload()
        self._init_runtime_parameters()
        # Parameters that affect to all the rest of parameters
        self.update_dict_parameters(as_conf)
        parameters = parameters.copy()
        if hasattr(as_conf,"parameters"):
            parameters.update(as_conf.parameters)
        parameters.update(default_parameters)
        parameters = as_conf.substitute_dynamic_variables(parameters,25)
        parameters['ROOTDIR'] = os.path.join(
            BasicConfig.LOCAL_ROOT_DIR, self.expid)
        parameters['PROJDIR'] = as_conf.get_project_dir()
        # Set parameters dictionary
        # Set final value
        parameters = self.update_job_parameters(as_conf,parameters)
        parameters = self.update_platform_parameters(as_conf, parameters, self._platform)
        parameters = self.update_platform_associated_parameters(as_conf, parameters, self._platform, parameters['CHUNK'])
        parameters = self.update_wrapper_parameters(as_conf, parameters)
        parameters = as_conf.normalize_parameters_keys(parameters,default_parameters)
        parameters = as_conf.substitute_dynamic_variables(parameters,80)
        parameters = as_conf.normalize_parameters_keys(parameters,default_parameters)
        self.update_job_variables_final_values(parameters)
        # For some reason, there is return but the assignee is also necessary
        self.parameters = parameters
        # This return is only being used by the mock , to change the mock
        return parameters

    def update_content_extra(self,as_conf,files):
        additional_templates = []
        for file in files:
            if as_conf.get_project_type().lower() == "none":
                template = "%DEFAULT.EXPID%"
            else:
                template = open(os.path.join(as_conf.get_project_dir(), file), 'r').read()
            additional_templates += [template]
        return additional_templates

    def update_content(self, as_conf):
        """
        Create the script content to be run for the job

        :param as_conf: config
        :type as_conf: config
        :return: script code
        :rtype: str
        """
        self.update_parameters(as_conf, self.parameters)
        try:
            if as_conf.get_project_type().lower() != "none" and len(as_conf.get_project_type()) > 0:
                template_file = open(os.path.join(as_conf.get_project_dir(), self.file), 'r')
                template = ''
                if as_conf.get_remote_dependencies() == "true":
                    if self.type == Type.BASH:
                        template = 'sleep 5' + "\n"
                    elif self.type == Type.PYTHON2:
                        template = 'time.sleep(5)' + "\n"
                    elif self.type == Type.PYTHON3 or self.type == Type.PYTHON:
                        template = 'time.sleep(5)' + "\n"
                    elif self.type == Type.R:
                        template = 'Sys.sleep(5)' + "\n"
                template += template_file.read()
                template_file.close()
            else:
                if self.type == Type.BASH:
                    template = 'sleep 5'
                elif self.type == Type.PYTHON2:
                    template = 'time.sleep(5)' + "\n"
                elif self.type == Type.PYTHON3 or self.type == Type.PYTHON:
                    template = 'time.sleep(5)' + "\n"
                elif self.type == Type.R:
                    template = 'Sys.sleep(5)'
                else:
                    template = ''
        except Exception as e:
            template = ''

        if self.type == Type.BASH:
            snippet = StatisticsSnippetBash
        elif self.type == Type.PYTHON or self.type == Type.PYTHON3:
            snippet = StatisticsSnippetPython("3")
        elif self.type == Type.PYTHON2:
            snippet = StatisticsSnippetPython("2")
        elif self.type == Type.R:
            snippet = StatisticsSnippetR
        else:
            raise Exception('Job type {0} not supported'.format(self.type))
        template_content = self._get_template_content(as_conf, snippet, template)
        additional_content = self.update_content_extra(as_conf,self.additional_files)
        return template_content,additional_content

    def get_wrapped_content(self, as_conf):
        snippet = StatisticsSnippetEmpty
        template = 'python $SCRATCH/{1}/LOG_{1}/{0}.cmd'.format(
            self.name, self.expid)
        template_content = self._get_template_content(
            as_conf, snippet, template)
        return template_content

    def _get_template_content(self, as_conf, snippet, template):
        #communications_library = as_conf.get_communications_library()
        # if communications_library == 'paramiko':
        return self._get_paramiko_template(snippet, template)
        # else:
        #    raise AutosubmitCritical(
        #        "Job {0} does not have a correct template// template not found".format(self.name), 7014)

    def _get_paramiko_template(self, snippet, template):
        current_platform = self._platform
        return ''.join([
            snippet.as_header(
                current_platform.get_header(self), self.executable),
            template,
            snippet.as_tailer()
        ])

    def queuing_reason_cancel(self, reason):
        try:
            if len(reason.split('(', 1)) > 1:
                reason = reason.split('(', 1)[1].split(')')[0]
                if 'Invalid' in reason or reason in ['AssociationJobLimit', 'AssociationResourceLimit', 'AssociationTimeLimit',
                                                     'BadConstraints', 'QOSMaxCpuMinutesPerJobLimit', 'QOSMaxWallDurationPerJobLimit',
                                                     'QOSMaxNodePerJobLimit', 'DependencyNeverSatisfied', 'QOSMaxMemoryPerJob',
                                                     'QOSMaxMemoryPerNode', 'QOSMaxMemoryMinutesPerJob', 'QOSMaxNodeMinutesPerJob',
                                                     'InactiveLimit', 'JobLaunchFailure', 'NonZeroExitCode', 'PartitionNodeLimit',
                                                     'PartitionTimeLimit', 'SystemFailure', 'TimeLimit', 'QOSUsageThreshold',
                                                     'QOSTimeLimit','QOSResourceLimit','QOSJobLimit','InvalidQOS','InvalidAccount']:
                    return True
            return False
        except Exception as e:
            return False

    @staticmethod
    def is_a_completed_retrial(fields):
        """
        Returns true only if there are 4 fields: submit start finish status, and status equals COMPLETED.
        """
        if len(fields) == 4:
            if fields[3] == 'COMPLETED':
                return True
        return False

    def create_script(self, as_conf):
        """
        Creates script file to be run for the job

        :param as_conf: configuration object
        :type as_conf: AutosubmitConfig
        :return: script's filename
        :rtype: str
        """

        lang = locale.getlocale()[1]
        if lang is None:
            lang = locale.getdefaultlocale()[1]
            if lang is None:
                lang = 'UTF-8'
        parameters = self.parameters
        template_content,additional_templates = self.update_content(as_conf)
        #enumerate and get value
        #TODO regresion test
        for additional_file, additional_template_content in zip(self.additional_files, additional_templates):
            # append to a list all names don't matter the location, inside additional_template_content that  starts with % and ends with %
            placeholders_inside_additional_template = re.findall('%(?<!%%)[a-zA-Z0-9_.-]+%(?!%%)', additional_template_content,flags=re.IGNORECASE)
            for placeholder in placeholders_inside_additional_template:
                placeholder = placeholder[1:-1]
                value = str(parameters.get(placeholder.upper(),""))
                if not value:
                    additional_template_content = re.sub('%(?<!%%)' + placeholder + '%(?!%%)', '',
                                                         additional_template_content, flags=re.I)
                else:
                    if "\\" in value:
                        value = re.escape(value)
                    additional_template_content = re.sub('%(?<!%%)' + placeholder + '%(?!%%)', value, additional_template_content,flags=re.I)
            additional_template_content = additional_template_content.replace("%%", "%")
            #Write to file
            try:
                filename = os.path.basename(os.path.splitext(additional_file)[0])
                full_path = os.path.join(self._tmp_path,filename ) + "_" + self.name[5:]
                open(full_path, 'wb').write(additional_template_content.encode(lang))
            except:
                pass
        for key, value in parameters.items():
            # parameters[key] can have '\\' characters that are interpreted as escape characters
            # by re.sub. To avoid this, we use re.escape
            if "*\\" in str(parameters[key]):
                final_sub = re.escape(str(parameters[key]))
            else:
                final_sub = str(parameters[key])
            template_content = re.sub(
                '%(?<!%%)' + key + '%(?!%%)', final_sub, template_content,flags=re.I)
        for variable in self.undefined_variables:
            template_content = re.sub(
                '%(?<!%%)' + variable + '%(?!%%)', '', template_content,flags=re.I)
        template_content = template_content.replace("%%", "%")
        script_name = '{0}.cmd'.format(self.name)
        self.script_name = '{0}.cmd'.format(self.name)

        open(os.path.join(self._tmp_path, script_name),'wb').write(template_content.encode(lang))

        os.chmod(os.path.join(self._tmp_path, script_name), 0o755)
        return script_name

    def create_wrapped_script(self, as_conf, wrapper_tag='wrapped'):
        parameters = self.parameters
        template_content = self.get_wrapped_content(as_conf)
        for key, value in parameters.items():
            template_content = re.sub(
                '%(?<!%%)' + key + '%(?!%%)', str(parameters[key]), template_content,flags=re.I)
        for variable in self.undefined_variables:
            template_content = re.sub(
                '%(?<!%%)' + variable + '%(?!%%)', '', template_content,flags=re.I)
        template_content = template_content.replace("%%", "%")
        script_name = '{0}.{1}.cmd'.format(self.name, wrapper_tag)
        self.script_name_wrapper = '{0}.{1}.cmd'.format(self.name, wrapper_tag)
        open(os.path.join(self._tmp_path, script_name),
             'w').write(template_content)
        os.chmod(os.path.join(self._tmp_path, script_name), 0o755)
        return script_name

    def check_script(self, as_conf, parameters, show_logs="false"):
        """
        Checks if script is well-formed

        :param parameters: script parameters
        :type parameters: dict
        :param as_conf: configuration file
        :type as_conf: AutosubmitConfig
        :param show_logs: Display output
        :type show_logs: Bool
        :return: true if not problem has been detected, false otherwise
        :rtype: bool
        """

        out = False
        parameters = self.update_parameters(as_conf, parameters)
        template_content,additional_templates = self.update_content(as_conf)
        if template_content is not False:
            variables = re.findall('%(?<!%%)[a-zA-Z0-9_.-]+%(?!%%)', template_content,flags=re.IGNORECASE)
            variables = [variable[1:-1] for variable in variables]
            variables = [variable for variable in variables if variable not in self.default_parameters]
            for template in additional_templates:
                variables_tmp = re.findall('%(?<!%%)[a-zA-Z0-9_.-]+%(?!%%)', template,flags=re.IGNORECASE)
                variables_tmp = [variable[1:-1] for variable in variables_tmp]
                variables_tmp = [variable for variable in variables_tmp if variable not in self.default_parameters]
                variables.extend(variables_tmp)

            out = set(parameters).issuperset(set(variables))
            # Check if the variables in the templates are defined in the configurations
            if not out:
                self.undefined_variables = set(variables) - set(parameters)
                if str(show_logs).lower() != "false":
                    Log.printlog("The following set of variables to be substituted in template script is not part of parameters set, and will be replaced by a blank value: {0}".format(
                        self.undefined_variables), 5013)

            # Check which variables in the proj.yml are not being used in the templates
            if str(show_logs).lower() != "false":
                if not set(variables).issuperset(set(parameters)):
                    Log.printlog("The following set of variables are not being used in the templates: {0}".format(
                        str(set(parameters) - set(variables))), 5013)
        return out

    def write_submit_time(self, hold=False, enable_vertical_write=False, wrapper_submit_time=None):
        # type: (bool, bool) -> None
        """
        Writes submit date and time to TOTAL_STATS file. It doesn't write if hold is True.
        """

        self.start_time_written = False
        if not enable_vertical_write:
            if wrapper_submit_time:
                self.submit_time_timestamp = wrapper_submit_time
            else:
                self.submit_time_timestamp = date2str(datetime.datetime.now(), 'S')
            if self.wrapper_type != "vertical":
                self.local_logs = (f"{self.name}.{self.submit_time_timestamp}.out", f"{self.name}.{self.submit_time_timestamp}.err") # for wrappers with inner retrials
            else:
                self.local_logs = (f"{self.name}.{self.submit_time_timestamp}.out",
                                   f"{self.name}.{self.submit_time_timestamp}.err")  # for wrappers with inner retrials
                return
        if self.wrapper_type == "vertical" and self.fail_count > 0:
            self.submit_time_timestamp = self.finish_time_timestamp
        print(("Call from {} with status {}".format(self.name, self.status_str)))
        if hold is True:
            return # Do not write for HELD jobs.

        data_time = ["",int(datetime.datetime.strptime(self.submit_time_timestamp, "%Y%m%d%H%M%S").timestamp())]
        path = os.path.join(self._tmp_path, self.name + '_TOTAL_STATS')
        if os.path.exists(path):
            f = open(path, 'a')
            f.write('\n')
        else:
            f = open(path, 'w')
        f.write(self.submit_time_timestamp)

        # Writing database
        exp_history = ExperimentHistory(self.expid, jobdata_dir_path=BasicConfig.JOBDATA_DIR, historiclog_dir_path=BasicConfig.HISTORICAL_LOG_DIR)
        exp_history.write_submit_time(self.name, submit=data_time[1], status=Status.VALUE_TO_KEY.get(self.status, "UNKNOWN"), ncpus=self.processors,
                                    wallclock=self.wallclock, qos=self.queue, date=self.date, member=self.member, section=self.section, chunk=self.chunk,
                                    platform=self.platform_name, job_id=self.id, wrapper_queue=self._wrapper_queue, wrapper_code=get_job_package_code(self.expid, self.name),
                                    children=self.children_names_str)

    def write_start_time(self, enable_vertical_write=False, from_stat_file=False, count=-1):
        """
        Writes start date and time to TOTAL_STATS file
        :return: True if successful, False otherwise
        :rtype: bool
        """

        if not enable_vertical_write and self.wrapper_type == "vertical":
            return

        self.start_time_written = True
        if not from_stat_file: # last known start time from AS
            self.start_time_placeholder = time.time()
        elif from_stat_file:
            start_time_ = self.check_start_time(count) # last known start time from the .cmd file
            if start_time_:
                start_time = start_time_
            else:
                start_time = self.start_time_placeholder if self.start_time_placeholder else time.time()
            path = os.path.join(self._tmp_path, self.name + '_TOTAL_STATS')
            f = open(path, 'a')
            f.write(' ')
            # noinspection PyTypeChecker
            f.write(date2str(datetime.datetime.fromtimestamp(start_time), 'S'))
            # Writing database
            exp_history = ExperimentHistory(self.expid, jobdata_dir_path=BasicConfig.JOBDATA_DIR, historiclog_dir_path=BasicConfig.HISTORICAL_LOG_DIR)
            exp_history.write_start_time(self.name, start=start_time, status=Status.VALUE_TO_KEY.get(self.status, "UNKNOWN"), ncpus=self.processors,
                                    wallclock=self.wallclock, qos=self.queue, date=self.date, member=self.member, section=self.section, chunk=self.chunk,
                                    platform=self.platform_name, job_id=self.id, wrapper_queue=self._wrapper_queue, wrapper_code=get_job_package_code(self.expid, self.name),
                                    children=self.children_names_str)
        return True

    def write_vertical_time(self, count=-1):
        self.write_submit_time(enable_vertical_write=True)
        self.write_start_time(enable_vertical_write=True, from_stat_file=True, count=count)
        self.write_end_time(self.status == Status.COMPLETED, enable_vertical_write=True, count=count)

    def write_end_time(self, completed, enable_vertical_write=False, count = -1):
        """
        Writes ends date and time to TOTAL_STATS file
        :param completed: True if job was completed successfully, False otherwise
        :type completed: bool
        """
        if not enable_vertical_write and self.wrapper_type == "vertical":
            return
        end_time = self.check_end_time(count)
        path = os.path.join(self._tmp_path, self.name + '_TOTAL_STATS')
        f = open(path, 'a')
        f.write(' ')
        finish_time = None
        final_status = None
        if end_time > 0:
            # noinspection PyTypeChecker
            f.write(date2str(datetime.datetime.fromtimestamp(float(end_time)), 'S'))
            self.finish_time_timestamp = date2str(datetime.datetime.fromtimestamp(end_time),'S')
            # date2str(datetime.datetime.fromtimestamp(end_time), 'S')
            finish_time = end_time
        else:
            f.write(date2str(datetime.datetime.now(), 'S'))
            self.finish_time_timestamp = date2str(datetime.datetime.now(), 'S')
            finish_time = time.time()  # date2str(datetime.datetime.now(), 'S')
        f.write(' ')
        if completed:
            final_status = "COMPLETED"
            f.write('COMPLETED')
        else:
            final_status = "FAILED"
            f.write('FAILED')
        out, err = self.local_logs
        path_out = os.path.join(self._tmp_path, 'LOG_' + str(self.expid), out)
        # Launch first as simple non-threaded function
        exp_history = ExperimentHistory(self.expid, jobdata_dir_path=BasicConfig.JOBDATA_DIR, historiclog_dir_path=BasicConfig.HISTORICAL_LOG_DIR)
        job_data_dc = exp_history.write_finish_time(self.name, finish=finish_time, status=final_status, ncpus=self.processors,
                                    wallclock=self.wallclock, qos=self.queue, date=self.date, member=self.member, section=self.section, chunk=self.chunk,
                                    platform=self.platform_name, job_id=self.id, out_file=out, err_file=err, wrapper_queue=self._wrapper_queue,
                                    wrapper_code=get_job_package_code(self.expid, self.name), children=self.children_names_str)

        # Launch second as threaded function only for slurm
        if job_data_dc and type(self.platform) is not str and self.platform.type == "slurm":
            thread_write_finish = Thread(target=ExperimentHistory(self.expid, jobdata_dir_path=BasicConfig.JOBDATA_DIR, historiclog_dir_path=BasicConfig.HISTORICAL_LOG_DIR).write_platform_data_after_finish, args=(job_data_dc, self.platform))
            thread_write_finish.name = "JOB_data_{}".format(self.name)
            thread_write_finish.start()

    def write_total_stat_by_retries(self, total_stats, first_retrial = False):
        """
        Writes all data to TOTAL_STATS file
        :param total_stats: data gathered by the wrapper
        :type total_stats: dict
        :param first_retrial: True if this is the first retry, False otherwise
        :type first_retrial: bool

        """
        path = os.path.join(self._tmp_path, self.name + '_TOTAL_STATS')
        f = open(path, 'a')
        if first_retrial:
            f.write(" " + date2str(datetime.datetime.fromtimestamp(total_stats[0]), 'S') + ' ' + date2str(datetime.datetime.fromtimestamp(total_stats[1]), 'S') + ' ' + total_stats[2])
        else:
            f.write('\n' + date2str(datetime.datetime.fromtimestamp(total_stats[0]), 'S') + ' ' + date2str(datetime.datetime.fromtimestamp(total_stats[0]), 'S') + ' ' + date2str(datetime.datetime.fromtimestamp(total_stats[1]), 'S') + ' ' + total_stats[2])
        out, err = self.local_logs
        path_out = os.path.join(self._tmp_path, 'LOG_' + str(self.expid), out)
        # Launch first as simple non-threaded function

        exp_history = ExperimentHistory(self.expid, jobdata_dir_path=BasicConfig.JOBDATA_DIR, historiclog_dir_path=BasicConfig.HISTORICAL_LOG_DIR)
        exp_history.write_start_time(self.name, start=total_stats[0], status=Status.VALUE_TO_KEY.get(self.status, "UNKNOWN"), ncpus=self.processors,
                                    wallclock=self.wallclock, qos=self.queue, date=self.date, member=self.member, section=self.section, chunk=self.chunk,
                                    platform=self.platform_name, job_id=self.id, wrapper_queue=self._wrapper_queue, wrapper_code=get_job_package_code(self.expid, self.name),
                                    children=self.children_names_str)
        if not first_retrial:
            exp_history = ExperimentHistory(self.expid, jobdata_dir_path=BasicConfig.JOBDATA_DIR, historiclog_dir_path=BasicConfig.HISTORICAL_LOG_DIR)
            exp_history.write_submit_time(self.name, submit=total_stats[0], status=Status.VALUE_TO_KEY.get(self.status, "UNKNOWN"), ncpus=self.processors,
                                        wallclock=self.wallclock, qos=self.queue, date=self.date, member=self.member, section=self.section, chunk=self.chunk,
                                        platform=self.platform_name, job_id=self.id, wrapper_queue=self._wrapper_queue, wrapper_code=get_job_package_code(self.expid, self.name),
                                        children=self.children_names_str)
        exp_history = ExperimentHistory(self.expid, jobdata_dir_path=BasicConfig.JOBDATA_DIR, historiclog_dir_path=BasicConfig.HISTORICAL_LOG_DIR)
        job_data_dc = exp_history.write_finish_time(self.name, finish=total_stats[1], status=total_stats[2], ncpus=self.processors,
                                        wallclock=self.wallclock, qos=self.queue, date=self.date, member=self.member, section=self.section, chunk=self.chunk,
                                        platform=self.platform_name, job_id=self.id, out_file=out, err_file=err, wrapper_queue=self._wrapper_queue,
                                        wrapper_code=get_job_package_code(self.expid, self.name), children=self.children_names_str)
         # Launch second as threaded function only for slurm
        if job_data_dc and type(self.platform) is not str and self.platform.type == "slurm":
            thread_write_finish = Thread(target=ExperimentHistory(self.expid, jobdata_dir_path=BasicConfig.JOBDATA_DIR, historiclog_dir_path=BasicConfig.HISTORICAL_LOG_DIR).write_platform_data_after_finish, args=(job_data_dc, self.platform))
            thread_write_finish.name = "JOB_data_{}".format(self.name)
            thread_write_finish.start()

    def check_started_after(self, date_limit):
        """
        Checks if the job started after the given date
        :param date_limit: reference date
        :type date_limit: datetime.datetime
        :return: True if job started after the given date, false otherwise
        :rtype: bool
        """
        if any(parse_date(str(date_retrial)) > date_limit for date_retrial in self.check_retrials_start_time()):
            return True
        else:
            return False

    def check_running_after(self, date_limit):
        """
        Checks if the job was running after the given date
        :param date_limit: reference date
        :type date_limit: datetime.datetime
        :return: True if job was running after the given date, false otherwise
        :rtype: bool
        """
        if any(parse_date(str(date_end)) > date_limit for date_end in self.check_retrials_end_time()):
            return True
        else:
            return False

    def is_parent(self, job):
        """
        Check if the given job is a parent
        :param job: job to be checked if is a parent
        :return: True if job is a parent, false otherwise
        :rtype bool
        """
        return job in self.parents

    def is_ancestor(self, job):
        """
        Check if the given job is an ancestor
        :param job: job to be checked if is an ancestor
        :return: True if job is an ancestor, false otherwise
        :rtype bool
        """
        for parent in list(self.parents):
            if parent.is_parent(job):
                return True
            elif parent.is_ancestor(job):
                return True
        return False

    def remove_redundant_parents(self):
        """
        Checks if a parent is also an ancestor, if true, removes the link in both directions.
        Useful to remove redundant dependencies.
        """
        for parent in list(self.parents):
            if self.is_ancestor(parent):
                parent.children.remove(self)
                self.parents.remove(parent)

    def synchronize_logs(self, platform, remote_logs, local_logs, last = True):
        platform.move_file(remote_logs[0], local_logs[0], True)  # .out
        platform.move_file(remote_logs[1], local_logs[1], True)  # .err
        if last and local_logs[0] != "":
            self.local_logs = local_logs
            self.remote_logs = copy.deepcopy(local_logs)


class WrapperJob(Job):
    """
    Defines a wrapper from a package.

    Calls Job constructor.

    :param name: Name of the Package \n
    :type name: String \n
    :param job_id: ID of the first Job of the package \n
    :type job_id: Integer \n
    :param status: 'READY' when coming from submit_ready_jobs() \n
    :type status: String \n
    :param priority: 0 when coming from submit_ready_jobs() \n
    :type priority: Integer \n
    :param job_list: List of jobs in the package \n
    :type job_list: List() of Job() objects \n
    :param total_wallclock: Wallclock of the package \n
    :type total_wallclock: String Formatted \n
    :param num_processors: Number of processors for the package \n
    :type num_processors: Integer \n
    :param platform: Platform object defined for the package \n
    :type platform: Platform Object. e.g. EcPlatform() \n
    :param as_config: Autosubmit basic configuration object \n
    :type as_config: AutosubmitConfig object \n
    """

    def __init__(self, name, job_id, status, priority, job_list, total_wallclock, num_processors, platform, as_config, hold):
        super(WrapperJob, self).__init__(name, job_id, status, priority)
        self.failed = False
        self.job_list = job_list
        # divide jobs in dictionary by state?
        self.wallclock = total_wallclock
        self.num_processors = num_processors
        self.running_jobs_start = OrderedDict()
        self._platform = platform
        self.as_config = as_config
        # save start time, wallclock and processors?!
        self.checked_time = datetime.datetime.now()
        self.hold = hold
        self.inner_jobs_running = list()

    def _queuing_reason_cancel(self, reason):
        try:
            if len(reason.split('(', 1)) > 1:
                reason = reason.split('(', 1)[1].split(')')[0]
                if 'Invalid' in reason or reason in ['AssociationJobLimit', 'AssociationResourceLimit', 'AssociationTimeLimit',
                                                     'BadConstraints', 'QOSMaxCpuMinutesPerJobLimit', 'QOSMaxWallDurationPerJobLimit',
                                                     'QOSMaxNodePerJobLimit', 'DependencyNeverSatisfied', 'QOSMaxMemoryPerJob',
                                                     'QOSMaxMemoryPerNode', 'QOSMaxMemoryMinutesPerJob', 'QOSMaxNodeMinutesPerJob',
                                                     'InactiveLimit', 'JobLaunchFailure', 'NonZeroExitCode', 'PartitionNodeLimit',
                                                     'PartitionTimeLimit', 'SystemFailure', 'TimeLimit', 'QOSUsageThreshold',
                                                     'QOSTimeLimit','QOSResourceLimit','QOSJobLimit','InvalidQOS','InvalidAccount']:
                    return True
            return False
        except Exception as e:
            return False

    def check_status(self, status):
        prev_status = self.status
        self.prev_status = prev_status
        self.status = status

        Log.debug('Checking inner jobs status')
        if self.status in [Status.HELD, Status.QUEUING]:  # If WRAPPER is QUEUED OR HELD
            # This will update the inner jobs to QUEUE or HELD (normal behaviour) or WAITING ( if they fail to be held)
            self._check_inner_jobs_queue(prev_status)
        elif self.status == Status.RUNNING:  # If wrapper is running
            #Log.info("Wrapper {0} is {1}".format(self.name, Status().VALUE_TO_KEY[self.status]))
            # This will update the status from submitted or hold to running (if safety timer is high enough or queue is fast enough)
            if prev_status in [Status.SUBMITTED]:
                for job in self.job_list:
                    job.status = Status.QUEUING
            self._check_running_jobs()  # Check and update inner_jobs status that are eligible
        # Completed wrapper will always come from check function.
        elif self.status == Status.COMPLETED:
            self.check_inner_jobs_completed(self.job_list)

        # Fail can come from check function or running/completed checkers.
        if self.status in [Status.FAILED, Status.UNKNOWN]:
            self.status = Status.FAILED
            if self.prev_status in [Status.SUBMITTED,Status.QUEUING]:
                self.update_failed_jobs(True) # check false ready jobs
            elif self.prev_status in [Status.FAILED, Status.UNKNOWN]:
                self.failed = True
                self._check_running_jobs()
            if len(self.inner_jobs_running) > 0:
                still_running = True
                if not self.failed:
                    if self._platform.check_file_exists('WRAPPER_FAILED', wrapper_failed=True):
                        for job in self.inner_jobs_running:
                            if job.platform.check_file_exists('{0}_FAILED'.format(job.name), wrapper_failed=True):
                                Log.info(
                                    "Wrapper {0} Failed, checking inner_jobs...".format(self.name))
                                self.failed = True
                                self._platform.delete_file('WRAPPER_FAILED')
                                break
                if self.failed:
                    self.update_failed_jobs()
                    if len(self.inner_jobs_running) <= 0:
                        still_running = False
            else:
                still_running = False
            if not still_running:
                self.cancel_failed_wrapper_job()

    def check_inner_jobs_completed(self, jobs):
        not_completed_jobs = [
            job for job in jobs if job.status != Status.COMPLETED]
        not_completed_job_names = [job.name for job in not_completed_jobs]
        job_names = ' '.join(not_completed_job_names)
        if job_names:
            completed_files = self._platform.check_completed_files(job_names)
            completed_jobs = []
            for job in not_completed_jobs:
                if completed_files and len(completed_files) > 0:
                    if job.name in completed_files:
                        completed_jobs.append(job)
                        job.new_status = Status.COMPLETED
                        job.updated_log = False
                        job.update_status(self.as_config)
            for job in completed_jobs:
                self.running_jobs_start.pop(job, None)
            not_completed_jobs = list(
                set(not_completed_jobs) - set(completed_jobs))

        for job in not_completed_jobs:
            self._check_finished_job(job)

    def _check_inner_jobs_queue(self, prev_status):
        reason = str()
        if self._platform.type == 'slurm':
            self._platform.send_command(
                self._platform.get_queue_status_cmd(self.id))
            reason = self._platform.parse_queue_reason(
                self._platform._ssh_output, self.id)
            if self._queuing_reason_cancel(reason):
                Log.printlog("Job {0} will be cancelled and set to FAILED as it was queuing due to {1}".format(
                    self.name, reason), 6009)
                # while running jobs?
                self._check_running_jobs()
                self.update_failed_jobs(check_ready_jobs=True)
                self.cancel_failed_wrapper_job()

                return
            if reason == '(JobHeldUser)':
                if self.hold == "false":
                    # SHOULD BE MORE CLASS (GET_scontrol release but not sure if this can be implemented on others PLATFORMS
                    self._platform.send_command("scontrol release " + "{0}".format(self.id))
                    self.new_status = Status.QUEUING
                    for job in self.job_list:
                        job.hold = self.hold
                        job.new_status = Status.QUEUING
                        job.update_status(self.as_config)
                    Log.info("Job {0} is QUEUING {1}", self.name, reason)
                else:
                    self.status = Status.HELD
                    Log.info("Job {0} is HELD", self.name)
            elif reason == '(JobHeldAdmin)':
                Log.debug(
                    "Job {0} Failed to be HELD, canceling... ", self.name)
                self._platform.send_command(
                    self._platform.cancel_cmd + " {0}".format(self.id))
                self.status = Status.WAITING
            else:
                Log.info("Job {0} is QUEUING {1}", self.name, reason)
        if prev_status != self.status:
            for job in self.job_list:
                job.hold = self.hold
                job.status = self.status
            if self.status == Status.WAITING:
                for job in self.job_list:
                    job.packed = False

    def _check_inner_job_wallclock(self, job):
        start_time = self.running_jobs_start[job]
        if self._is_over_wallclock(start_time, job.wallclock):
            if job.wrapper_type != "vertical":
                Log.printlog("Job {0} inside wrapper {1} is running for longer than it's wallclock!".format(
                    job.name, self.name), 6009)
            return True
        return False

    def _check_running_jobs(self):
        not_finished_jobs_dict = OrderedDict()
        self.inner_jobs_running = list()
        not_finished_jobs = [job for job in self.job_list if job.status not in [
            Status.COMPLETED, Status.FAILED]]
        for job in not_finished_jobs:
            tmp = [parent for parent in job.parents if parent.status ==
                   Status.COMPLETED or self.status == Status.COMPLETED]
            if job.parents is None or len(tmp) == len(job.parents):
                not_finished_jobs_dict[job.name] = job
                self.inner_jobs_running.append(job)
        if len(list(not_finished_jobs_dict.keys())) > 0:  # Only running jobs will enter there
            not_finished_jobs_names = ' '.join(list(not_finished_jobs_dict.keys()))
            remote_log_dir = self._platform.get_remote_log_dir()
            # PREPARE SCRIPT TO SEND
            command = textwrap.dedent("""
            cd {1}
            for job in {0}
            do
                if [ -f "${{job}}_STAT" ]
                then
                        echo ${{job}} $(head ${{job}}_STAT)
                else
                        echo ${{job}}
                fi
            done
            """).format(str(not_finished_jobs_names), str(remote_log_dir), '\n'.ljust(13))

            log_dir = os.path.join(
                self._tmp_path, 'LOG_{0}'.format(self.expid))
            multiple_checker_inner_jobs = os.path.join(
                log_dir, "inner_jobs_checker.sh")
            if not os.stat(log_dir):
                os.mkdir(log_dir)
                os.chmod(log_dir, 0o770)
            open(multiple_checker_inner_jobs, 'w+').write(command)
            os.chmod(multiple_checker_inner_jobs, 0o770)
            self._platform.send_file(multiple_checker_inner_jobs, False)
            command = os.path.join(
                self._platform.get_files_path(), "inner_jobs_checker.sh")
            #
            wait = 2
            retries = 5
            over_wallclock = False
            content = ''
            while content == '' and retries > 0:
                self._platform.send_command(command, False)
                content = self._platform._ssh_output.split('\n')
                # content.reverse()
                for line in content[:-1]:
                    out = line.split()
                    if out:
                        jobname = out[0]
                        job = not_finished_jobs_dict[jobname]
                        if len(out) > 1:
                            if job not in self.running_jobs_start:
                                start_time = self._check_time(out, 1)
                                Log.info("Job {0} started at {1}".format(
                                    jobname, str(parse_date(start_time))))
                                self.running_jobs_start[job] = start_time
                                job.new_status = Status.RUNNING
                                #job.status = Status.RUNNING
                                job.update_status(self.as_config)
                            if len(out) == 2:
                                Log.info("Job {0} is RUNNING".format(jobname))
                                over_wallclock = self._check_inner_job_wallclock(
                                    job)  # messaged included
                                if over_wallclock:
                                    if job.wrapper_type != "vertical":
                                        job.status = Status.FAILED
                                        Log.printlog(
                                            "Job {0} is FAILED".format(jobname), 6009)
                            elif len(out) == 3:
                                end_time = self._check_time(out, 2)
                                self._check_finished_job(job)
                                Log.info("Job {0} finished at {1}".format(
                                    jobname, str(parse_date(end_time))))
                if content == '':
                    sleep(wait)
                retries = retries - 1
            temp_list = self.inner_jobs_running
            self.inner_jobs_running = [
                job for job in temp_list if job.status == Status.RUNNING]
            if retries == 0 or over_wallclock:
                self.status = Status.FAILED

    def _check_finished_job(self, job, failed_file=False):
        job.new_status = Status.FAILED
        if not failed_file:
            wait = 2
            retries = 2
            output = ''
            while output == '' and retries > 0:
                output = self._platform.check_completed_files(job.name)
                if output is None or len(output) == 0:
                    sleep(wait)
                retries = retries - 1
            if (output is not None and len(str(output)) > 0 ) or 'COMPLETED' in output:
                job.new_status = Status.COMPLETED
            else:
                failed_file = True
        job.update_status(self.as_config, failed_file)
        self.running_jobs_start.pop(job, None)

    def update_failed_jobs(self, check_ready_jobs=False):
        running_jobs = self.inner_jobs_running
        real_running = copy.deepcopy(self.inner_jobs_running)
        if check_ready_jobs:
            running_jobs += [job for job in self.job_list if job.status == Status.READY or job.status == Status.SUBMITTED or job.status == Status.QUEUING]
        self.inner_jobs_running = list()
        for job in running_jobs:
            if job.platform.check_file_exists('{0}_FAILED'.format(job.name), wrapper_failed=True):
                if job.platform.get_file('{0}_FAILED'.format(job.name), False, wrapper_failed=True):
                    self._check_finished_job(job, True)
            else:
                if job in real_running:
                    self.inner_jobs_running.append(job)

    def cancel_failed_wrapper_job(self):
        Log.printlog("Cancelling job with id {0}".format(self.id), 6009)
        try:
            self._platform.send_command(
                self._platform.cancel_cmd + " " + str(self.id))
        except:
            Log.info(f'Job with {self.id} was finished before canceling it')

        for job in self.job_list:
            #if job.status == Status.RUNNING:
                #job.inc_fail_count()
            #    job.packed = False
            #    job.status = Status.FAILED
            if job.status not in [Status.COMPLETED, Status.FAILED]:
                job.packed = False
                job.status = Status.WAITING


    def _update_completed_jobs(self):
        for job in self.job_list:
            if job.status == Status.RUNNING:
                self.running_jobs_start.pop(job, None)
                Log.debug('Setting job {0} to COMPLETED'.format(job.name))
                job.new_status = Status.COMPLETED
                job.update_status(self.as_config)

    def _is_over_wallclock(self, start_time, wallclock):
        elapsed = datetime.datetime.now() - parse_date(start_time)
        wallclock = datetime.datetime.strptime(wallclock, '%H:%M')
        total = 0.0
        if wallclock.hour > 0:
            total = wallclock.hour
        if wallclock.minute > 0:
            total += wallclock.minute / 60.0
        if wallclock.second > 0:
            total += wallclock.second / 60.0 / 60.0
        total = total * 1.15
        hour = int(total)
        minute = int((total - int(total)) * 60.0)
        second = int(((total - int(total)) * 60 -
                      int((total - int(total)) * 60.0)) * 60.0)
        wallclock_delta = datetime.timedelta(hours=hour, minutes=minute,
                                             seconds=second)
        if elapsed > wallclock_delta:
            return True
        return False

    def _parse_timestamp(self, timestamp):
        value = datetime.datetime.fromtimestamp(timestamp)
        time = value.strftime('%Y-%m-%d %H:%M:%S')
        return time

    def _check_time(self, output, index):
        time = int(output[index])
        time = self._parse_timestamp(time)
        return time<|MERGE_RESOLUTION|>--- conflicted
+++ resolved
@@ -242,11 +242,7 @@
         self.max_checkpoint_step = 0
         self.reservation = ""
         self.delete_when_edgeless = False
-<<<<<<< HEAD
-
-=======
         self.shape = ""
->>>>>>> ee84628f
         # hetjobs
         self.het = None
         self.updated_log = False
