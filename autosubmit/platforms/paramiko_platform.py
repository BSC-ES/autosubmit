import locale
from binascii import hexlify
from contextlib import suppress
from time import sleep
import sys
import socket
import os
import paramiko
import datetime
import time
import select
import re
from datetime import timedelta
import random
from autosubmit.job.job_common import Status
from autosubmit.job.job_common import Type
from autosubmit.platforms.platform import Platform
from bscearth.utils.date import date2str
from log.log import AutosubmitError, AutosubmitCritical, Log
from paramiko.ssh_exception import (SSHException)
import Xlib.support.connect as xlib_connect
from threading import Thread


def threaded(fn):
    def wrapper(*args, **kwargs):
        thread = Thread(target=fn, args=args, kwargs=kwargs)
        thread.start()
        return thread

    return wrapper

# noinspection PyMethodParameters
class ParamikoPlatform(Platform):
    """
    Class to manage the connections to the different platforms with the Paramiko library.
    """

    def __init__(self, expid, name, config):
        """

        :param config:
        :param expid:
        :param name:
        """

        Platform.__init__(self, expid, name, config)
        self._proxy = None
        self._ssh_output_err = ""
        self.connected = False
        self._default_queue = None
        self.job_status = None
        self._ssh = None
        self._ssh_config = None
        self._ssh_output = None
        self._user_config_file = None
        self._host_config = None
        self._host_config_id = None
        self.submit_cmd = ""
        self._ftpChannel = None
        self.transport = None
        self.channels = {}
        if sys.platform != "linux":
            self.poller = select.kqueue()
        else:
            self.poller = select.poll()
        self._header = None
        self._wrapper = None
        self.remote_log_dir = ""
        #self.get_job_energy_cmd = ""
        display = os.getenv('DISPLAY')
        if display is None:
            display = "localhost:0"
        self.local_x11_display = xlib_connect.get_display(display)

    @property
    def header(self):
        """
        Header to add to job for scheduler configuration

        :return: header
        :rtype: object
        """
        return self._header

    @property
    def wrapper(self):
        """
        Handler to manage wrappers

        :return: wrapper-handler
        :rtype: object
        """
        return self._wrapper

    def reset(self):
        self.connected = False
        self._ssh = None
        self._ssh_config = None
        self._ssh_output = None
        self._user_config_file = None
        self._host_config = None
        self._host_config_id = None
        self._ftpChannel = None
        self.transport = None
        self.channels = {}
        if sys.platform != "linux":
            self.poller = select.kqueue()
        else:
            self.poller = select.poll()
        display = os.getenv('DISPLAY')
        if display is None:
            display = "localhost:0"
        self.local_x11_display = xlib_connect.get_display(display)


    def test_connection(self):
        """
        Test if the connection is still alive, reconnect if not.
        """
        try:
            if not self.connected:
                self.reset()
                try:
                    self.restore_connection()
                    message = "OK"
                except BaseException as e:
                    message = str(e)
                if message.find("t accept remote connections") == -1:
                    try:
                        transport = self._ssh.get_transport()
                        transport.send_ignore()
                    except:
                        message = "Timeout connection"
                return message
        except EOFError as e:
            self.connected = False
            raise AutosubmitError("[{0}] not alive. Host: {1}".format(
                self.name, self.host), 6002, str(e))
        except (AutosubmitError,AutosubmitCritical,IOError):
            self.connected = False
            raise
        except BaseException as e:
            self.connected = False
            raise AutosubmitCritical(str(e),7051)
            #raise AutosubmitError("[{0}] connection failed for host: {1}".format(self.name, self.host), 6002, e.message)

    def restore_connection(self):
        try:
            self.connected = False
            retries = 2
            retry = 0
            try:
                self.connect()
            except Exception as e:
                if ',' in self.host:
                    Log.printlog("Connection Failed to {0}, will test another host".format(
                        self.host.split(',')[0]), 6002)
                else:
                    raise AutosubmitCritical(
                        "First connection to {0} is failed, check host configuration or try another login node ".format(self.host), 7050,str(e))
            while self.connected is False and retry < retries:
                try:
                      self.connect(True)
                except Exception as e:
                    pass
                retry += 1
            if not self.connected:
                trace = 'Can not create ssh or sftp connection to {0}: Connection could not be established to platform {1}\n Please, check your expid platform.conf to see if there are mistakes in the configuration\n Also Ensure that the login node listed on HOST parameter is available(try to connect via ssh on a terminal)\n Also you can put more than one host using a comma as separator'.format(
                    self.host, self.name)
                raise AutosubmitCritical(
                    'Experiment cant no continue without unexpected behaviour, Stopping Autosubmit', 7050, trace)

        except AutosubmitCritical as e:
            raise
        except SSHException as e:
            raise
        except Exception as e:
            raise AutosubmitCritical(
                'Cant connect to this platform due an unknown error', 7050, str(e))

    def agent_auth(self,port):
        """
        Attempt to authenticate to the given SSH server using the most common authentication methods available. This will always try to use the SSH agent first, and will fall back to using the others methods if that fails.
        :parameter port: port to connect
        :return: True if authentication was successful, False otherwise
        """
        try:
            self._ssh.connect(self._host_config['hostname'], port=port, username=self.user, timeout=60, banner_timeout=60)
        except BaseException as e:
            Log.warning(f'Failed to authenticate with ssh-agent due to {e}')
            return False
        return True
    def connect(self, reconnect=False):
        """
        Creates ssh connection to host

        :return: True if connection is created, False otherwise
        :rtype: bool
        """
        try:
            display = os.getenv('DISPLAY')
            if display is None:
                display = "localhost:0"
            self.local_x11_display = xlib_connect.get_display(display)
            self._ssh = paramiko.SSHClient()
            self._ssh.set_missing_host_key_policy(paramiko.AutoAddPolicy())
            self._ssh_config = paramiko.SSHConfig()
            self._user_config_file = os.path.expanduser("~/.ssh/config")
            if os.path.exists(self._user_config_file):
                with open(self._user_config_file) as f:
                    self._ssh_config.parse(f)
            self._host_config = self._ssh_config.lookup(self.host)
            if "," in self._host_config['hostname']:
                if reconnect:
                    self._host_config['hostname'] = random.choice(
                        self._host_config['hostname'].split(',')[1:])
                else:
                    self._host_config['hostname'] = self._host_config['hostname'].split(',')[0]
            if 'identityfile' in self._host_config:
                self._host_config_id = self._host_config['identityfile']
            port = int(self._host_config.get('port',22))
            # Agent Auth
            if not self.agent_auth(port):
                # Public Key Auth
                if 'proxycommand' in self._host_config:
                    self._proxy = paramiko.ProxyCommand(self._host_config['proxycommand'])
                    try:
                        self._ssh.connect(self._host_config['hostname'], port, username=self.user,
                                          key_filename=self._host_config_id, sock=self._proxy, timeout=60 , banner_timeout=60)
                    except Exception as e:
                        self._ssh.connect(self._host_config['hostname'], port, username=self.user,
                                          key_filename=self._host_config_id, sock=self._proxy, timeout=60,
                                          banner_timeout=60,disabled_algorithms={'pubkeys': ['rsa-sha2-256', 'rsa-sha2-512']})
                else:
                    try:
                        self._ssh.connect(self._host_config['hostname'], port, username=self.user,
                                          key_filename=self._host_config_id, timeout=60 , banner_timeout=60)
                    except Exception as e:
                        self._ssh.connect(self._host_config['hostname'], port, username=self.user,
                                          key_filename=self._host_config_id, timeout=60 , banner_timeout=60,disabled_algorithms={'pubkeys': ['rsa-sha2-256', 'rsa-sha2-512']})
            self.transport = self._ssh.get_transport()
            self.transport.banner_timeout = 60

            self._ftpChannel = paramiko.SFTPClient.from_transport(self.transport,window_size=pow(4, 12) ,max_packet_size=pow(4, 12) )
            self._ftpChannel.get_channel().settimeout(120)
            self.connected = True
        except SSHException as e:
            raise
        except IOError as e:
            if "refused" in str(e.strerror).lower():
                raise SSHException(" {0} doesn't accept remote connections. Check if there is an typo in the hostname".format(self.host))
            elif "name or service not known" in str(e.strerror).lower():
                raise SSHException(" {0} doesn't accept remote connections. Check if there is an typo in the hostname".format(self.host))
            else:
                raise AutosubmitError("File can't be located due an slow or timeout connection", 6016, str(e))
        except BaseException as e:
            self.connected = False
            if "Authentication failed." in str(e):
                raise AutosubmitCritical("Authentication Failed, please check the platform.conf of {0}".format(
                    self._host_config['hostname']), 7050, str(e))
            if not reconnect and "," in self._host_config['hostname']:
                self.restore_connection()
            else:
                raise AutosubmitError(
                    "Couldn't establish a connection to the specified host, wrong configuration?", 6003, str(e))

    def check_completed_files(self, sections=None):
        if self.host == 'localhost':
            return None
        command = "find %s " % self.remote_log_dir
        if sections:
            for i, section in enumerate(sections.split()):
                command += " -name *%s_COMPLETED" % section
                if i < len(sections.split()) - 1:
                    command += " -o "
        else:
            command += " -name *_COMPLETED"

        if self.send_command(command, True):
            return self._ssh_output
        else:
            return None

    def remove_multiple_files(self, filenames):
        #command = "rm"
        log_dir = os.path.join(self.tmp_path, 'LOG_{0}'.format(self.expid))
        multiple_delete_previous_run = os.path.join(
            log_dir, "multiple_delete_previous_run.sh")
        if os.path.exists(log_dir):
            lang = locale.getlocale()[1]
            if lang is None:
                lang = locale.getdefaultlocale()[1]
                if lang is None:
                    lang = 'UTF-8'
            open(multiple_delete_previous_run, 'wb+').write( ("rm -f" + filenames).encode(lang))
            os.chmod(multiple_delete_previous_run, 0o770)
            self.send_file(multiple_delete_previous_run, False)
            command = os.path.join(self.get_files_path(),
                                   "multiple_delete_previous_run.sh")
            if self.send_command(command, ignore_log=True):
                return self._ssh_output
            else:
                return ""
        return ""

    def send_file(self, filename, check=True):
        """
        Sends a local file to the platform
        :param check:
        :param filename: name of the file to send
        :type filename: str
        """

        if check:
            self.check_remote_log_dir()
            self.delete_file(filename)
        try:
            local_path = os.path.join(os.path.join(self.tmp_path, filename))
            remote_path = os.path.join(
                self.get_files_path(), os.path.basename(filename))
            self._ftpChannel.put(local_path, remote_path)
            self._ftpChannel.chmod(remote_path, os.stat(local_path).st_mode)
            return True
        except IOError as e:
            raise AutosubmitError('Can not send file {0} to {1}'.format(os.path.join(
                self.tmp_path, filename), os.path.join(self.get_files_path(), filename)), 6004, str(e))
        except BaseException as e:
            raise AutosubmitError(
                'Send file failed. Connection seems to no be active', 6004)


    def get_list_of_files(self):
        return self._ftpChannel.get(self.get_files_path)

    # Gets .err and .out
    def get_file(self, filename, must_exist=True, relative_path='', ignore_log=False, wrapper_failed=False):
        """
        Copies a file from the current platform to experiment's tmp folder

        :param wrapper_failed:
        :param ignore_log:
        :param filename: file name
        :type filename: str
        :param must_exist: If True, raises an exception if file can not be copied
        :type must_exist: bool
        :param relative_path: path inside the tmp folder
        :type relative_path: str
        :return: True if file is copied successfully, false otherwise
        :rtype: bool
        """

        local_path = os.path.join(self.tmp_path, relative_path)
        if not os.path.exists(local_path):
            os.makedirs(local_path)

        file_path = os.path.join(local_path, filename)
        if os.path.exists(file_path):
            os.remove(file_path)
        remote_path = os.path.join(self.get_files_path(), filename)
        try:
            self._ftpChannel.get(remote_path, file_path)
            return True
        except Exception as e:
            try:
                os.remove(file_path)
            except Exception as e:
                pass
            if str(e) in "Garbage":
                if not ignore_log:
                    Log.printlog(
                        "File {0} seems to no exists (skipping)".format(filename), 5004)
            if must_exist:
                if not ignore_log:
                    Log.printlog(
                        "File {0} does not exists".format(filename), 6004)
                return False
            else:
                if not ignore_log:
                    Log.printlog(
                        "Log file couldn't be retrieved: {0}".format(filename), 5000)
                return False

    def delete_file(self, filename):
        """
        Deletes a file from this platform

        :param filename: file name
        :type filename: str
        :return: True if successful or file does not exist
        :rtype: bool
        """

        try:
            self._ftpChannel.remove(os.path.join(
                self.get_files_path(), filename))
            return True
        except IOError as e:
            return False
        except BaseException as e:
            Log.error('Could not remove file {0} due a wrong configuration'.format(
                os.path.join(self.get_files_path(), filename)))
            if str(e).lower().find("garbage") != -1:
                raise AutosubmitCritical(
                    "Wrong User or invalid .ssh/config. Or invalid user in platform.conf or public key not set ", 7051, str(e))

    def move_file(self, src, dest, must_exist=False):
        """
        Moves a file on the platform (includes .err and .out)
        :param src: source name
        :type src: str
        :param dest: destination name
        :param must_exist: ignore if file exist or not
        :type dest: str
        """
        path_root=""
        try:
            path_root = self.get_files_path()
            src = os.path.join(path_root, src)
            dest = os.path.join(path_root, dest)
            self._ftpChannel.rename(src,dest)
            return True

        except IOError as e:
            if str(e) in "Garbage":
                raise AutosubmitError('File {0} does not exists, something went wrong with the platform'.format(os.path.join(path_root,src)), 6004, str(e))
            if must_exist:
                raise AutosubmitError("File {0} does not exists".format(
                    os.path.join(path_root,src)), 6004, str(e))
            else:
                Log.debug("File {0} doesn't exists ".format(path_root))
                return False
        except Exception as e:
            if str(e) in "Garbage":
                raise AutosubmitError('File {0} does not exists'.format(
                    os.path.join(self.get_files_path(), src)), 6004, str(e))
            if must_exist:
                raise AutosubmitError("File {0} does not exists".format(
                    os.path.join(self.get_files_path(), src)), 6004, str(e))
            else:
                Log.printlog("Log file couldn't be moved: {0}".format(
                    os.path.join(self.get_files_path(), src)), 5001)
                return False

    def submit_job(self, job, script_name, hold=False, export="none"):
        """
        Submit a job from a given job object.

        :param export:
        :param job: job object
        :type job: autosubmit.job.job.Job
        :param script_name: job script's name
        :rtype scriptname: str
        :param hold: send job hold
        :type hold: boolean
        :return: job id for the submitted job
        :rtype: int
        """
        if job is None or not job:
            x11 = False
        else:
            x11 = job.x11

        cmd = self.get_submit_cmd(script_name, job, hold=hold, export=export)
        if cmd is None:
            return None
        if self.send_command(cmd,x11=x11):
            job_id = self.get_submitted_job_id(self.get_ssh_output(),x11=job.x11)
            Log.debug("Job ID: {0}", job_id)
            return int(job_id)
        else:
            return None
    def get_job_energy_cmd(self, job_id):
        return self.get_ssh_output()

    def check_job_energy(self, job_id):
        """
        Checks job energy and return values. Defined in child classes.

        Args:
            job_id (int): ID of Job

        Returns:
            4-tuple (int, int, int, int): submit time, start time, finish time, energy
        """
        check_energy_cmd = self.get_job_energy_cmd(job_id)
        self.send_command(check_energy_cmd)
        return self.get_ssh_output()

    def submit_Script(self, hold=False):
        """
        Sends a Submitfile Script, exec in platform and retrieve the Jobs_ID.
        :param hold: send job hold
        :type hold: boolean
        :return: job id for the submitted job
        :rtype: int
        """
        raise NotImplementedError

    def get_estimated_queue_time_cmd(self, job_id):
        """
        Returns command to get estimated queue time on remote platforms

        :param job_id: id of job to check
        :param job_id: str
        :return: command to get estimated queue time
        """
        raise NotImplementedError
    def parse_estimated_time(self, output):
        """
        Parses estimated queue time from output of get_estimated_queue_time_cmd

        :param output: output of get_estimated_queue_time_cmd
        :type output: str
        :return: estimated queue time
        :rtype:
        """
        raise NotImplementedError
    def check_job(self, job, default_status=Status.COMPLETED, retries=5, submit_hold_check=False, is_wrapper=False):
        """
        Checks job running status

        :param is_wrapper:
        :param submit_hold_check:
        :param retries: retries
        :param job: job
        :type job: autosubmit.job.job.Job
        :param default_status: default status if job is not found
        :type job: class(job)
        :param default_status: status to assign if it can be retrieved from the platform
        :type default_status: autosubmit.job.job_common.Status
        :return: current job status
        :rtype: autosubmit.job.job_common.Status

        """
        job_id = job.id
        job_status = Status.UNKNOWN
        if type(job_id) is not int and type(job_id) is not str:
            Log.error(
                'check_job() The job id ({0}) is not an integer neither a string.', job_id)
            job.new_status = job_status
        sleep_time = 5
        sleep(2)
        self.send_command(self.get_checkjob_cmd(job_id))
        while self.get_ssh_output().strip(" ") == "" and retries > 0:
            retries = retries - 1
            Log.debug(
                'Retrying check job command: {0}', self.get_checkjob_cmd(job_id))
            Log.debug('retries left {0}', retries)
            Log.debug('Will be retrying in {0} seconds', sleep_time)
            sleep(sleep_time)
            sleep_time = sleep_time + 5
            self.send_command(self.get_checkjob_cmd(job_id))
        if retries >= 0:
            Log.debug('Successful check job command: {0}', self.get_checkjob_cmd(job_id))
            job_status = self.parse_job_output(
                self.get_ssh_output()).strip("\n")
            # URi: define status list in HPC Queue Class
            if job_status in self.job_status['COMPLETED'] or retries == 0:
                job_status = Status.COMPLETED
            elif job_status in self.job_status['RUNNING']:
                job_status = Status.RUNNING
                if not is_wrapper:
                    if job.status != Status.RUNNING:
                        job.start_time = datetime.datetime.now() # URi: start time
                    if job.start_time is not None and str(job.wrapper_type).lower() == "none":
                        wallclock = job.wallclock
                        if job.wallclock == "00:00" or job.wallclock is None:
                            wallclock = job.platform.max_wallclock
                        if wallclock != "00:00" and wallclock != "00:00:00" and wallclock != "":
                            if job.is_over_wallclock(job.start_time,wallclock):
                                try:
                                    job.platform.get_completed_files(job.name)
                                    job_status = job.check_completion(over_wallclock=True)
                                except Exception as e:
                                    job_status = Status.FAILED
            elif job_status in self.job_status['QUEUING'] and (not job.hold or job.hold.lower() != "true"):
                job_status = Status.QUEUING
            elif job_status in self.job_status['QUEUING'] and (job.hold or job.hold.lower() == "true"):
                job_status = Status.HELD
            elif job_status in self.job_status['FAILED']:
                job_status = Status.FAILED
            else:
                job_status = Status.UNKNOWN
        else:
            Log.error(
                " check_job(), job is not on the queue system. Output was: {0}", self.get_checkjob_cmd(job_id))
            job_status = Status.UNKNOWN
            Log.error(
                'check_job() The job id ({0}) status is {1}.', job_id, job_status)
        if submit_hold_check:
            return job_status
        else:
            job.new_status = job_status

    def _check_jobid_in_queue(self, ssh_output, job_list_cmd):
        for job in job_list_cmd[:-1].split(','):
            if job not in ssh_output:
                return False
        return True
    def parse_joblist(self, job_list):
        """
        Convert a list of job_list to job_list_cmd
        :param job_list: list of jobs
        :type job_list: list
        :param ssh_output: ssh output
        :type ssh_output: str
        :return: job status
        :rtype: str
        """
        job_list_cmd = ""
        for job,job_prev_status in job_list:
            if job.id is None:
                job_str = "0"
            else:
                job_str = str(job.id)
            job_list_cmd += job_str+","
        if job_list_cmd[-1] == ",":
            job_list_cmd=job_list_cmd[:-1]

        return job_list_cmd
    def check_Alljobs(self, job_list, as_conf, retries=5):
        """
        Checks jobs running status
        :param job_list: list of jobs
        :type job_list: list
        :param job_list_cmd: list of jobs in the queue system
        :type job_list_cmd: str
        :param remote_logs: remote logs
        :type remote_logs: str
        :param retries: retries
        :type default_status: bool
        :return: current job status
        :rtype: autosubmit.job.job_common.Status
        """
        job_status = Status.UNKNOWN
        remote_logs = as_conf.get_copy_remote_logs()
        job_list_cmd = self.parse_joblist(job_list)
        cmd = self.get_checkAlljobs_cmd(job_list_cmd)
        sleep_time = 5
        sleep(sleep_time)
        slurm_error = False
        e_msg = ""
        try:
            self.send_command(cmd)
        except AutosubmitError as e:
            e_msg = str(e.trace)+" "+str(e.message)
            slurm_error = True
        if not slurm_error:
            while not self._check_jobid_in_queue(self.get_ssh_output(), job_list_cmd) and retries > 0:
                try:
                    self.send_command(cmd)
                except AutosubmitError as e:
                    e_msg = str(e.trace) + " " + str(e.message)
                    slurm_error = True
                    break
                Log.debug('Retrying check job command: {0}', cmd)
                Log.debug('retries left {0}', retries)
                Log.debug('Will be retrying in {0} seconds', sleep_time)
                retries -= 1
                sleep(sleep_time)
                sleep_time = sleep_time + 5

        job_list_status = self.get_ssh_output()
        if retries >= 0:
            Log.debug('Successful check job command')
            in_queue_jobs = []
            list_queue_jobid = ""
            for job,job_prev_status in job_list:
                if not slurm_error:
                    job_id = job.id
                    job_status = self.parse_Alljobs_output(job_list_status, job_id)
                    while len(job_status) <= 0 and retries >= 0:
                        retries -= 1
                        self.send_command(cmd)
                        job_list_status = self.get_ssh_output()
                        job_status = self.parse_Alljobs_output(job_list_status, job_id)
                        if len(job_status) <= 0:
                            Log.debug('Retrying check job command: {0}', cmd)
                            Log.debug('retries left {0}', retries)
                            Log.debug('Will be retrying in {0} seconds', sleep_time)
                            sleep(sleep_time)
                            sleep_time = sleep_time + 5
                    # URi: define status list in HPC Queue Class
                else:
                    job_status = job.status
                if job.status != Status.RUNNING:
                    job.start_time = datetime.datetime.now() # URi: start time
                if job.start_time is not None and str(job.wrapper_type).lower() == "none":
                    wallclock = job.wallclock
                    if job.wallclock == "00:00":
                        wallclock == job.platform.max_wallclock
                    if wallclock != "00:00" and wallclock != "00:00:00" and wallclock != "":
                        if job.is_over_wallclock(job.start_time,wallclock):
                            try:
                                job.platform.get_completed_files(job.name)
                                job_status = job.check_completion(over_wallclock=True)
                                if job_status is Status.FAILED:
                                    try:
                                        if self.cancel_cmd is not None:
                                            job.platform.send_command(self.cancel_cmd + " " + str(job.id))
                                    except:
                                        pass
                            except:
                                job_status = Status.FAILED
                if job_status in self.job_status['COMPLETED']:
                    job_status = Status.COMPLETED
                elif job_status in self.job_status['RUNNING']:
                    job_status = Status.RUNNING
                elif job_status in self.job_status['QUEUING']:
                    if job.hold:
                        job_status = Status.HELD  # release?
                    else:
                        job_status = Status.QUEUING
                    list_queue_jobid += str(job.id) + ','
                    in_queue_jobs.append(job)
                elif job_status in self.job_status['FAILED']:
                    job_status = Status.FAILED
                elif retries == 0:
                    job_status = Status.COMPLETED
                    job.update_status(as_conf)

                else:
                    job_status = Status.UNKNOWN
                    Log.error(
                        'check_job() The job id ({0}) status is {1}.', job.id, job_status)
                job.new_status = job_status
<<<<<<< HEAD
            if self.type == 'slurm' and len(in_queue_jobs) > 0:
                cmd = self.get_queue_status_cmd(list_queue_jobid)
                self.send_command(cmd)
                queue_status = self._ssh_output
                for job in in_queue_jobs:
                    reason = self.parse_queue_reason(queue_status, job.id)
                    if job.queuing_reason_cancel(reason):
                        Log.error(
                            "Job {0} will be cancelled and set to FAILED as it was queuing due to {1}", job.name, reason)
                        self.send_command(
                            self.platform.cancel_cmd + " {0}".format(job.id))
                        job.new_status = Status.FAILED
                        job.update_status(as_conf)
                        return
                    elif reason == '(JobHeldUser)':
                        job.new_status = Status.HELD
                        if not job.hold:
                            # SHOULD BE MORE CLASS (GET_scontrol release but not sure if this can be implemented on others PLATFORMS
                            self.send_command("scontrol release {0}".format(job.id))
                            job.new_status = Status.QUEUING # If it was HELD and was released, it should be QUEUING next.                                                        
                        else:
                            pass
                    # This shouldn't happen anymore TODO delete
                    elif reason == '(JobHeldAdmin)':
                        Log.debug(
                            "Job {0} Failed to be HELD, canceling... ", job.name)
                        job.new_status = Status.WAITING
                        job.platform.send_command(
                            job.platform.cancel_cmd + " {0}".format(job.id))
                    else:
                        self.send_command(self.get_estimated_queue_time_cmd(job.id))
                        estimated_time = self.parse_estimated_time(self._ssh_output)
                        Log.info(f"{job.name} will be elegible to run the day {estimated_time.get('date', 'Unknown')} at {estimated_time.get('time', 'Unknown')} due: {reason[1:-1]}")

=======
            self.get_queue_status(in_queue_jobs,list_queue_jobid,as_conf)
>>>>>>> 2cb9eb1b
        else:
            for job in job_list:
                job_status = Status.UNKNOWN
                Log.warning(
                    'check_job() The job id ({0}) from platform {1} has an status of {2}.', job.id, self.name, job_status)
            raise AutosubmitError("Some Jobs are in Unknown status", 6008)
            # job.new_status=job_status
        if slurm_error:
            raise AutosubmitError(e_msg,6000)
    def get_jobid_by_jobname(self,job_name,retries=2):
        """
        Get job id by job name
        :param job_name:
        :param retries: retries
        :type retries: int
        :return: job id
        """
        #sleep(5)
        job_ids = ""
        cmd = self.get_jobid_by_jobname_cmd(job_name)
        self.send_command(cmd)
        job_id_name = self.get_ssh_output()
        while len(job_id_name) <= 0 and retries > 0:
            self.send_command(cmd)
            job_id_name = self.get_ssh_output()
            retries -= 1
            sleep(2)
        if retries >= 0:
            #get id last line
            job_ids_names = job_id_name.split('\n')[1:-1]
            #get all ids by job-name
            job_ids = [job_id.split(',')[0] for job_id in job_ids_names]
        return job_ids

    def get_checkjob_cmd(self, job_id):
        """
        Returns command to check job status on remote platforms

        :param job_id: id of job to check
        :param job_id: int
        :return: command to check job status
        :rtype: str
        """
        raise NotImplementedError

    def get_checkAlljobs_cmd(self, jobs_id):
        """
        Returns command to check jobs status on remote platforms

        :param jobs_id: id of jobs to check
        :param jobs_id: str
        :return: command to check job status
        :rtype: str
        """
        raise NotImplementedError

    def get_jobid_by_jobname_cmd(self, job_name):
        """
        Returns command to get job id by job name on remote platforms
        :param job_name:
        :return: str
        """
        return NotImplementedError

    def get_queue_status_cmd(self, job_name):
        """
        Returns command to get queue status on remote platforms
        :return: str
        """
        return NotImplementedError

    def x11_handler(self, channel, xxx_todo_changeme):
        '''handler for incoming x11 connections
        for each x11 incoming connection,
        - get a connection to the local display
        - maintain bidirectional map of remote x11 channel to local x11 channel
        - add the descriptors to the poller
        - queue the channel (use transport.accept())'''
        (src_addr, src_port) = xxx_todo_changeme
        x11_chanfd = channel.fileno()
        local_x11_socket = xlib_connect.get_socket(*self.local_x11_display[:4])
        local_x11_socket_fileno = local_x11_socket.fileno()
        self.channels[x11_chanfd] = channel, local_x11_socket
        self.channels[local_x11_socket_fileno] = local_x11_socket, channel
        self.poller.register(x11_chanfd, select.POLLIN)
        self.poller.register(local_x11_socket, select.POLLIN)
        self.transport._queue_incoming_channel(channel)

    def flush_out(self,session):
        while session.recv_ready():
            sys.stdout.write(session.recv(4096))
        while session.recv_stderr_ready():
            sys.stderr.write(session.recv_stderr(4096))
    @threaded
    def x11_status_checker(self, session, session_fileno):
        self.transport.accept()
        while not session.exit_status_ready():
            try:
                if sys.platform != "linux":
                    self.poller = self.poller.kqueue()
                else:
                    self.poller = self.poller.poll()
                # accept subsequent x11 connections if any
                if len(self.transport.server_accepts) > 0:
                    self.transport.accept()
                if not self.poller:  # this should not happen, as we don't have a timeout.
                    break
                for fd, event in self.poller:
                    if fd == session_fileno:
                        self.flush_out(session)
                    # data either on local/remote x11 socket
                    if fd in list(self.channels.keys()):
                        channel, counterpart = self.channels[fd]
                        try:
                            # forward data between local/remote x11 socket.
                            data = channel.recv(4096)
                            counterpart.sendall(data)
                        except socket.error:
                            channel.close()
                            counterpart.close()
                            del self.channels[fd]
            except Exception as e:
                pass


    def exec_command(self, command, bufsize=-1, timeout=None, get_pty=False,retries=3, x11=False):
        """
        Execute a command on the SSH server.  A new `.Channel` is opened and
        the requested command is executed.  The command's input and output
        streams are returned as Python ``file``-like objects representing
        stdin, stdout, and stderr.

        :param x11:
        :param retries:
        :param get_pty:
        :param str command: the command to execute
        :param int bufsize:
            interpreted the same way as by the built-in ``file()`` function in
            Python
        :param int timeout:
            set command's channel timeout. See `Channel.settimeout`.settimeout
        :return:
            the stdin, stdout, and stderr of the executing command, as a
            3-tuple

        :raises SSHException: if the server fails to execute the command
        """
        while retries > 0:
            try:
                chan = self.transport.open_session()
                if x11 == "true":
                    display = os.getenv('DISPLAY')
                    if display is None or not display:
                        display = "localhost:0"
                    self.local_x11_display = xlib_connect.get_display(display)
                    chan.request_x11(handler=self.x11_handler)
                else:
                    chan.settimeout(timeout)
                if x11 == "true":
                    command = command + " ; sleep infinity"
                    chan.exec_command(command)
                    chan_fileno = chan.fileno()
                    self.poller.register(chan_fileno, select.POLLIN)
                    self.x11_status_checker(chan, chan_fileno)
                else:
                    chan.exec_command(command)
                stdin = chan.makefile('wb', bufsize)
                stdout = chan.makefile('rb', bufsize)
                stderr = chan.makefile_stderr('rb', bufsize)
                return stdin, stdout, stderr
            except paramiko.SSHException as e:
                if str(e) in "SSH session not active":
                    self._ssh = None
                    self.restore_connection()
                timeout = timeout + 60
                retries = retries - 1
        if retries <= 0:
            return False , False, False
    def exec_command_x11(self, command, bufsize=-1, timeout=None, get_pty=False,retries=3, x11=False):
        session = self.transport.open_session()
        session.request_x11(handler=self.x11_handler)
        session.exec_command(command + " ; sleep infinity")
        session_fileno = session.fileno()
        self.poller.register(session_fileno, select.POLLIN)
        self.x11_status_checker(session, session_fileno)
        pass
    def send_command(self, command, ignore_log=False, x11 = False):
        """
        Sends given command to HPC

        :param x11:
        :param ignore_log:
        :param command: command to send
        :type command: str
        :return: True if executed, False if failed
        :rtype: bool
        """
        lang = locale.getlocale()[1]
        if lang is None:
            lang = locale.getdefaultlocale()[1]
            if lang is None:
                lang = 'UTF-8'
        if "rsync" in command or "find" in command or "convertLink" in command:
            timeout = None  # infinite timeout on migrate command
        elif "rm" in command:
            timeout = 60
        else:
            timeout = 60 * 2
        stderr_readlines = []
        stdout_chunks = []

        try:
            stdin, stdout, stderr = self.exec_command(command, x11=x11)
            channel = stdout.channel
            if not x11:
                channel.settimeout(timeout)
                stdin.close()
                channel.shutdown_write()
            stdout_chunks.append(stdout.channel.recv(len(stdout.channel.in_buffer)))
            while not channel.closed or channel.recv_ready() or channel.recv_stderr_ready():
                # stop if channel was closed prematurely, and there is no data in the buffers.
                got_chunk = False
                readq, _, _ = select.select([stdout.channel], [], [], 2)
                for c in readq:
                    if c.recv_ready():
                        stdout_chunks.append(
                            stdout.channel.recv(len(c.in_buffer)))
                        #stdout_chunks.append(" ")
                        got_chunk = True
                    if c.recv_stderr_ready():
                        # make sure to read stderr to prevent stall
                        stderr_readlines.append(
                            stderr.channel.recv_stderr(len(c.in_stderr_buffer)))
                        #stdout_chunks.append(" ")
                        got_chunk = True
                if x11 == "true":
                    got_chunk = True
                    break
                if not got_chunk and stdout.channel.exit_status_ready() and not stderr.channel.recv_stderr_ready() and not stdout.channel.recv_ready():
                    # indicate that we're not going to read from this channel anymore
                    stdout.channel.shutdown_read()
                    # close the channel
                    stdout.channel.close()
                    break
            # close all the pseudo files
            if not x11:
                stdout.close()
                stderr.close()


            self._ssh_output = ""
            self._ssh_output_err = ""
            for s in stdout_chunks:
                if s.decode(lang) != '':
                    self._ssh_output += s.decode(lang)
            for errorLineCase in stderr_readlines:
                self._ssh_output_err += errorLineCase.decode(lang)

                errorLine = errorLineCase.lower().decode(lang)
                if "not active" in errorLine:
                    raise AutosubmitError(
                        'SSH Session not active, will restart the platforms', 6005)
                if errorLine.find("command not found") != -1:
                    raise AutosubmitCritical("scheduler is not installed.",7052,self._ssh_output_err)
                elif errorLine.find("syntax error") != -1:
                    raise AutosubmitCritical("Syntax error",7052,self._ssh_output_err)
                elif errorLine.find("refused") != -1 or errorLine.find("slurm_persist_conn_open_without_init") != -1 or errorLine.find("slurmdbd") != -1 or errorLine.find("submission failed") != -1 or errorLine.find("git clone") != -1 or errorLine.find("sbatch: error: ") != -1 or errorLine.find("not submitted") != -1 or errorLine.find("invalid") != -1:
                    if (self._submit_command_name == "sbatch" and (errorLine.find("policy") != -1 or errorLine.find("invalid") != -1) ) or (self._submit_command_name == "sbatch" and errorLine.find("argument") != -1) or (self._submit_command_name == "bsub" and errorLine.find("job not submitted") != -1) or self._submit_command_name == "ecaccess-job-submit" or self._submit_command_name == "qsub ":
                        raise AutosubmitError(errorLine, 7014, "Bad Parameters.")
                    raise AutosubmitError('Command {0} in {1} warning: {2}'.format(command, self.host,self._ssh_output_err, 6005))

            if not ignore_log:
                if len(stderr_readlines) > 0:
                    Log.printlog('Command {0} in {1} warning: {2}'.format(command, self.host,self._ssh_output_err, 6006))
                else:
                    pass
                    #Log.debug('Command {0} in {1} successful with out message: {2}', command, self.host, self._ssh_output)
            return True
        except AttributeError as e:
            raise AutosubmitError(
                'Session not active: {0}'.format(str(e)), 6005)
        except AutosubmitCritical as e:
            raise
        except AutosubmitError as e:
            raise
        except IOError as e:
            raise AutosubmitError(str(e),6016)
        except BaseException as e:
            raise AutosubmitError('Command {0} in {1} warning: {2}'.format(
                command, self.host, '\n'.join(stderr_readlines)), 6005, str(e))

    def parse_job_output(self, output):
        """
        Parses check job command output, so it can be interpreted by autosubmit

        :param output: output to parse
        :type output: str
        :return: job status
        :rtype: str
        """
        raise NotImplementedError

    def parse_Alljobs_output(self, output, job_id):
        """
        Parses check jobs command output, so it can be interpreted by autosubmit
        :param output: output to parse
        :param job_id: select the job to parse
        :type output: str
        :return: job status
        :rtype: str
        """
        raise NotImplementedError

    def open_submit_script(self):
        pass

    def get_submit_script(self):
        pass

    def get_submit_cmd(self, job_script, job, hold=False, export=""):
        """
        Get command to add job to scheduler

        :param job:
        :param job_script: path to job script
        :param job_script: str
        :param hold: submit a job in a held status
        :param hold: boolean
        :param export: modules that should've downloaded
        :param export: string
        :return: command to submit job to platforms
        :rtype: str
        """
        raise NotImplementedError

    def get_mkdir_cmd(self):
        """
        Gets command to create directories on HPC

        :return: command to create directories on HPC
        :rtype: str
        """
        raise NotImplementedError

    def parse_queue_reason(self, output, job_id):
        raise NotImplementedError

    def get_ssh_output(self):
        """
        Gets output from last command executed

        :return: output from last command
        :rtype: str
        """
        #Log.debug('Output {0}', self._ssh_output)

        #Log.debug('Output {0}', self._ssh_output)
        if self._ssh_output is None or not self._ssh_output:
            self._ssh_output = ""
        return self._ssh_output

    def get_ssh_output_err(self):
        return self._ssh_output_err

    def get_call(self, job_script, job, export="none",timeout=-1):
        """
        Gets execution command for given job

        :param timeout:
        :param export:
        :param job: job
        :type job: Job
        :param job_script: script to run
        :type job_script: str
        :return: command to execute script
        :rtype: str
        """
        executable = ''
        if job.type == Type.BASH:
            executable = 'bash'
        elif job.type == Type.PYTHON:
            executable = 'python'
        elif job.type == Type.R:
            executable = 'Rscript'
        remote_logs = (job.script_name + ".out."+str(job.fail_count), job.script_name + ".err."+str(job.fail_count))
        if timeout < 1:
            command = export + ' nohup ' + executable + ' {0} > {1} 2> {2} & echo $!'.format(
                os.path.join(self.remote_log_dir, job_script),
                os.path.join(self.remote_log_dir, remote_logs[0]),
                os.path.join(self.remote_log_dir, remote_logs[1]),
            )
        else:
            command = export + "timeout {0}".format(timeout) + ' nohup ' + executable + ' {0} > {1} 2> {2} & echo $!'.format(
                os.path.join(self.remote_log_dir, job_script),
                os.path.join(self.remote_log_dir, remote_logs[0]),
                os.path.join(self.remote_log_dir, remote_logs[1]),
            )
        return command


    @staticmethod
    def get_pscall(job_id):
        """
        Gets command to check if a job is running given process identifier

        :param job_id: process identifier
        :type job_id: int
        :return: command to check job status script
        :rtype: str
        """
        return 'nohup kill -0 {0} > /dev/null 2>&1; echo $?'.format(job_id)

    def get_submitted_job_id(self, output, x11 = False):
        """
        Parses submit command output to extract job id
        :param x11:
        :param output: output to parse
        :type output: str
        :return: job id
        :rtype: str
        """
        raise NotImplementedError

    def get_header(self, job):
        """
        Gets header to be used by the job

        :param job: job
        :type job: Job
        :return: header to use
        :rtype: str
        """
        if str(job.processors) == '1':
            header = self.header.SERIAL
        else:
            header = self.header.PARALLEL
        str_datetime = date2str(datetime.datetime.now(), 'S')
        if str(job.wrapper_type).lower() != "vertical":
            out_filename = "{0}.cmd.out.{1}".format(job.name,job.fail_count)
            err_filename = "{0}.cmd.err.{1}".format(job.name,job.fail_count)
        else:
            out_filename = "{0}.cmd.out".format(job.name)
            err_filename = "{0}.cmd.err".format(job.name)
        header = header.replace('%OUT_LOG_DIRECTIVE%', out_filename)
        header = header.replace('%ERR_LOG_DIRECTIVE%', err_filename)

        if hasattr(self.header, 'get_queue_directive'):
            header = header.replace(
                '%QUEUE_DIRECTIVE%', self.header.get_queue_directive(job))
        if hasattr(self.header, 'get_partition_directive'):
            header = header.replace(
                '%PARTITION_DIRECTIVE%', self.header.get_partition_directive(job))
        if hasattr(self.header, 'get_tasks_per_node'):
            header = header.replace(
                '%TASKS_PER_NODE_DIRECTIVE%', self.header.get_tasks_per_node(job))
        if hasattr(self.header, 'get_threads_per_task'):
            header = header.replace(
                '%THREADS_PER_TASK_DIRECTIVE%', self.header.get_threads_per_task(job))
        if job.x11 == "true":
            header = header.replace(
                '%X11%', "SBATCH --x11=batch")
        else:
            header = header.replace(
                '%X11%', "")
        if hasattr(self.header, 'get_scratch_free_space'):
            header = header.replace(
                '%SCRATCH_FREE_SPACE_DIRECTIVE%', self.header.get_scratch_free_space(job))
        if hasattr(self.header, 'get_custom_directives'):
            header = header.replace(
                '%CUSTOM_DIRECTIVES%', self.header.get_custom_directives(job))
        if hasattr(self.header, 'get_exclusivity'):
            header = header.replace(
                '%EXCLUSIVITY_DIRECTIVE%', self.header.get_exclusivity(job))
        if hasattr(self.header, 'get_account_directive'):
            header = header.replace(
                '%ACCOUNT_DIRECTIVE%', self.header.get_account_directive(job))
        if hasattr(self.header, 'get_nodes_directive'):
            header = header.replace(
                '%NODES_DIRECTIVE%', self.header.get_nodes_directive(job))
        if hasattr(self.header, 'get_memory_directive'):
            header = header.replace(
                '%MEMORY_DIRECTIVE%', self.header.get_memory_directive(job))
        if hasattr(self.header, 'get_memory_per_task_directive'):
            header = header.replace(
                '%MEMORY_PER_TASK_DIRECTIVE%', self.header.get_memory_per_task_directive(job))
        if hasattr(self.header, 'get_hyperthreading_directive'):
            header = header.replace(
                '%HYPERTHREADING_DIRECTIVE%', self.header.get_hyperthreading_directive(job))
        return header
    def parse_time(self,wallclock):
        # noinspection Annotator
        regex = re.compile(r'(((?P<hours>\d+):)((?P<minutes>\d+)))(:(?P<seconds>\d+))?')
        parts = regex.match(wallclock)
        if not parts:
            return
        parts = parts.groupdict()
        time_params = {}
        for name, param in parts.items():
            if param:
                time_params[name] = int(param)
        return timedelta(**time_params)

    def closeConnection(self):
        if self._ftpChannel is not None and len(str(self._ftpChannel)) > 0:
            self._ftpChannel.close()
        if self._ssh is not None and len(str(self._ssh)) > 0:
            self._ssh.close()
            self.transport.close()
            self.transport.stop_thread()
            try:
                del self._ssh
                del self._ftpChannel
                del self.transport
            except Exception as e:
                pass

    def check_tmp_exists(self):
        try:
            if self.send_command("ls {0}".format(self.temp_dir)):
                if "no such file or directory" in self.get_ssh_output_err().lower():
                    return False
                else:
                    return True
            else:
                return False
        except Exception as e:
            return False
    
    def check_remote_permissions(self):
        try:
            path = os.path.join(self.scratch, self.project_dir, self.user, "permission_checker_azxbyc")
            try:
                self._ftpChannel.mkdir(path)
                self._ftpChannel.rmdir(path)
            except IOError as e:
                self._ftpChannel.rmdir(path)
                self._ftpChannel.mkdir(path)
                self._ftpChannel.rmdir(path)
            return True
        except Exception as e:
            return False
    
    def check_remote_log_dir(self):
        """
        Creates log dir on remote host
        """


        try:
            if self.send_command(self.get_mkdir_cmd()):
                Log.debug('{0} has been created on {1} .',
                          self.remote_log_dir, self.host)
            else:
                Log.debug('Could not create the DIR {0} to HPC {1}'.format(
                    self.remote_log_dir, self.host))
        except BaseException as e:
            raise AutosubmitError("Couldn't send the file {0} to HPC {1}".format(
                self.remote_log_dir, self.host), 6004, str(e))


class ParamikoPlatformException(Exception):
    """
    Exception raised from HPC queues
    """

    def __init__(self, msg):
        self.message = msg<|MERGE_RESOLUTION|>--- conflicted
+++ resolved
@@ -725,44 +725,7 @@
                     Log.error(
                         'check_job() The job id ({0}) status is {1}.', job.id, job_status)
                 job.new_status = job_status
-<<<<<<< HEAD
-            if self.type == 'slurm' and len(in_queue_jobs) > 0:
-                cmd = self.get_queue_status_cmd(list_queue_jobid)
-                self.send_command(cmd)
-                queue_status = self._ssh_output
-                for job in in_queue_jobs:
-                    reason = self.parse_queue_reason(queue_status, job.id)
-                    if job.queuing_reason_cancel(reason):
-                        Log.error(
-                            "Job {0} will be cancelled and set to FAILED as it was queuing due to {1}", job.name, reason)
-                        self.send_command(
-                            self.platform.cancel_cmd + " {0}".format(job.id))
-                        job.new_status = Status.FAILED
-                        job.update_status(as_conf)
-                        return
-                    elif reason == '(JobHeldUser)':
-                        job.new_status = Status.HELD
-                        if not job.hold:
-                            # SHOULD BE MORE CLASS (GET_scontrol release but not sure if this can be implemented on others PLATFORMS
-                            self.send_command("scontrol release {0}".format(job.id))
-                            job.new_status = Status.QUEUING # If it was HELD and was released, it should be QUEUING next.                                                        
-                        else:
-                            pass
-                    # This shouldn't happen anymore TODO delete
-                    elif reason == '(JobHeldAdmin)':
-                        Log.debug(
-                            "Job {0} Failed to be HELD, canceling... ", job.name)
-                        job.new_status = Status.WAITING
-                        job.platform.send_command(
-                            job.platform.cancel_cmd + " {0}".format(job.id))
-                    else:
-                        self.send_command(self.get_estimated_queue_time_cmd(job.id))
-                        estimated_time = self.parse_estimated_time(self._ssh_output)
-                        Log.info(f"{job.name} will be elegible to run the day {estimated_time.get('date', 'Unknown')} at {estimated_time.get('time', 'Unknown')} due: {reason[1:-1]}")
-
-=======
             self.get_queue_status(in_queue_jobs,list_queue_jobid,as_conf)
->>>>>>> 2cb9eb1b
         else:
             for job in job_list:
                 job_status = Status.UNKNOWN
