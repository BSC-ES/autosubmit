import inspect
from unittest.mock import MagicMock

import os
from unittest import TestCase
from copy import copy
import networkx
from networkx import DiGraph
#import patch
from textwrap import dedent
import shutil
import tempfile
from mock import Mock, patch
from random import randrange
from pathlib import Path


from autosubmit.job.job import Job
from autosubmit.job.job_common import Status
from autosubmit.job.job_common import Type
from autosubmit.job.job_dict import DicJobs
from autosubmit.job.job_list import JobList
from autosubmit.job.job_list_persistence import JobListPersistencePkl
from autosubmitconfigparser.config.yamlparser import YAMLParserFactory
from log.log import AutosubmitCritical


class TestJobList(TestCase):
    def setUp(self):
        self.experiment_id = 'random-id'
        self.as_conf = Mock()
        self.as_conf.experiment_data = dict()
        self.as_conf.experiment_data["JOBS"] = dict()
        self.as_conf.jobs_data = self.as_conf.experiment_data["JOBS"]
        self.as_conf.experiment_data["PLATFORMS"] = dict()
        self.temp_directory = tempfile.mkdtemp()
        joblist_persistence = JobListPersistencePkl()
        self.job_list = JobList(self.experiment_id, FakeBasicConfig, YAMLParserFactory(),joblist_persistence, self.as_conf)
        # creating jobs for self list
        self.completed_job = self._createDummyJobWithStatus(Status.COMPLETED)
        self.completed_job2 = self._createDummyJobWithStatus(Status.COMPLETED)
        self.completed_job3 = self._createDummyJobWithStatus(Status.COMPLETED)
        self.completed_job4 = self._createDummyJobWithStatus(Status.COMPLETED)

        self.submitted_job = self._createDummyJobWithStatus(Status.SUBMITTED)
        self.submitted_job2 = self._createDummyJobWithStatus(Status.SUBMITTED)
        self.submitted_job3 = self._createDummyJobWithStatus(Status.SUBMITTED)

        self.running_job = self._createDummyJobWithStatus(Status.RUNNING)
        self.running_job2 = self._createDummyJobWithStatus(Status.RUNNING)

        self.queuing_job = self._createDummyJobWithStatus(Status.QUEUING)

        self.failed_job = self._createDummyJobWithStatus(Status.FAILED)
        self.failed_job2 = self._createDummyJobWithStatus(Status.FAILED)
        self.failed_job3 = self._createDummyJobWithStatus(Status.FAILED)
        self.failed_job4 = self._createDummyJobWithStatus(Status.FAILED)

        self.ready_job = self._createDummyJobWithStatus(Status.READY)
        self.ready_job2 = self._createDummyJobWithStatus(Status.READY)
        self.ready_job3 = self._createDummyJobWithStatus(Status.READY)

        self.waiting_job = self._createDummyJobWithStatus(Status.WAITING)
        self.waiting_job2 = self._createDummyJobWithStatus(Status.WAITING)

        self.unknown_job = self._createDummyJobWithStatus(Status.UNKNOWN)

        self.job_list._job_list = [self.completed_job, self.completed_job2, self.completed_job3, self.completed_job4,
                                   self.submitted_job, self.submitted_job2, self.submitted_job3, self.running_job,
                                   self.running_job2, self.queuing_job, self.failed_job, self.failed_job2,
                                   self.failed_job3, self.failed_job4, self.ready_job, self.ready_job2,
                                   self.ready_job3, self.waiting_job, self.waiting_job2, self.unknown_job]

    def tearDown(self) -> None:
        shutil.rmtree(self.temp_directory)

    def test_load(self):
        as_conf = Mock()
        as_conf.experiment_data = dict()
        parser_mock = Mock()
        parser_mock.read = Mock()
        factory = YAMLParserFactory()
        factory.create_parser = Mock(return_value=parser_mock)
        date_list = ['fake-date1', 'fake-date2']
        member_list = ['fake-member1', 'fake-member2']
        num_chunks = 999
        parameters = {'fake-key': 'fake-value',
                      'fake-key2': 'fake-value2'}
        with tempfile.TemporaryDirectory() as temp_dir:
            job_list = self.new_job_list(factory, temp_dir)
            FakeBasicConfig.LOCAL_ROOT_DIR = str(temp_dir)
            Path(temp_dir, self.experiment_id).mkdir()
            for path in [f'{self.experiment_id}/tmp', f'{self.experiment_id}/tmp/ASLOGS',
                         f'{self.experiment_id}/tmp/ASLOGS_{self.experiment_id}', f'{self.experiment_id}/proj',
                         f'{self.experiment_id}/conf', f'{self.experiment_id}/pkl']:
                Path(temp_dir, path).mkdir()
            job_list.changes = Mock(return_value=['random_section', 'random_section'])
            as_conf.detailed_deep_diff = Mock(return_value={})
            # as_conf.get_member_list = Mock(return_value=member_list)
            # act
            job_list.generate(
                as_conf=as_conf,
                date_list=date_list,
                member_list=member_list,
                num_chunks=num_chunks,
                chunk_ini=1,
                parameters=parameters,
                date_format='H',
                default_retrials=9999,
                default_job_type=Type.BASH,
                wrapper_jobs={},
                new=True,
                create=True,
            )
            job_list.save()
            # Test load
            job_list_to_load = self.new_job_list(factory, temp_dir)
            # chmod
            job_list_to_load.load(False)
            self.assertEqual(job_list_to_load._job_list, job_list._job_list)
            job_list_to_load.load(True)
            self.assertEqual(job_list_to_load._job_list, job_list._job_list)
            os.chmod(f'{temp_dir}/{self.experiment_id}/pkl/job_list_random-id.pkl', 0o000)
            # Works with pytest doesn't work in pipeline TODO enable this test
            # with self.assertRaises(AutosubmitCritical):
            #     job_list_to_load.load(False)
            job_list_to_load.load(True)
            self.assertEqual(job_list_to_load._job_list, job_list._job_list)
            os.chmod(f'{temp_dir}/{self.experiment_id}/pkl/job_list_random-id.pkl', 0o777)
            shutil.copy(f'{temp_dir}/{self.experiment_id}/pkl/job_list_random-id.pkl',f'{temp_dir}/{self.experiment_id}/pkl/job_list_random-id_backup.pkl')
            os.remove(f'{temp_dir}/{self.experiment_id}/pkl/job_list_random-id.pkl')
            job_list_to_load.load(False)
            self.assertEqual(job_list_to_load._job_list, job_list._job_list)
            job_list_to_load.load(True)
            self.assertEqual(job_list_to_load._job_list, job_list._job_list)

    def test_get_job_list_returns_the_right_list(self):
        job_list = self.job_list.get_job_list()
        self.assertEqual(self.job_list._job_list, job_list)

    def test_get_completed_returns_only_the_completed(self):
        completed = self.job_list.get_completed()

        self.assertEqual(4, len(completed))
        self.assertTrue(self.completed_job in completed)
        self.assertTrue(self.completed_job2 in completed)
        self.assertTrue(self.completed_job3 in completed)
        self.assertTrue(self.completed_job4 in completed)

    def test_get_submitted_returns_only_the_submitted(self):
        submitted = self.job_list.get_submitted()

        self.assertEqual(3, len(submitted))
        self.assertTrue(self.submitted_job in submitted)
        self.assertTrue(self.submitted_job2 in submitted)
        self.assertTrue(self.submitted_job3 in submitted)

    def test_get_running_returns_only_which_are_running(self):
        running = self.job_list.get_running()

        self.assertEqual(2, len(running))
        self.assertTrue(self.running_job in running)
        self.assertTrue(self.running_job2 in running)

    def test_get_running_returns_only_which_are_queuing(self):
        queuing = self.job_list.get_queuing()

        self.assertEqual(1, len(queuing))
        self.assertTrue(self.queuing_job in queuing)

    def test_get_failed_returns_only_the_failed(self):
        failed = self.job_list.get_failed()

        self.assertEqual(4, len(failed))
        self.assertTrue(self.failed_job in failed)
        self.assertTrue(self.failed_job2 in failed)
        self.assertTrue(self.failed_job3 in failed)
        self.assertTrue(self.failed_job4 in failed)

    def test_get_ready_returns_only_the_ready(self):
        ready = self.job_list.get_ready()

        self.assertEqual(3, len(ready))
        self.assertTrue(self.ready_job in ready)
        self.assertTrue(self.ready_job2 in ready)
        self.assertTrue(self.ready_job3 in ready)

    def test_get_waiting_returns_only_which_are_waiting(self):
        waiting = self.job_list.get_waiting()

        self.assertEqual(2, len(waiting))
        self.assertTrue(self.waiting_job in waiting)
        self.assertTrue(self.waiting_job2 in waiting)

    def test_get_unknown_returns_only_which_are_unknown(self):
        unknown = self.job_list.get_unknown()

        self.assertEqual(1, len(unknown))
        self.assertTrue(self.unknown_job in unknown)

    def test_get_in_queue_returns_only_which_are_queuing_submitted_and_running(self):
        in_queue = self.job_list.get_in_queue()

        self.assertEqual(7, len(in_queue))
        self.assertTrue(self.queuing_job in in_queue)
        self.assertTrue(self.running_job in in_queue)
        self.assertTrue(self.running_job2 in in_queue)
        self.assertTrue(self.submitted_job in in_queue)
        self.assertTrue(self.submitted_job2 in in_queue)
        self.assertTrue(self.submitted_job3 in in_queue)
        self.assertTrue(self.unknown_job in in_queue)

    def test_get_not_in_queue_returns_only_which_are_waiting_and_ready(self):
        not_in_queue = self.job_list.get_not_in_queue()

        self.assertEqual(5, len(not_in_queue))
        self.assertTrue(self.waiting_job in not_in_queue)
        self.assertTrue(self.waiting_job2 in not_in_queue)
        self.assertTrue(self.ready_job in not_in_queue)
        self.assertTrue(self.ready_job2 in not_in_queue)
        self.assertTrue(self.ready_job3 in not_in_queue)

    def test_get_finished_returns_only_which_are_completed_and_failed(self):
        finished = self.job_list.get_finished()

        self.assertEqual(8, len(finished))
        self.assertTrue(self.completed_job in finished)
        self.assertTrue(self.completed_job2 in finished)
        self.assertTrue(self.completed_job3 in finished)
        self.assertTrue(self.completed_job4 in finished)
        self.assertTrue(self.failed_job in finished)
        self.assertTrue(self.failed_job2 in finished)
        self.assertTrue(self.failed_job3 in finished)
        self.assertTrue(self.failed_job4 in finished)

    def test_get_active_returns_only_which_are_in_queue_ready_and_unknown(self):
        active = self.job_list.get_active()

        self.assertEqual(10, len(active))
        self.assertTrue(self.queuing_job in active)
        self.assertTrue(self.running_job in active)
        self.assertTrue(self.running_job2 in active)
        self.assertTrue(self.submitted_job in active)
        self.assertTrue(self.submitted_job2 in active)
        self.assertTrue(self.submitted_job3 in active)
        self.assertTrue(self.ready_job in active)
        self.assertTrue(self.ready_job2 in active)
        self.assertTrue(self.ready_job3 in active)
        self.assertTrue(self.unknown_job in active)

    def test_get_job_by_name_returns_the_expected_job(self):
        job = self.job_list.get_job_by_name(self.completed_job.name)

        self.assertEqual(self.completed_job, job)

    def test_sort_by_name_returns_the_list_of_jobs_well_sorted(self):
        sorted_by_name = self.job_list.sort_by_name()

        for i in range(len(sorted_by_name) - 1):
            self.assertTrue(
                sorted_by_name[i].name <= sorted_by_name[i + 1].name)

    def test_sort_by_id_returns_the_list_of_jobs_well_sorted(self):
        sorted_by_id = self.job_list.sort_by_id()

        for i in range(len(sorted_by_id) - 1):
            self.assertTrue(sorted_by_id[i].id <= sorted_by_id[i + 1].id)

    def test_sort_by_type_returns_the_list_of_jobs_well_sorted(self):
        sorted_by_type = self.job_list.sort_by_type()

        for i in range(len(sorted_by_type) - 1):
            self.assertTrue(
                sorted_by_type[i].type <= sorted_by_type[i + 1].type)

    def test_sort_by_status_returns_the_list_of_jobs_well_sorted(self):
        sorted_by_status = self.job_list.sort_by_status()

        for i in range(len(sorted_by_status) - 1):
            self.assertTrue(
                sorted_by_status[i].status <= sorted_by_status[i + 1].status)

    def test_that_create_method_makes_the_correct_calls(self):
        parser_mock = Mock()
        parser_mock.read = Mock()

        factory = YAMLParserFactory()
        factory.create_parser = Mock(return_value=parser_mock)

        job_list = JobList(self.experiment_id, FakeBasicConfig,
                           factory, JobListPersistencePkl(), self.as_conf)
        job_list._create_jobs = Mock()
        job_list._add_dependencies = Mock()
        job_list.update_genealogy = Mock()
        job_list._job_list = [Job('random-name', 9999, Status.WAITING, 0),
                              Job('random-name2', 99999, Status.WAITING, 0)]
        date_list = ['fake-date1', 'fake-date2']
        member_list = ['fake-member1', 'fake-member2']
        num_chunks = 999
        chunk_list = list(range(1, num_chunks + 1))
        parameters = {'fake-key': 'fake-value',
                      'fake-key2': 'fake-value2'}
        graph = networkx.DiGraph()
        as_conf = MagicMock()
        job_list.graph = graph
        # act
        job_list.generate(
            as_conf=as_conf,
            date_list=date_list,
            member_list=member_list,
            num_chunks=num_chunks,
            chunk_ini=1,
            parameters=parameters,
            date_format='H',
            default_retrials=9999,
            default_job_type=Type.BASH,
            wrapper_jobs={},
            new=True,
            create=True,
        )


        # assert
        self.assertEqual(job_list.parameters, parameters)
        self.assertEqual(job_list._date_list, date_list)
        self.assertEqual(job_list._member_list, member_list)
        self.assertEqual(job_list._chunk_list, list(range(1, num_chunks + 1)))

        cj_args, cj_kwargs = job_list._create_jobs.call_args
        self.assertEqual(0, cj_args[2])

        #_add_dependencies(self, date_list, member_list, chunk_list, dic_jobs, option="DEPENDENCIES"):

        job_list._add_dependencies.assert_called_once_with(date_list, member_list, chunk_list, cj_args[0])
        # Adding flag update structure
        job_list.update_genealogy.assert_called_once_with()
        for job in job_list._job_list:
            self.assertEqual(parameters, job.parameters)

    def test_that_create_job_method_calls_dic_jobs_method_with_increasing_priority(self):
        # arrange
        dic_mock = Mock()
        dic_mock.read_section = Mock()
        dic_mock.experiment_data = dict()
        dic_mock.experiment_data["JOBS"] = {'fake-section-1': {}, 'fake-section-2': {}}
        # act
        JobList._create_jobs(dic_mock, 0, Type.BASH)

        # arrange
        dic_mock.read_section.assert_any_call(
            'fake-section-1', 0, Type.BASH)
        dic_mock.read_section.assert_any_call(
            'fake-section-2', 1, Type.BASH)

    # autosubmit run -rm "fc0"
    def test_run_member(self):
        parser_mock = Mock()
        parser_mock.read = Mock()

        factory = YAMLParserFactory()
        factory.create_parser = Mock(return_value=parser_mock)
        job_list = JobList(self.experiment_id, FakeBasicConfig,
                           factory, JobListPersistencePkl(), self.as_conf)
        job_list._create_jobs = Mock()
        job_list._add_dependencies = Mock()
        job_list.update_genealogy = Mock()
        job_list._job_list = [Job('random-name', 9999, Status.WAITING, 0),
                              Job('random-name2', 99999, Status.WAITING, 0)]
        date_list = ['fake-date1', 'fake-date2']
        member_list = ['fake-member1', 'fake-member2']
        num_chunks = 2
        parameters = {'fake-key': 'fake-value',
                      'fake-key2': 'fake-value2'}
        graph = networkx.DiGraph()
        as_conf = MagicMock()
        job_list.graph = graph
        # act
        job_list.generate(
            as_conf=as_conf,
            date_list=date_list,
            member_list=member_list,
            num_chunks=num_chunks,
            chunk_ini=1,
            parameters=parameters,
            date_format='H',
            default_retrials=1,
            default_job_type=Type.BASH,
            wrapper_jobs={},
            new=True,
            create=True,
        )
        job_list._job_list[0].member = "fake-member1"
        job_list._job_list[1].member = "fake-member2"
        job_list_aux = copy(job_list)
        job_list_aux.run_members = "fake-member1"
        # assert len of job_list_aux._job_list match only fake-member1 jobs
        self.assertEqual(len(job_list_aux._job_list), 1)
        job_list_aux = copy(job_list)
        job_list_aux.run_members = "not_exists"
        self.assertEqual(len(job_list_aux._job_list), 0)

    #autosubmit/job/job_list.py:create_dictionary - line 132
    def test_create_dictionary(self):
        parser_mock = Mock()
        parser_mock.read = Mock()
        self.as_conf.experiment_data["JOBS"] = {'fake-section': {}, 'fake-section-2': {}}
        self.as_conf.jobs_data = self.as_conf.experiment_data["JOBS"]
        factory = YAMLParserFactory()
        factory.create_parser = Mock(return_value=parser_mock)
        with patch('os.path.join', return_value='fake-tmp'):
            job_list = JobList(self.experiment_id, FakeBasicConfig,
                               factory, JobListPersistencePkl(), self.as_conf)
            job_list._create_jobs = Mock()
            job_list._add_dependencies = Mock()
            job_list.update_genealogy = Mock()
            job_list._job_list = [Job('random-name_fake-date1_fake-member1', 9999, Status.WAITING, 0),
                                  Job('random-name2_fake_date2_fake-member2', 99999, Status.WAITING, 0)]
            date_list = ['fake-date1', 'fake-date2']
            member_list = ['fake-member1', 'fake-member2']
            num_chunks = 2
            parameters = {'fake-key': 'fake-value',
                          'fake-key2': 'fake-value2'}
            graph = networkx.DiGraph()
            job_list.graph = graph
            # act

            with patch('autosubmit.job.job_list._get_submitter', autospec=True) as mock_get_submitter:
                mock_submitter = mock_get_submitter.return_value
                mock_submitter.load_platforms = MagicMock()
                mock_submitter.load_platforms.return_value = ["fake-platform"]
                mock_submitter.platforms = None
                job_list.generate(
                    as_conf=self.as_conf,
                    date_list=date_list,
                    member_list=member_list,
                    num_chunks=num_chunks,
                    chunk_ini=1,
                    parameters=parameters,
                    date_format='H',
                    default_retrials=1,
                    default_job_type=Type.BASH,
                    wrapper_jobs={},
                    new=True,
                    create=True
                )
            job_list._job_list[0].section = "fake-section"
            job_list._job_list[0].date = "fake-date1"
            job_list._job_list[0].member = "fake-member1"
            job_list._job_list[0].chunk = 1
            wrapper_jobs = {"WRAPPER_FAKESECTION": 'fake-section'}
            num_chunks = 2
            chunk_ini = 1
            date_format = "day"
            default_retrials = 1
            job_list._get_date = Mock(return_value="fake-date1")

            # act
            job_list.create_dictionary(date_list, member_list, num_chunks, chunk_ini, date_format, default_retrials,
                                       wrapper_jobs, self.as_conf)
            # assert
            self.assertEqual(len(job_list._ordered_jobs_by_date_member["WRAPPER_FAKESECTION"]["fake-date1"]["fake-member1"]), 1)

    def new_job_list(self,factory,temp_dir):
        job_list = JobList(self.experiment_id, FakeBasicConfig,
                           factory, JobListPersistencePkl(), self.as_conf)
        job_list._persistence_path = f'{str(temp_dir)}/{self.experiment_id}/pkl'


        #job_list._create_jobs = Mock()
        #job_list._add_dependencies = Mock()
        #job_list.update_genealogy = Mock()
        #job_list._job_list = [Job('random-name', 9999, Status.WAITING, 0),
        #                      Job('random-name2', 99999, Status.WAITING, 0)]
        return job_list

    def test_generate_job_list_from_monitor_run(self):
        as_conf = Mock()
        as_conf.experiment_data = dict()
        as_conf.experiment_data["JOBS"] = dict()
        as_conf.experiment_data["JOBS"]["fake-section"] = dict()
        as_conf.experiment_data["JOBS"]["fake-section"]["file"] = "fake-file"
        as_conf.experiment_data["JOBS"]["fake-section"]["running"] = "once"
        as_conf.experiment_data["JOBS"]["fake-section2"] = dict()
        as_conf.experiment_data["JOBS"]["fake-section2"]["file"] = "fake-file2"
        as_conf.experiment_data["JOBS"]["fake-section2"]["running"] = "once"
        as_conf.jobs_data = as_conf.experiment_data["JOBS"]
        as_conf.experiment_data["PLATFORMS"] = dict()
        as_conf.experiment_data["PLATFORMS"]["fake-platform"] = dict()
        as_conf.experiment_data["PLATFORMS"]["fake-platform"]["type"] = "fake-type"
        as_conf.experiment_data["PLATFORMS"]["fake-platform"]["name"] = "fake-name"
        as_conf.experiment_data["PLATFORMS"]["fake-platform"]["user"] = "fake-user"

        parser_mock = Mock()
        parser_mock.read = Mock()
        factory = YAMLParserFactory()
        factory.create_parser = Mock(return_value=parser_mock)
        date_list = ['fake-date1', 'fake-date2']
        member_list = ['fake-member1', 'fake-member2']
        num_chunks = 999
        chunk_list = list(range(1, num_chunks + 1))
        parameters = {'fake-key': 'fake-value',
                      'fake-key2': 'fake-value2'}
        with tempfile.TemporaryDirectory() as temp_dir:
            job_list = self.new_job_list(factory,temp_dir)
            FakeBasicConfig.LOCAL_ROOT_DIR = str(temp_dir)
            Path(temp_dir, self.experiment_id).mkdir()
            for path in [f'{self.experiment_id}/tmp', f'{self.experiment_id}/tmp/ASLOGS', f'{self.experiment_id}/tmp/ASLOGS_{self.experiment_id}', f'{self.experiment_id}/proj',
                         f'{self.experiment_id}/conf', f'{self.experiment_id}/pkl']:
                Path(temp_dir, path).mkdir()
            job_list.changes = Mock(return_value=['random_section', 'random_section'])
            as_conf.detailed_deep_diff = Mock(return_value={})
            #as_conf.get_member_list = Mock(return_value=member_list)

            # act
            job_list.generate(
                as_conf=as_conf,
                date_list=date_list,
                member_list=member_list,
                num_chunks=num_chunks,
                chunk_ini=1,
                parameters=parameters,
                date_format='H',
                default_retrials=9999,
                default_job_type=Type.BASH,
                wrapper_jobs={},
                new=True,
                create=True,
            )
            job_list.save()
            job_list2 = self.new_job_list(factory,temp_dir)
            job_list2.generate(
                as_conf=as_conf,
                date_list=date_list,
                member_list=member_list,
                num_chunks=num_chunks,
                chunk_ini=1,
                parameters=parameters,
                date_format='H',
                default_retrials=9999,
                default_job_type=Type.BASH,
                wrapper_jobs={},
                new=False,
                create=True,
            )
            #return False
            job_list2.update_from_file = Mock()
            job_list2.update_from_file.return_value = False
            job_list2.update_list(as_conf, False)

            # check that name is the same
            for index,job in enumerate(job_list._job_list):
                self.assertEqual(job_list2._job_list[index].name, job.name)
            # check that status is the same
            for index,job in enumerate(job_list._job_list):
                self.assertEqual(job_list2._job_list[index].status, job.status)
            self.assertEqual(job_list2._date_list, job_list._date_list)
            self.assertEqual(job_list2._member_list, job_list._member_list)
            self.assertEqual(job_list2._chunk_list, job_list._chunk_list)
            self.assertEqual(job_list2.parameters, job_list.parameters)
            job_list3 = self.new_job_list(factory,temp_dir)
            job_list3.generate(
                as_conf=as_conf,
                date_list=date_list,
                member_list=member_list,
                num_chunks=num_chunks,
                chunk_ini=1,
                parameters=parameters,
                date_format='H',
                default_retrials=9999,
                default_job_type=Type.BASH,
                wrapper_jobs={},
                new=False,
            )
            job_list3.update_from_file = Mock()
            job_list3.update_from_file.return_value = False
            job_list3.update_list(as_conf, False)
            # assert
            # check that name is the same
            for index, job in enumerate(job_list._job_list):
                self.assertEqual(job_list3._job_list[index].name, job.name)
            # check that status is the same
            for index,job in enumerate(job_list._job_list):
                self.assertEqual(job_list3._job_list[index].status, job.status)
            self.assertEqual(job_list3._date_list, job_list._date_list)
            self.assertEqual(job_list3._member_list, job_list._member_list)
            self.assertEqual(job_list3._chunk_list, job_list._chunk_list)
            self.assertEqual(job_list3.parameters, job_list.parameters)
            # DELETE WHEN EDGELESS TEST
            job_list3._job_list[0].dependencies = {"not_exist":None}
            job_list3._delete_edgeless_jobs()
            self.assertEqual(len(job_list3._job_list), 1)
            # Update Mayor Version test ( 4.0 -> 4.1)
            job_list3.graph = DiGraph()
            job_list3.save()
            job_list3 = self.new_job_list(factory,temp_dir)
            job_list3.update_genealogy = Mock(wraps=job_list3.update_genealogy)
            job_list3.generate(
                as_conf=as_conf,
                date_list=date_list,
                member_list=member_list,
                num_chunks=num_chunks,
                chunk_ini=1,
                parameters=parameters,
                date_format='H',
                default_retrials=9999,
                default_job_type=Type.BASH,
                wrapper_jobs={},
                new=False,
                create=True,
            )
            # assert update_genealogy called with right values
            # When using an 4.0 experiment, the pkl has to be recreated and act as a new one.
            job_list3.update_genealogy.assert_called_once_with()

            # Test when the graph previous run has more jobs than the current run
            job_list3.graph.add_node("fake-node",job=job_list3._job_list[0])
            job_list3.save()
            job_list3.generate(
                as_conf=as_conf,
                date_list=date_list,
                member_list=member_list,
                num_chunks=num_chunks,
                chunk_ini=1,
                parameters=parameters,
                date_format='H',
                default_retrials=9999,
                default_job_type=Type.BASH,
                wrapper_jobs={},
                new=False,
            )
            self.assertEqual(len(job_list3.graph.nodes),len(job_list3._job_list))
            # Test when the graph previous run has fewer jobs than the current run
            as_conf.experiment_data["JOBS"]["fake-section3"] = dict()
            as_conf.experiment_data["JOBS"]["fake-section3"]["file"] = "fake-file3"
            as_conf.experiment_data["JOBS"]["fake-section3"]["running"] = "once"
            job_list3.generate(
                as_conf=as_conf,
                date_list=date_list,
                member_list=member_list,
                num_chunks=num_chunks,
                chunk_ini=1,
                parameters=parameters,
                date_format='H',
                default_retrials=9999,
                default_job_type=Type.BASH,
                wrapper_jobs={},
                new=False,
            )
            self.assertEqual(len(job_list3.graph.nodes), len(job_list3._job_list))
            for node in job_list3.graph.nodes:
                # if name is in the job_list
                if node in [job.name for job in job_list3._job_list]:
                    self.assertTrue(job_list3.graph.nodes[node]["job"] in job_list3._job_list)

<<<<<<< HEAD
    def test_find_and_delete_redundant_relations(self):
        problematic_jobs = {'SECTION': {'CHILD': ['parents_names','parents_names1','parents_names2'], 'CHILD2':['parents_names3','parents_names4']}}
        self.setUp()
        with patch('autosubmit.job.job_list.DiGraph.has_successor') as mock_job_list:
            try:
                mock_job_list.return_value = True
                assert self.job_list.find_and_delete_redundant_relations(problematic_jobs) is None
                mock_job_list.return_value = False
                assert self.job_list.find_and_delete_redundant_relations(problematic_jobs) is None

            except Exception as e:
                assert f'Find and delete redundant relations ran into an Error deleting the relationship between parent and child: {e}'
=======
    def test_normalize_to_filters(self):
        """
        validating behaviour of _normalize_to_filters
        """
        dict_filter = [
            {"DATES_TO": ""},
            {"DATES_TO": "all"},
            {"DATES_TO": "20020205,[20020207:20020208],"},
            {"DATES_TO": ",20020205,[20020207:20020208]"}
            # ,{"DATES_TO": 123} # Error Case
        ]
        filter_type = "DATES_TO"

        for filter_to in dict_filter:
            try:
                self.job_list._normalize_to_filters(filter_to, filter_type)
            except Exception as e:
                print(f'Unexpected exception raised: {e}')
                assert not bool(e)



>>>>>>> fc35cfe1

    def _createDummyJobWithStatus(self, status):
        job_name = str(randrange(999999, 999999999))
        job_id = randrange(1, 999)
        job = Job(job_name, job_id, status, 0)
        job.type = randrange(0, 2)
        return job

class FakeBasicConfig:
    def __init__(self):
        pass

    def props(self):
        pr = {}
        for name in dir(self):
            value = getattr(self, name)
            if not name.startswith('__') and not inspect.ismethod(value) and not inspect.isfunction(value):
                pr[name] = value
        return pr

    DB_DIR = '/dummy/db/dir'
    DB_FILE = '/dummy/db/file'
    DB_PATH = '/dummy/db/path'
    LOCAL_ROOT_DIR = '/dummy/local/root/dir'
    LOCAL_TMP_DIR = '/dummy/local/temp/dir'
    LOCAL_PROJ_DIR = '/dummy/local/proj/dir'
    DEFAULT_PLATFORMS_CONF = ''
    DEFAULT_JOBS_CONF = ''
    STRUCTURES_DIR = '/dummy/structure/dir'


def test_manage_dependencies():
    """
    testing function _manage_dependencies from job_list
    """
    dependencies_keys = {'dummy=1':
                             { 'test', 'test2' }
                        ,'dummy-2':
                             { 'test', 'test2' },
                        'dummy+3': "", 'dummy*4': "", 'dummy?5': ""
                    }

    experiment_id = 'random-id'

    as_conf = Mock()
    as_conf.experiment_data = dict()
    as_conf.experiment_data["JOBS"] = {}
    as_conf.jobs_data = as_conf.experiment_data["JOBS"]
    as_conf.experiment_data["PLATFORMS"] = {}

    joblist_persistence = JobListPersistencePkl()
    job_list = JobList(experiment_id, FakeBasicConfig, YAMLParserFactory(),joblist_persistence, as_conf)

    job = {'dummy':
               {'dummy': 'SIM.sh',
                   'RUNNING': 'once'},
            'RUNNING': 'once',
            'dummy*4':{}
    }

    dic_jobs_fake = DicJobs(['fake-date1', 'fake-date2'],
                            ['fake-member1', 'fake-member2'], list(range(2, 10 + 1)),
                            'H', 1, as_conf)
    dic_jobs_fake.experiment_data["JOBS"] = job
    dependency = job_list._manage_dependencies(dependencies_keys, dic_jobs_fake)
    assert len(dependency) == 3
    for job in dependency:
        assert job in dependencies_keys
<|MERGE_RESOLUTION|>--- conflicted
+++ resolved
@@ -652,7 +652,7 @@
                 if node in [job.name for job in job_list3._job_list]:
                     self.assertTrue(job_list3.graph.nodes[node]["job"] in job_list3._job_list)
 
-<<<<<<< HEAD
+
     def test_find_and_delete_redundant_relations(self):
         problematic_jobs = {'SECTION': {'CHILD': ['parents_names','parents_names1','parents_names2'], 'CHILD2':['parents_names3','parents_names4']}}
         self.setUp()
@@ -665,7 +665,7 @@
 
             except Exception as e:
                 assert f'Find and delete redundant relations ran into an Error deleting the relationship between parent and child: {e}'
-=======
+
     def test_normalize_to_filters(self):
         """
         validating behaviour of _normalize_to_filters
@@ -688,7 +688,7 @@
 
 
 
->>>>>>> fc35cfe1
+
 
     def _createDummyJobWithStatus(self, status):
         job_name = str(randrange(999999, 999999999))
