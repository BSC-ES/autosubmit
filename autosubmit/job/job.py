#!/usr/bin/env python3

# Copyright 2017-2020 Earth Sciences Department, BSC-CNS

# This file is part of Autosubmit.

# Autosubmit is free software: you can redistribute it and/or modify
# it under the terms of the GNU General Public License as published by
# the Free Software Foundation, either version 3 of the License, or
# (at your option) any later version.

# Autosubmit is distributed in the hope that it will be useful,
# but WITHOUT ANY WARRANTY; without even the implied warranty of
# MERCHANTABILITY or FITNESS FOR A PARTICULAR PURPOSE.  See the
# GNU General Public License for more details.

# You should have received a copy of the GNU General Public License
# along with Autosubmit.  If not, see <http://www.gnu.org/licenses/>.

"""
Main module for Autosubmit. Only contains an interface class to all functionality implemented on Autosubmit
"""

from collections import OrderedDict

from autosubmit.job import job_utils
from contextlib import suppress
import copy
import datetime
import json
import locale
import os
import re
import textwrap
import time
from bscearth.utils.date import date2str, parse_date, previous_day, chunk_end_date, chunk_start_date, Log, subs_dates, add_time
from functools import reduce
from threading import Thread
from time import sleep
from typing import List, Union

from autosubmit.helpers.parameters import autosubmit_parameter, autosubmit_parameters
from autosubmit.history.experiment_history import ExperimentHistory
from autosubmit.job.job_common import StatisticsSnippetBash, StatisticsSnippetPython
from autosubmit.job.job_common import StatisticsSnippetR, StatisticsSnippetEmpty
from autosubmit.job.job_common import Status, Type, increase_wallclock_by_chunk
from autosubmit.job.job_utils import get_job_package_code, get_split_size_unit, get_split_size
from autosubmit.platforms.paramiko_submitter import ParamikoSubmitter
from autosubmitconfigparser.config.basicconfig import BasicConfig
from autosubmitconfigparser.config.configcommon import AutosubmitConfig
from autosubmitconfigparser.config.yamlparser import YAMLParserFactory
from log.log import Log, AutosubmitCritical, AutosubmitError

Log.get_logger("Autosubmit")

# A wrapper for encapsulate threads , TODO: Python 3+ to be replaced by the < from concurrent.futures >


def threaded(fn):
    def wrapper(*args, **kwargs):
        thread = Thread(target=fn, args=args, kwargs=kwargs)
        thread.name = "JOB_" + str(args[0].name)
        thread.start()
        return thread
    return wrapper


# This decorator contains groups of parameters, with each
# parameter described. This is only for parameters which
# are not properties of Job. Otherwise, please use the
# ``autosubmit_parameter`` (singular!) decorator for the
# ``@property`` annotated members. The variable groups
# are cumulative, so you can add to ``job``, for instance,
# in multiple files as long as the variable names are
# unique per group.
@autosubmit_parameters(
    parameters={
        'chunk': {
            'day_before': 'Day before the start date.',
            'chunk_end_in_days': 'Days passed from the start of the simulation until the end of the chunk.',
            'chunk_start_date': 'Chunk start date.',
            'chunk_start_year': 'Chunk start year.',
            'chunk_start_month': 'Chunk start month.',
            'chunk_start_day': 'Chunk start day.',
            'chunk_start_hour': 'Chunk start hour.',
            'chunk_end_date': 'Chunk end date.',
            'chunk_end_year': 'Chunk end year.',
            'chunk_end_month': 'Chunk end month.',
            'chunk_end_day': 'Chunk end day.',
            'chunk_end_hour': 'Chunk end hour.',
            'chunk_second_to_last_date': 'Chunk second to last date.',
            'chunk_second_to_last_year': 'Chunk second to last year.',
            'chunk_second_to_last_month': 'Chunk second to last month.',
            'chunk_second_to_last_day': 'Chunk second to last day.',
            'chunk_second_to_last_hour': 'Chunk second to last hour.',
            'prev': 'Days since start date at the chunk\'s start.',
            'chunk_first': 'True if the current chunk is the first, false otherwise.',
            'chunk_last': 'True if the current chunk is the last, false otherwise.',
            'run_days': 'Chunk length in days.',
            'notify_on': 'Determine the job statuses you want to be notified.'
        },
        'config': {
            'config.autosubmit_version': 'Current version of Autosubmit.',
            'config.totaljobs': 'Total number of jobs in the workflow.',
            'config.maxwaitingjobs': 'Maximum number of jobs permitted in the waiting status.'
        },
        'experiment': {
            'experiment.datelist': 'List of start dates',
            'experiment.calendar': 'Calendar used for the experiment. Can be standard or noleap.',
            'experiment.chunksize': 'Size of each chunk.',
            'experiment.numchunks': 'Number of chunks of the experiment.',
            'experiment.chunksizeunit': 'Unit of the chunk size. Can be hour, day, month, or year.',
            'experiment.members': 'List of members.'
        },
        'default': {
            'default.expid': 'Job experiment ID.',
            'default.hpcarch': 'Default HPC platform name.',
            'default.custom_config': 'Custom configuration location.',
        },
        'job': {
            'rootdir': 'Experiment folder path.',
            'projdir': 'Project folder path.',
            'nummembers': 'Number of members of the experiment.'
        },
        'project': {
            'project.project_type': 'Type of the project.',
            'project.project_destination': 'Folder to hold the project sources.'
        }
    }
)
class Job(object):
    """Class to handle all the tasks with Jobs at HPC.

    A job is created by default with a name, a jobid, a status and a type.
    It can have children and parents. The inheritance reflects the dependency between jobs.
    If Job2 must wait until Job1 is completed then Job2 is a child of Job1.
    Inversely Job1 is a parent of Job2
    """

    CHECK_ON_SUBMISSION = 'on_submission'

    # TODO
    # This is crashing the code
    # I added it for the assertions of unit testing... since job obj != job obj when it was saved & load
    # since it points to another section of the memory.
    # Unfortunatelly, this is crashing the code everywhere else

    # def __eq__(self, other):
    #     return self.name == other.name and self.id == other.id

    def __str__(self):
        return "{0} STATUS: {1}".format(self.name, self.status)

    def __repr__(self):
        return "{0} STATUS: {1}".format(self.name, self.status)

    def __init__(self, name, job_id, status, priority):
        self.splits = None
        self.rerun_only = False
        self.script_name_wrapper = None
        self.retrials = None
        self.delay_end = None
        self.delay_retrials = None
        self.wrapper_type = None
        self._wrapper_queue = None
        self._platform = None
        self._queue = None
        self._partition = None
        self.retry_delay = None
        #: (str): Type of the job, as given on job configuration file. (job: TASKTYPE)
        self._section = None # type: str
        self._wallclock = None # type: str
        self.wchunkinc = None
        self._tasks = None
        self._nodes = None
        self.default_parameters = None
        self._threads = None
        self._processors = None
        self._memory = None
        self._memory_per_task = None
        self._chunk = None
        self._member = None
        self.date = None
        self.date_split = None
        self.name = name
        self._split = None
        self._delay = None
        self._frequency = None
        self._synchronize = None
        self.skippable = False
        self.repacked = 0
        self._long_name = None
        self.long_name = name
        self.date_format = ''
        self.type = Type.BASH
        self.hyperthreading = None
        self.scratch_free_space = None
        self.custom_directives = []
        self.undefined_variables = set()
        self.log_retries = 5
        self.id = job_id
        self.file = None
        self.additional_files = []
        self.executable = None
        self.x11 = None
        self.x11_options = None
        self._local_logs = ('', '')
        self._remote_logs = ('', '')
        self.script_name = self.name + ".cmd"
        self.status = status
        self.prev_status = status
        self.old_status = self.status
        self.new_status = status
        self.priority = priority
        self._parents = set()
        self._children = set()
        #: (int) Number of failed attempts to run this job. (FAIL_COUNT)
        self._fail_count = 0
        self.expid = name.split('_')[0] # type: str
        self.parameters = None
        self._tmp_path = os.path.join(
            BasicConfig.LOCAL_ROOT_DIR, self.expid, BasicConfig.LOCAL_TMP_DIR)
        self.write_start = False
        self._platform = None
        self.check = 'true'
        self.check_warnings = False
        self._packed = False
        self.hold = False # type: bool
        self.distance_weight = 0
        self.level = 0
        self._export = "none"
        self._dependencies = []
        self.running = None
        self.start_time = None
        self.ext_header_path = None
        self.ext_tailer_path = None
        self.edge_info = dict()
        self.total_jobs = None
        self.max_waiting_jobs = None
        self.exclusive = ""
        self._retrials = 0
        # internal
        self.current_checkpoint_step = 0
        self.max_checkpoint_step = 0
        self.reservation = ""
        self.delete_when_edgeless = False
        self.shape = ""
        # hetjobs
        self.het = None
        self.updated_log = False
        self.ready_start_date = None
        self.log_retrieved = False
        self.start_time_written = False
        self.submit_time_timestamp = None # for wrappers, all jobs inside a wrapper are submitted at the same time
        self.finish_time_timestamp = None # for wrappers, with inner_retrials, the submission time should be the last finish_time of the previous retrial
<<<<<<< HEAD
        self._script = None # Inline code to be executed
=======

>>>>>>> e31348a6
    def _init_runtime_parameters(self):
        # hetjobs
        self.het = {'HETSIZE': 0}
        self.parameters = dict()
        self._tasks = '1'
        self._nodes = ""
        self.default_parameters = {'d': '%d%', 'd_': '%d_%', 'Y': '%Y%', 'Y_': '%Y_%',
                              'M': '%M%', 'M_': '%M_%', 'm': '%m%', 'm_': '%m_%'}
        self._threads = '1'
        self._processors = '1'
        self._memory = ''
        self._memory_per_task = ''
        self.log_retrieved = False
        self.start_time_placeholder = ""
        self.processors_per_node = ""


    @property
    @autosubmit_parameter(name='x11')
    def x11(self):
        """Whether to use X11 forwarding"""
        return self._x11
    @x11.setter
    def x11(self, value):
        self._x11 = value

    @property
    @autosubmit_parameter(name='x11_options')
    def x11_options(self):
        """Allows to set salloc parameters for x11"""
        return self._x11_options
    @x11_options.setter
    def x11_options(self, value):
        self._x11_options = value

    @property
    @autosubmit_parameter(name='tasktype')
    def section(self):
        """Type of the job, as given on job configuration file."""
        return self._section

    @section.setter
    def section(self, value):
        self._section = value

    @property
    @autosubmit_parameter(name='jobname')
    def name(self):
        """Current job full name."""
        return self._name

    @name.setter
    def name(self, value):
        self._name = value

    @property
    @autosubmit_parameter(name='script')
    def script(self):
        """Allows to launch inline code instead of using the file parameter"""
        return self._script
    @script.setter
    def script(self, value):
        self._script = value

    @property
    @autosubmit_parameter(name='fail_count')
    def fail_count(self):
        """Number of failed attempts to run this job."""
        return self._fail_count

    @fail_count.setter
    def fail_count(self, value):
        self._fail_count = value

    @property
    @autosubmit_parameter(name='retrials')
    def retrials(self):
        """Max amount of retrials to run this job."""
        return self._retrials

    @retrials.setter
    def retrials(self, value):
        if value is not None:
            self._retrials = int(value)

    @property
    @autosubmit_parameter(name='checkpoint')
    def checkpoint(self):
        '''Generates a checkpoint step for this job based on job.type.'''
        if self.type == Type.PYTHON:
            return "checkpoint()"
        elif self.type == Type.R:
            return "checkpoint()"
        else:  # bash
            return "as_checkpoint"

    def get_checkpoint_files(self):
        """
        Check if there is a file on the remote host that contains the checkpoint
        """
        return self.platform.get_checkpoint_files(self)

    @property
    @autosubmit_parameter(name='sdate')
    def sdate(self):
        """Current start date."""
        return date2str(self.date, self.date_format)

    @property
    @autosubmit_parameter(name='member')
    def member(self):
        """Current member."""
        return self._member

    @member.setter
    def member(self, value):
        self._member = value

    @property
    @autosubmit_parameter(name='chunk')
    def chunk(self):
        """Current chunk."""
        return self._chunk

    @chunk.setter
    def chunk(self, value):
        self._chunk = value

    @property
    @autosubmit_parameter(name='split')
    def split(self):
        """Current split."""
        return self._split

    @split.setter
    def split(self, value):
        self._split = value

    @property
    @autosubmit_parameter(name='delay')
    def delay(self):
        """Current delay."""
        return self._delay

    @delay.setter
    def delay(self, value):
        self._delay = value

    @property
    @autosubmit_parameter(name='wallclock')
    def wallclock(self):
        """Duration for which nodes used by job will remain allocated."""
        return self._wallclock

    @wallclock.setter
    def wallclock(self, value):
        self._wallclock = value

    @property
    @autosubmit_parameter(name='hyperthreading')
    def hyperthreading(self):
        """Detects if hyperthreading is enabled or not."""
        return self._hyperthreading

    @hyperthreading.setter
    def hyperthreading(self, value):
        self._hyperthreading = value

    @property
    @autosubmit_parameter(name='nodes')
    def nodes(self):
        """Number of nodes that the job will use."""
        return self._nodes

    @nodes.setter
    def nodes(self, value):
        self._nodes = value

    @property
    @autosubmit_parameter(name=['numthreads', 'threads', 'cpus_per_task'])
    def threads(self):
        """Number of threads that the job will use."""
        return self._threads

    @threads.setter
    def threads(self, value):
        self._threads = value

    @property
    @autosubmit_parameter(name=['numtask', 'tasks', 'tasks_per_node'])
    def tasks(self):
        """Number of tasks that the job will use."""
        return self._tasks

    @tasks.setter
    def tasks(self, value):
        self._tasks = value

    @property
    @autosubmit_parameter(name='scratch_free_space')
    def scratch_free_space(self):
        """Percentage of free space required on the ``scratch``."""
        return self._scratch_free_space

    @scratch_free_space.setter
    def scratch_free_space(self, value):
        self._scratch_free_space = value

    @property
    @autosubmit_parameter(name='memory')
    def memory(self):
        """Memory requested for the job."""
        return self._memory

    @memory.setter
    def memory(self, value):
        self._memory = value

    @property
    @autosubmit_parameter(name='memory_per_task')
    def memory_per_task(self):
        """Memory requested per task."""
        return self._memory_per_task

    @memory_per_task.setter
    def memory_per_task(self, value):
        self._memory_per_task = value

    @property
    @autosubmit_parameter(name='frequency')
    def frequency(self):
        """TODO."""
        return self._frequency

    @frequency.setter
    def frequency(self, value):
        self._frequency = value

    @property
    @autosubmit_parameter(name='synchronize')
    def synchronize(self):
        """TODO."""
        return self._synchronize

    @synchronize.setter
    def synchronize(self, value):
        self._synchronize = value

    @property
    @autosubmit_parameter(name='dependencies')
    def dependencies(self):
        """Current job dependencies."""
        return self._dependencies

    @dependencies.setter
    def dependencies(self, value):
        self._dependencies = value

    @property
    @autosubmit_parameter(name='delay_retrials')
    def delay_retrials(self):
        """TODO"""
        return self._delay_retrials

    @delay_retrials.setter
    def delay_retrials(self, value):
        self._delay_retrials = value

    @property
    @autosubmit_parameter(name='packed')
    def packed(self):
        """TODO"""
        return self._packed

    @packed.setter
    def packed(self, value):
        self._packed = value

    @property
    @autosubmit_parameter(name='export')
    def export(self):
        """TODO."""
        return self._export

    @export.setter
    def export(self, value):
        self._export = value

    @property
    @autosubmit_parameter(name='custom_directives')
    def custom_directives(self):
        """List of custom directives."""
        return self._custom_directives

    @custom_directives.setter
    def custom_directives(self, value):
        self._custom_directives = value
    @property
    @autosubmit_parameter(name='splits')
    def splits(self):
        """Max number of splits."""
        return self._splits
    @splits.setter
    def splits(self, value):
        self._splits = value

    def __getstate__(self):
        return {k: v for k, v in self.__dict__.items() if k not in ["_platform", "_children", "_parents", "submitter"]}


    def read_header_tailer_script(self, script_path: str, as_conf: AutosubmitConfig, is_header: bool):
        """
        Opens and reads a script. If it is not a BASH script it will fail :(

        Will strip away the line with the hash bang (#!)

        :param script_path: relative to the experiment directory path to the script
        :param as_conf: Autosubmit configuration file
        :param is_header: boolean indicating if it is header extended script
        """
        if not script_path:
            return ''
        found_hashbang = False
        script_name = script_path.rsplit("/")[-1]  # pick the name of the script for a more verbose error
        # the value might be None string if the key has been set, but with no value
        if not script_name:
            return ''
        script = ''


        # adjusts the error message to the type of the script
        if is_header:
            error_message_type = "header"
        else:
            error_message_type = "tailer"

        try:
            # find the absolute path
            script_file = open(os.path.join(as_conf.get_project_dir(), script_path), 'r')
        except Exception as e:  # log
            # We stop Autosubmit if we don't find the script
            raise AutosubmitCritical("Extended {1} script: failed to fetch {0} \n".format(str(e),
                                                                                          error_message_type), 7014)

        for line in script_file:
            if line[:2] != "#!":
                script += line
            else:
                found_hashbang = True
                # check if the type of the script matches the one in the extended
                if "bash" in line:
                    if self.type != Type.BASH:
                        raise AutosubmitCritical(
                            "Extended {2} script: script {0} seems Bash but job {1} isn't\n".format(script_name,
                                                                                                    self.script_name,
                                                                                                    error_message_type),
                            7011)
                elif "Rscript" in line:
                    if self.type != Type.R:
                        raise AutosubmitCritical(
                            "Extended {2} script: script {0} seems Rscript but job {1} isn't\n".format(script_name,
                                                                                                       self.script_name,
                                                                                                       error_message_type),
                            7011)
                elif "python" in line:
                    if self.type not in (Type.PYTHON, Type.PYTHON2, Type.PYTHON3):
                        raise AutosubmitCritical(
                            "Extended {2} script: script {0} seems Python but job {1} isn't\n".format(script_name,
                                                                                                      self.script_name,
                                                                                                      error_message_type),
                            7011)
                else:
                    raise AutosubmitCritical(
                        "Extended {2} script: couldn't figure out script {0} type\n".format(script_name,
                                                                                           self.script_name,
                                                                                           error_message_type), 7011)

        if not found_hashbang:
            raise AutosubmitCritical(
                "Extended {2} script: couldn't figure out script {0} type\n".format(script_name,
                                                                                   self.script_name,
                                                                                   error_message_type), 7011)

        if is_header:
            script = "\n###############\n# Header script\n###############\n" + script
        else:
            script = "\n###############\n# Tailer script\n###############\n" + script

        return script

    @property
    def parents(self):
        """
        Returns parent jobs list

        :return: parent jobs
        :rtype: set
        """
        return self._parents

    @parents.setter
    def parents(self, parents):
        """
        Sets the parents job list
        """
        self._parents = parents

    @property
    def status_str(self):
        """
        String representation of the current status
        """
        return Status.VALUE_TO_KEY.get(self.status, "UNKNOWN")

    @property
    def children_names_str(self):
        """
        Comma separated list of children's names
        """
        return ",".join([str(child.name) for child in self._children])

    @property
    def is_serial(self):
        return str(self.processors) == '1' or str(self.processors) == ''

    @property
    def platform(self):
        """
        Returns the platform to be used by the job. Chooses between serial and parallel platforms

        :return HPCPlatform object for the job to use
        :rtype: HPCPlatform
        """
        if self.is_serial and self._platform:
            return self._platform.serial_platform
        else:
            return self._platform

    @platform.setter
    def platform(self, value):
        """
        Sets the HPC platforms to be used by the job.

        :param value: platforms to set
        :type value: HPCPlatform
        """
        self._platform = value

    @property
    @autosubmit_parameter(name="current_queue")
    def queue(self):
        """
        Returns the queue to be used by the job. Chooses between serial and parallel platforms.

        :return HPCPlatform object for the job to use
        :rtype: HPCPlatform
        """
        if self._queue is not None and len(str(self._queue)) > 0:
            return self._queue
        if self.is_serial:
            return self._platform.serial_platform.serial_queue
        else:
            return self._platform.queue

    @queue.setter
    def queue(self, value):
        """
        Sets the queue to be used by the job.

        :param value: queue to set
        :type value: HPCPlatform
        """
        self._queue = value
    @property
    def partition(self):
        """
        Returns the queue to be used by the job. Chooses between serial and parallel platforms

        :return HPCPlatform object for the job to use
        :rtype: HPCPlatform
        """
        if self._partition is not None and len(str(self._partition)) > 0:
            return self._partition
        if self.is_serial:
            return self._platform.serial_platform.serial_partition
        else:
            return self._platform.partition

    @partition.setter
    def partition(self, value):
        """
        Sets the partion to be used by the job.

        :param value: partion to set
        :type value: HPCPlatform
        """
        self._partition = value

    @property
    def shape(self):
        """
        Returns the shape of the job. Chooses between serial and parallel platforms

        :return HPCPlatform object for the job to use
        :rtype: HPCPlatform
        """
        return self._shape

    @shape.setter
    def shape(self, value):
        """
        Sets the shape to be used by the job.

        :param value: shape to set
        :type value: HPCPlatform
        """
        self._shape = value

    @property
    def children(self):
        """
        Returns a list containing all children of the job

        :return: child jobs
        :rtype: set
        """
        return self._children

    @children.setter
    def children(self, children):
        """
        Sets the children job list
        """
        self._children = children

    @property
    def long_name(self):
        """
        Job's long name. If not set, returns name

        :return: long name
        :rtype: str
        """
        if hasattr(self, '_long_name'):
            return self._long_name
        else:
            return self.name

    @long_name.setter
    def long_name(self, value):
        """
        Sets long name for the job

        :param value: long name to set
        :type value: str
        """
        self._long_name = value

    @property
    def local_logs(self):
        return self._local_logs

    @local_logs.setter
    def local_logs(self, value):
        self._local_logs = value

    @property
    def remote_logs(self):
        return self._remote_logs

    @remote_logs.setter
    def remote_logs(self, value):
        self._remote_logs = value

    @property
    def total_processors(self):
        """
        Number of processors requested by job.
        Reduces ':' separated format  if necessary.
        """
        if ':' in str(self.processors):
            return reduce(lambda x, y: int(x) + int(y), self.processors.split(':'))
        elif self.processors == "" or self.processors == "1":
            if not self.nodes or int(self.nodes) <= 1:
                return 1
            else:
                return ""
        return int(self.processors)

    @property
    def total_wallclock(self):
        if self.wallclock:
            hours, minutes = self.wallclock.split(':')
            return float(minutes) / 60 + float(hours)
        return 0

    @property
    @autosubmit_parameter(name=['numproc', 'processors'])
    def processors(self):
        """Number of processors that the job will use."""
        return self._processors

    @processors.setter
    def processors(self, value):
        self._processors = value

    @property
    @autosubmit_parameter(name=['processors_per_node'])
    def processors_per_node(self):
        """Number of processors per node that the job can use."""
        return self._processors_per_node

    @processors_per_node.setter
    def processors_per_node(self, value):
        """Number of processors per node that the job can use."""
        self._processors_per_node = value

    def inc_fail_count(self):
        """
        Increments fail count
        """
        self.fail_count += 1

    # Maybe should be renamed to the plural?
    def add_parent(self, *parents):
        """
        Add parents for the job. It also adds current job as a child for all the new parents

        :param parents: job's parents to add
        :type parents: Job
        """
        for parent in parents:
            num_parents = 1
            if isinstance(parent, list):
                num_parents = len(parent)
            for i in range(num_parents):
                new_parent = parent[i] if isinstance(parent, list) else parent
                self._parents.add(new_parent)
                new_parent.__add_child(self)

    def add_children(self, children):
        """
        Add children for the job. It also adds current job as a parent for all the new children

        :param children: job's children to add
        :type children: list of Job objects
        """
        for child in (child for child in children if child.name != self.name):
            self.__add_child(child)
            child._parents.add(self)
    def __add_child(self, new_child):
        """
        Adds a new child to the job

        :param new_child: new child to add
        :type new_child: Job
        """
        self.children.add(new_child)

    def add_edge_info(self, parent, special_conditions):
        """
        Adds edge information to the job

        :param parent: parent job
        :type parent: Job
        :param special_conditions: special variables
        :type special_conditions: dict
        """
        if special_conditions["STATUS"] not in self.edge_info:
            self.edge_info[special_conditions["STATUS"]] = {}

        self.edge_info[special_conditions["STATUS"]][parent.name] = (parent,special_conditions.get("FROM_STEP", 0))

    def delete_parent(self, parent):
        """
        Remove a parent from the job

        :param parent: parent to remove
        :type parent: Job
        """
        self.parents.remove(parent)

    def delete_child(self, child):
        """
        Removes a child from the job

        :param child: child to remove
        :type child: Job
        """
        # careful it is only possible to remove one child at a time
        self.children.remove(child)

    def has_children(self):
        """
        Returns true if job has any children, else return false

        :return: true if job has any children, otherwise return false
        :rtype: bool
        """
        return self.children.__len__()

    def has_parents(self):
        """
        Returns true if job has any parents, else return false

        :return: true if job has any parent, otherwise return false
        :rtype: bool
        """
        return self.parents.__len__()

    def _get_from_stat(self, index, fail_count =-1):
        """
        Returns value from given row index position in STAT file associated to job

        :param index: row position to retrieve
        :type index: int
        :return: value in index position
        :rtype: int
        """
        if fail_count == -1:
            logname = os.path.join(self._tmp_path, self.name + '_STAT')
        else:
            fail_count = str(fail_count)
            logname = os.path.join(self._tmp_path, self.name + '_STAT_' + fail_count)
        if os.path.exists(logname):
            lines = open(logname).readlines()
            if len(lines) >= index + 1:
                return int(lines[index])
            else:
                return 0
        else:
            return 0

    def _get_from_total_stats(self, index):
        """
        Returns list of values from given column index position in TOTAL_STATS file associated to job

        :param index: column position to retrieve
        :type index: int
        :return: list of values in column index position
        :rtype: list[datetime.datetime]
        """
        log_name = os.path.join(self._tmp_path, self.name + '_TOTAL_STATS')
        lst = []
        if os.path.exists(log_name):
            f = open(log_name)
            lines = f.readlines()
            for line in lines:
                fields = line.split()
                if len(fields) >= index + 1:
                    lst.append(parse_date(fields[index]))
        return lst

    def check_end_time(self, fail_count=-1):
        """
        Returns end time from stat file

        :return: date and time
        :rtype: str
        """
        return self._get_from_stat(1, fail_count)

    def check_start_time(self, fail_count=-1):
        """
        Returns job's start time

        :return: start time
        :rtype: str
        """
        return self._get_from_stat(0,fail_count)

    def check_retrials_end_time(self):
        """
        Returns list of end datetime for retrials from total stats file

        :return: date and time
        :rtype: list[int]
        """
        return self._get_from_total_stats(2)

    def check_retrials_start_time(self):
        """
        Returns list of start datetime for retrials from total stats file

        :return: date and time
        :rtype: list[int]
        """
        return self._get_from_total_stats(1)

    def get_last_retrials(self):
        # type: () -> List[Union[datetime.datetime, str]]
        """
        Returns the retrials of a job, including the last COMPLETED run. The selection stops, and does not include, when the previous COMPLETED job is located or the list of registers is exhausted.

        :return: list of dates of retrial [submit, start, finish] in datetime format
        :rtype: list of list
        """
        log_name = os.path.join(self._tmp_path, self.name + '_TOTAL_STATS')
        retrials_list = []
        if os.path.exists(log_name):
            already_completed = False
            # Read lines of the TOTAL_STATS file starting from last
            for retrial in reversed(open(log_name).readlines()):
                retrial_fields = retrial.split()
                if Job.is_a_completed_retrial(retrial_fields):
                    # It's a COMPLETED run
                    if already_completed:
                        break
                    already_completed = True
                retrial_dates = list(map(lambda y: parse_date(y) if y != 'COMPLETED' and y != 'FAILED' else y,
                                    retrial_fields))
                # Inserting list [submit, start, finish] of datetime at the beginning of the list. Restores ordering.
                retrials_list.insert(0, retrial_dates)
        return retrials_list

    def get_new_remotelog_name(self, count = -1):
        """
        Checks if remote log file exists on remote host
        if it exists, remote_log variable is updated
        :param
        """
        if count == -1:
            count = self._fail_count
        try:
            remote_logs = (f"{self.script_name}.out.{count}", f"{self.script_name}.err.{count}")
        except BaseException as e:
            remote_logs = ""
            Log.printlog(f"Trace {e} \n Failed to retrieve log file for job {self.name}", 6000)
        return remote_logs

    def check_remote_log_exists(self, platform):
        try:
            out_exist = platform.check_file_exists(self.remote_logs[0], False, sleeptime=0, max_retries=1)
        except IOError:
            Log.debug(f'Output log {self.remote_logs[0]} still does not exist')
            out_exist = False
        try:
            err_exist = platform.check_file_exists(self.remote_logs[1], False, sleeptime=0, max_retries=1)
        except IOError:
            Log.debug(f'Error log {self.remote_logs[1]} still does not exist')
            err_exist = False
        return out_exist or err_exist

    def retrieve_external_retrials_logfiles(self, platform):
        log_retrieved = False
        self.remote_logs = self.get_new_remotelog_name()
        if not self.remote_logs:
            self.log_retrieved = False
        else:
            if self.check_remote_log_exists(platform):
                try:
                    self.synchronize_logs(platform, self.remote_logs, self.local_logs)
                    remote_logs = copy.deepcopy(self.local_logs)
                    platform.get_logs_files(self.expid, remote_logs)
                    log_retrieved = True
                except BaseException:
                    log_retrieved = False
        self.log_retrieved = log_retrieved

    def retrieve_internal_retrials_logfiles(self, platform):
        log_retrieved = False
        original = copy.deepcopy(self.local_logs)
        for i in range(0, int(self.retrials + 1)):
            if i > 0:
                self.local_logs = (original[0][:-4] + "_{0}".format(i) + ".out", original[1][:-4] + "_{0}".format(i) + ".err")
            self.remote_logs = self.get_new_remotelog_name(i)
            if not self.remote_logs:
                self.log_retrieved = False
            else:
                if self.check_remote_log_exists(platform):
                    try:
                        self.synchronize_logs(platform, self.remote_logs, self.local_logs)
                        remote_logs = copy.deepcopy(self.local_logs)
                        platform.get_logs_files(self.expid, remote_logs)
                        log_retrieved = True
                    except BaseException:
                        log_retrieved = False
            self.log_retrieved = log_retrieved
    def retrieve_logfiles(self, platform, raise_error=False):
        """
        Retrieves log files from remote host meant to be used inside a process.
        :param platform: platform that is calling the function, already connected.
        :param raise_error: boolean to raise an error if the logs are not retrieved
        :return:
        """
        backup_logname = copy.copy(self.local_logs)

        if self.wrapper_type == "vertical":
            stat_file = self.script_name[:-4] + "_STAT_"
            self.retrieve_internal_retrials_logfiles(platform)
        else:
            stat_file = self.script_name[:-4] + "_STAT"
            self.retrieve_external_retrials_logfiles(platform)

        if not self.log_retrieved:
            self.local_logs = backup_logname
            if raise_error:
                raise AutosubmitCritical("Failed to retrieve logs for job {0}".format(self.name), 6000)
            else:
                Log.printlog("Failed to retrieve logs for job {0}".format(self.name), 6000)

        else:
            # Update the logs with Autosubmit Job ID Brand
            try:
                for local_log in self.local_logs:
                    platform.write_jobid(self.id, os.path.join(
                        self._tmp_path, 'LOG_' + str(self.expid), local_log))
            except BaseException as e:
                Log.printlog("Trace {0} \n Failed to write the {1} e=6001".format(str(e), self.name))
            # write stats
            if self.wrapper_type == "vertical": # Disable AS retrials for vertical wrappers to use internal ones
                for i in range(0,int(self.retrials+1)):
                    if self.platform.get_stat_file(self.name, stat_file, count=i):
                        self.write_vertical_time(i)
                        self.inc_fail_count()
            else:
                self.platform.get_stat_file(self.name, stat_file)
                self.write_start_time(from_stat_file=True)
                self.write_end_time(self.status == Status.COMPLETED)

    def parse_time(self,wallclock):
        regex = re.compile(r'(((?P<hours>\d+):)((?P<minutes>\d+)))(:(?P<seconds>\d+))?')
        parts = regex.match(wallclock)
        if not parts:
            return
        parts = parts.groupdict()
        if int(parts['hours']) > 0 :
            format_ = "hour"
        else:
            format_ = "minute"
        time_params = {}
        for name, param in parts.items():
            if param:
                time_params[name] = int(param)
        return datetime.timedelta(**time_params),format_

    # Duplicated for wrappers and jobs to fix in 4.0.0
    def is_over_wallclock(self, start_time, wallclock):
        """
        Check if the job is over the wallclock time, it is an alternative method to avoid platform issues
        :param start_time:
        :param wallclock:
        :return:
        """
        elapsed = datetime.datetime.now() - start_time
        wallclock,time_format = self.parse_time(wallclock)
        if time_format == "hour":
            total = wallclock.days * 24 + wallclock.seconds / 60 / 60
        else:
            total = wallclock.days * 24 + wallclock.seconds / 60
        total = total * 1.30 # in this case we only want to avoid slurm issues so the time is increased by 50%
        if time_format == "hour":
            hour = int(total)
            minute = int((total - int(total)) * 60.0)
            second = int(((total - int(total)) * 60 -
                          int((total - int(total)) * 60.0)) * 60.0)
            wallclock_delta = datetime.timedelta(hours=hour, minutes=minute,
                                                 seconds=second)
        else:
            minute = int(total)
            second = int((total - int(total)) * 60.0)
            wallclock_delta = datetime.timedelta(minutes=minute, seconds=second)
        if elapsed > wallclock_delta:
            return True
        return False

    def update_status(self, as_conf, failed_file=False):
        """
        Updates job status, checking COMPLETED file if needed

        :param as_conf:
        :param failed_file: boolean, if True, checks if the job failed
        :return:
        """
        self.log_avaliable = False
        previous_status = self.status
        self.prev_status = previous_status
        new_status = self.new_status
        if new_status == Status.COMPLETED:
            Log.debug(
                "{0} job seems to have completed: checking...".format(self.name))
            if not self._platform.get_completed_files(self.name, wrapper_failed=self.packed):
                log_name = os.path.join(
                    self._tmp_path, self.name + '_COMPLETED')

            self.check_completion()
        else:
            self.status = new_status
        if self.status == Status.RUNNING:
            Log.info("Job {0} is RUNNING", self.name)
        elif self.status == Status.QUEUING:
            Log.info("Job {0} is QUEUING", self.name)
        elif self.status == Status.HELD:
            Log.info("Job {0} is HELD", self.name)
        elif self.status == Status.COMPLETED:
            Log.result("Job {0} is COMPLETED", self.name)
        elif self.status == Status.FAILED:
            if not failed_file:
                Log.printlog("Job {0} is FAILED. Checking completed files to confirm the failure...".format(
                    self.name), 3000)
                self._platform.get_completed_files(
                    self.name, wrapper_failed=self.packed)
                self.check_completion()
                if self.status == Status.COMPLETED:
                    Log.result("Job {0} is COMPLETED", self.name)
                else:
                    self.update_children_status()
        elif self.status == Status.UNKNOWN:
            Log.printlog("Job {0} is UNKNOWN. Checking completed files to confirm the failure...".format(
                self.name), 3000)
            self._platform.get_completed_files(
                self.name, wrapper_failed=self.packed)
            self.check_completion(Status.UNKNOWN)
            if self.status == Status.UNKNOWN:
                Log.printlog("Job {0} is UNKNOWN. Checking completed files to confirm the failure...".format(
                    self.name), 6009)
            elif self.status == Status.COMPLETED:
                Log.result("Job {0} is COMPLETED", self.name)
        elif self.status == Status.SUBMITTED:
            # after checking the jobs , no job should have the status "submitted"
            Log.printlog("Job {0} in SUBMITTED status. This should never happen on this step..".format(
                self.name), 6008)
        if self.status in [Status.COMPLETED, Status.FAILED]:
            self.updated_log = False

        # # Write start_time() if not already written and job is running, completed or failed
        # if self.status in [Status.RUNNING, Status.COMPLETED, Status.FAILED] and not self.start_time_written:
        #     self.write_start_time()

        # Updating logs
        if self.status in [Status.COMPLETED, Status.FAILED, Status.UNKNOWN]:
            if str(as_conf.platforms_data.get(self.platform.name, {}).get('DISABLE_RECOVERY_THREADS', "false")).lower() == "true":
                self.retrieve_logfiles(self.platform)
            else:
                self.platform.add_job_to_log_recover(self)




        return self.status

    @staticmethod
    def _get_submitter(as_conf):
        """
        Returns the submitter corresponding to the communication defined on Autosubmit's config file

        :return: submitter
        :rtype: Submitter
        """
        #communications_library = as_conf.get_communications_library()
        # if communications_library == 'paramiko':
        return ParamikoSubmitter()
        # communications library not known
        # raise AutosubmitCritical(
        #    'You have defined a not valid communications library on the configuration file', 7014)

    def update_children_status(self):
        children = list(self.children)
        for child in children:
            if child.level == 0 and child.status in [Status.SUBMITTED, Status.RUNNING, Status.QUEUING, Status.UNKNOWN]:
                child.status = Status.FAILED
                children += list(child.children)

    def check_completion(self, default_status=Status.FAILED,over_wallclock=False):
        """
        Check the presence of *COMPLETED* file.
        Change status to COMPLETED if *COMPLETED* file exists and to FAILED otherwise.
        :param over_wallclock:
        :param default_status: status to set if job is not completed. By default, is FAILED
        :type default_status: Status
        """
        log_name = os.path.join(self._tmp_path, self.name + '_COMPLETED')

        if os.path.exists(log_name):
            if not over_wallclock:
                self.status = Status.COMPLETED
            else:
                return Status.COMPLETED
        else:
            Log.printlog("Job {0} completion check failed. There is no COMPLETED file".format(
                self.name), 6009)
            if not over_wallclock:
                self.status = default_status
            else:
                return default_status
    def update_platform_parameters(self,as_conf,parameters,job_platform):
        if not job_platform:
            submitter = job_utils._get_submitter(as_conf)
            submitter.load_platforms(as_conf)
            job_platform = submitter.platforms[self.platform_name]
            self.platform = job_platform
        for key,value in as_conf.platforms_data.get(job_platform.name,{}).items():
            parameters["CURRENT_"+key.upper()] = value
        parameters['CURRENT_ARCH'] = job_platform.name
        parameters['CURRENT_HOST'] = job_platform.host
        parameters['CURRENT_USER'] = job_platform.user
        parameters['CURRENT_PROJ'] = job_platform.project
        parameters['CURRENT_BUDG'] = job_platform.budget
        parameters['CURRENT_RESERVATION'] = job_platform.reservation
        parameters['CURRENT_EXCLUSIVITY'] = job_platform.exclusivity
        parameters['CURRENT_HYPERTHREADING'] = job_platform.hyperthreading
        parameters['CURRENT_TYPE'] = job_platform.type
        parameters['CURRENT_SCRATCH_DIR'] = job_platform.scratch
        parameters['CURRENT_PROJ_DIR'] = job_platform.project_dir
        parameters['CURRENT_ROOTDIR'] = job_platform.root_dir
        parameters['CURRENT_LOGDIR'] = job_platform.get_files_path()
        return parameters

    def process_scheduler_parameters(self,as_conf,parameters,job_platform,chunk):
        """
        Parsers yaml data stored in the dictionary
        and calculates the components of the heterogeneous job if any
        :return:
        """
        hetsize = 0
        if type(self.processors) is list:
            hetsize = (len(self.processors))
        else:
            hetsize = 1
        if type(self.nodes) is list:
            hetsize = max(hetsize,len(self.nodes))
        self.het['HETSIZE'] = hetsize
        self.het['PROCESSORS'] = list()
        self.het['NODES'] = list()
        self.het['NUMTHREADS'] = self.het['THREADS'] = list()
        self.het['TASKS'] = list()
        self.het['MEMORY'] = list()
        self.het['MEMORY_PER_TASK'] = list()
        self.het['RESERVATION'] = list()
        self.het['EXCLUSIVE'] = list()
        self.het['HYPERTHREADING'] = list()
        self.het['EXECUTABLE'] = list()
        self.het['CURRENT_QUEUE'] = list()
        self.het['PARTITION'] = list()
        self.het['CURRENT_PROJ'] = list()
        self.het['CUSTOM_DIRECTIVES'] = list()
        if type(self.processors) is list:
            self.het['PROCESSORS'] = list()
            for x in self.processors:
                self.het['PROCESSORS'].append(str(x))
            # Sum processors, each element can be a str or int
            self.processors = str(sum([int(x) for x in self.processors]))
        else:
            self.processors = str(self.processors)
        if type(self.nodes) is list:
            # add it to heap dict as it were originally
            self.het['NODES'] = list()
            for x in self.nodes:
                self.het['NODES'].append(str(x))
            # Sum nodes, each element can be a str or int
            self.nodes = str(sum([int(x) for x in self.nodes]))
        else:
            self.nodes = str(self.nodes)
        if type(self.threads) is list:
            # Get the max threads, each element can be a str or int
            self.het['NUMTHREADS'] = list()
            if len(self.threads) == 1:
                for x in range(self.het['HETSIZE']):
                    self.het['NUMTHREADS'].append(self.threads)
            else:
                for x in self.threads:
                    self.het['NUMTHREADS'].append(str(x))

            self.threads = str(max([int(x) for x in self.threads]))

        else:
            self.threads = str(self.threads)
        if type(self.tasks) is list:
            # Get the max tasks, each element can be a str or int
            self.het['TASKS'] = list()
            if len(self.tasks) == 1:
                if int(job_platform.processors_per_node) > 1 and int(self.tasks) > int(job_platform.processors_per_node):
                    self.tasks = job_platform.processors_per_node
                for task in range(self.het['HETSIZE']):
                    if int(job_platform.processors_per_node) > 1 and int(task) > int(
                            job_platform.processors_per_node):
                        self.het['TASKS'].append(str(job_platform.processors_per_node))
                    else:
                        self.het['TASKS'].append(str(self.tasks))
                self.tasks = str(max([int(x) for x in self.tasks]))
            else:
                for task in self.tasks:
                    if int(job_platform.processors_per_node) > 1 and int(task) > int(
                            job_platform.processors_per_node):
                        task = job_platform.processors_per_node
                    self.het['TASKS'].append(str(task))
        else:
            if job_platform.processors_per_node and int(job_platform.processors_per_node) > 1 and int(self.tasks) > int(job_platform.processors_per_node):
                self.tasks = job_platform.processors_per_node
            self.tasks = str(self.tasks)

        if type(self.memory) is list:
            # Get the max memory, each element can be a str or int
            self.het['MEMORY'] = list()
            if len(self.memory) == 1:
                for x in range(self.het['HETSIZE']):
                    self.het['MEMORY'].append(self.memory)
            else:
                for x in self.memory:
                    self.het['MEMORY'].append(str(x))
            self.memory = str(max([int(x) for x in self.memory]))
        else:
            self.memory = str(self.memory)
        if type(self.memory_per_task) is list:
            # Get the max memory per task, each element can be a str or int
            self.het['MEMORY_PER_TASK'] = list()
            if len(self.memory_per_task) == 1:
                for x in range(self.het['HETSIZE']):
                    self.het['MEMORY_PER_TASK'].append(self.memory_per_task)

            else:
                for x in self.memory_per_task:
                    self.het['MEMORY_PER_TASK'].append(str(x))
            self.memory_per_task = str(max([int(x) for x in self.memory_per_task]))

        else:
            self.memory_per_task = str(self.memory_per_task)
        if type(self.reservation) is list:
            # Get the reservation name, each element can be a str
            self.het['RESERVATION'] = list()
            if len(self.reservation) == 1:
                for x in range(self.het['HETSIZE']):
                    self.het['RESERVATION'].append(self.reservation)
            else:
                for x in self.reservation:
                    self.het['RESERVATION'].append(str(x))
            self.reservation = str(self.het['RESERVATION'][0])
        else:
            self.reservation = str(self.reservation)
        if type(self.exclusive) is list:
            # Get the exclusive, each element can be only be bool
            self.het['EXCLUSIVE'] = list()
            if len(self.exclusive) == 1:
                for x in range(self.het['HETSIZE']):
                    self.het['EXCLUSIVE'].append(self.exclusive)
            else:
                for x in self.exclusive:
                    self.het['EXCLUSIVE'].append(x)
            self.exclusive = self.het['EXCLUSIVE'][0]
        else:
            self.exclusive = self.exclusive
        if type(self.hyperthreading) is list:
            # Get the hyperthreading, each element can be only be bool
            self.het['HYPERTHREADING'] = list()
            if len(self.hyperthreading) == 1:
                for x in range(self.het['HETSIZE']):
                    self.het['HYPERTHREADING'].append(self.hyperthreading)
            else:
                for x in self.hyperthreading:
                    self.het['HYPERTHREADING'].append(x)
            self.exclusive = self.het['HYPERTHREADING'][0]
        else:
            self.hyperthreading = self.hyperthreading
        if type(self.executable) is list:
            # Get the executable, each element can be only be bool
            self.het['EXECUTABLE'] = list()
            if len(self.executable) == 1:
                for x in range(self.het['HETSIZE']):
                    self.het['EXECUTABLE'].append(self.executable)
            else:
                for x in self.executable:
                    self.het['EXECUTABLE'].append(x)
            self.executable = str(self.het['EXECUTABLE'][0])
        else:
            self.executable = self.executable
        if type(self.queue) is list:
            # Get the queue, each element can be only be bool
            self.het['CURRENT_QUEUE'] = list()
            if len(self.queue) == 1:
                for x in range(self.het['HETSIZE']):
                    self.het['CURRENT_QUEUE'].append(self.queue)
            else:
                for x in self.queue:
                    self.het['CURRENT_QUEUE'].append(x)
            self.queue = self.het['CURRENT_QUEUE'][0]
        else:
            self.queue = self.queue
        if type(self.partition) is list:
            # Get the partition, each element can be only be bool
            self.het['PARTITION'] = list()
            if len(self.partition) == 1:
                for x in range(self.het['HETSIZE']):
                    self.het['PARTITION'].append(self.partition)
            else:
                for x in self.partition:
                    self.het['PARTITION'].append(x)
            self.partition = self.het['PARTITION'][0]
        else:
            self.partition = self.partition

        self.het['CUSTOM_DIRECTIVES'] = list()
        if type(self.custom_directives) is list:
            self.custom_directives = json.dumps(self.custom_directives)
        self.custom_directives = self.custom_directives.replace("\'", "\"").strip("[]").strip(", ")
        if self.custom_directives == '':
            if job_platform.custom_directives is None:
                job_platform.custom_directives = ''
            if type(job_platform.custom_directives) is list:
                self.custom_directives = json.dumps(job_platform.custom_directives)
                self.custom_directives = self.custom_directives.replace("\'", "\"").strip("[]").strip(", ")
            else:
                self.custom_directives = job_platform.custom_directives.replace("\'", "\"").strip("[]").strip(", ")
        if self.custom_directives != '':
            if self.custom_directives[0] != "\"":
                self.custom_directives = "\"" + self.custom_directives
            if self.custom_directives[-1] != "\"":
                self.custom_directives = self.custom_directives + "\""
            self.custom_directives = "[" + self.custom_directives + "]"
            custom_directives = self.custom_directives.split("],")
            if len(custom_directives) > 1:
                for custom_directive in custom_directives:
                    if custom_directive[-1] != "]":
                        custom_directive = custom_directive + "]"
                    self.het['CUSTOM_DIRECTIVES'].append(json.loads(custom_directive))
                self.custom_directives = self.het['CUSTOM_DIRECTIVES'][0]
            else:
                self.custom_directives = json.loads(self.custom_directives)
            if len(self.het['CUSTOM_DIRECTIVES']) < self.het['HETSIZE']:
                for x in range(self.het['HETSIZE'] - len(self.het['CUSTOM_DIRECTIVES'])):
                    self.het['CUSTOM_DIRECTIVES'].append(self.custom_directives )
        else:
            self.custom_directives = []

            for x in range(self.het['HETSIZE']):
                self.het['CUSTOM_DIRECTIVES'].append(self.custom_directives)
        # Ignore the heterogeneous parameters if the cores or nodes are no specefied as a list
        if self.het['HETSIZE'] == 1:
            self.het = dict()
        if not self.wallclock:
            if job_platform.type.lower() not in ['ps', "local"]:
                self.wallclock = "01:59"
            elif job_platform.type.lower() in ['ps', 'local']:
                self.wallclock = "00:00"
        # Increasing according to chunk
        self.wallclock = increase_wallclock_by_chunk(
            self.wallclock, self.wchunkinc, chunk)

    def update_platform_associated_parameters(self,as_conf, parameters, job_platform, chunk):
        job_data = as_conf.jobs_data[self.section]
        platform_data = as_conf.platforms_data.get(job_platform.name,{})
        self.x11_options = str(as_conf.jobs_data[self.section].get("X11_OPTIONS", as_conf.platforms_data.get(job_platform.name,{}).get("X11_OPTIONS","")))

        self.ec_queue = str(job_data.get("EC_QUEUE", platform_data.get("EC_QUEUE","")))
        self.executable = job_data.get("EXECUTABLE", platform_data.get("EXECUTABLE",""))
        self.total_jobs = job_data.get("TOTALJOBS",job_data.get("TOTAL_JOBS", job_platform.total_jobs))
        self.max_waiting_jobs = job_data.get("MAXWAITINGJOBS",job_data.get("MAX_WAITING_JOBS", job_platform.max_waiting_jobs))
        self.processors = job_data.get("PROCESSORS",platform_data.get("PROCESSORS","1"))
        self.shape = job_data.get("SHAPE",platform_data.get("SHAPE",""))
        self.processors_per_node = job_data.get("PROCESSORS_PER_NODE",as_conf.platforms_data.get(job_platform.name,{}).get("PROCESSORS_PER_NODE","1"))
        self.nodes = job_data.get("NODES",platform_data.get("NODES",""))
        self.exclusive = job_data.get("EXCLUSIVE",platform_data.get("EXCLUSIVE",False))
        self.threads = job_data.get("THREADS",platform_data.get("THREADS","1"))
        self.tasks = job_data.get("TASKS",platform_data.get("TASKS","1"))
        self.reservation = job_data.get("RESERVATION",as_conf.platforms_data.get(job_platform.name, {}).get("RESERVATION", ""))
        self.hyperthreading = job_data.get("HYPERTHREADING",platform_data.get("HYPERTHREADING","none"))
        self.queue = job_data.get("QUEUE",platform_data.get("QUEUE",""))
        self.partition = job_data.get("PARTITION",platform_data.get("PARTITION",""))
        self.scratch_free_space = int(job_data.get("SCRATCH_FREE_SPACE",platform_data.get("SCRATCH_FREE_SPACE",0)))

        self.memory = job_data.get("MEMORY",platform_data.get("MEMORY",""))
        self.memory_per_task = job_data.get("MEMORY_PER_TASK",platform_data.get("MEMORY_PER_TASK",""))
        self.wallclock = job_data.get("WALLCLOCK",
                                                             as_conf.platforms_data.get(self.platform_name, {}).get(
                                                                 "MAX_WALLCLOCK", None))
        self.custom_directives = job_data.get("CUSTOM_DIRECTIVES", "")

        self.process_scheduler_parameters(as_conf,parameters,job_platform,chunk)
        if self.het.get('HETSIZE',1) > 1:
            for name, components_value in self.het.items():
                if name != "HETSIZE":
                    for indx,component in enumerate(components_value):
                        if indx == 0:
                            parameters[name.upper()] = component
                        parameters[f'{name.upper()}_{indx}'] = component
        parameters['TOTALJOBS'] = self.total_jobs
        parameters['MAXWAITINGJOBS'] = self.max_waiting_jobs
        parameters['PROCESSORS_PER_NODE'] = self.processors_per_node
        parameters['EXECUTABLE'] = self.executable
        parameters['EXCLUSIVE'] = self.exclusive
        parameters['EC_QUEUE'] = self.ec_queue
        parameters['NUMPROC'] = self.processors
        parameters['PROCESSORS'] = self.processors
        parameters['MEMORY'] = self.memory
        parameters['MEMORY_PER_TASK'] = self.memory_per_task
        parameters['NUMTHREADS'] = self.threads
        parameters['THREADS'] = self.threads
        parameters['CPUS_PER_TASK'] = self.threads
        parameters['NUMTASK'] = self._tasks
        parameters['TASKS'] = self._tasks
        parameters['NODES'] = self.nodes
        parameters['TASKS_PER_NODE'] = self._tasks
        parameters['WALLCLOCK'] = self.wallclock
        parameters['TASKTYPE'] = self.section
        parameters['SCRATCH_FREE_SPACE'] = self.scratch_free_space
        parameters['CUSTOM_DIRECTIVES'] = self.custom_directives
        parameters['HYPERTHREADING'] = self.hyperthreading
        # we open the files and offload the whole script as a string
        # memory issues if the script is too long? Add a check to avoid problems...
        if as_conf.get_project_type() != "none":
            parameters['EXTENDED_HEADER'] = self.read_header_tailer_script(self.ext_header_path, as_conf, True)
            parameters['EXTENDED_TAILER'] = self.read_header_tailer_script(self.ext_tailer_path, as_conf, False)
        else: # If not, this show a warning when it tries to check the script
            parameters['EXTENDED_HEADER'] = ""
            parameters['EXTENDED_TAILER'] = ""
        parameters['CURRENT_QUEUE'] = self.queue
        parameters['RESERVATION'] = self.reservation
        parameters['CURRENT_EC_QUEUE'] = self.ec_queue
        parameters['PARTITION'] = self.partition


        return parameters

    def update_wrapper_parameters(self,as_conf, parameters):
        wrappers = as_conf.experiment_data.get("WRAPPERS", {})
        if len(wrappers) > 0:
            parameters['WRAPPER'] = as_conf.get_wrapper_type()
            parameters['WRAPPER' + "_POLICY"] = as_conf.get_wrapper_policy()
            parameters['WRAPPER' + "_METHOD"] = as_conf.get_wrapper_method().lower()
            parameters['WRAPPER' + "_JOBS"] = as_conf.get_wrapper_jobs()
            parameters['WRAPPER' + "_EXTENSIBLE"] = as_conf.get_extensible_wallclock()

        for wrapper_section, wrapper_val in wrappers.items():
            if type(wrapper_val) is not dict:
                continue
            parameters[wrapper_section] = as_conf.get_wrapper_type(
                as_conf.experiment_data["WRAPPERS"].get(wrapper_section))
            parameters[wrapper_section + "_POLICY"] = as_conf.get_wrapper_policy(
                as_conf.experiment_data["WRAPPERS"].get(wrapper_section))
            parameters[wrapper_section + "_METHOD"] = as_conf.get_wrapper_method(
                as_conf.experiment_data["WRAPPERS"].get(wrapper_section)).lower()
            parameters[wrapper_section + "_JOBS"] = as_conf.get_wrapper_jobs(
                as_conf.experiment_data["WRAPPERS"].get(wrapper_section))
            parameters[wrapper_section + "_EXTENSIBLE"] = int(
                as_conf.get_extensible_wallclock(as_conf.experiment_data["WRAPPERS"].get(wrapper_section)))
        return parameters

    def update_dict_parameters(self,as_conf):
        self.retrials = as_conf.jobs_data.get(self.section,{}).get("RETRIALS", as_conf.experiment_data.get("CONFIG",{}).get("RETRIALS", 0))
        for wrapper_data in ( wrapper for wrapper in as_conf.experiment_data.get("WRAPPERS",{}).values() if type(wrapper) is dict):
            jobs_in_wrapper = wrapper_data.get("JOBS_IN_WRAPPER", "").upper()
            if "," in jobs_in_wrapper:
                jobs_in_wrapper = jobs_in_wrapper.split(",")
            else:
                jobs_in_wrapper = jobs_in_wrapper.split(" ")
            if self.section.upper() in jobs_in_wrapper:
                self.retrials = wrapper_data.get("RETRIALS", self.retrials)
        self.splits = as_conf.jobs_data.get(self.section,{}).get("SPLITS", None)
        self.delete_when_edgeless = as_conf.jobs_data.get(self.section,{}).get("DELETE_WHEN_EDGELESS", True)
        self.dependencies = str(as_conf.jobs_data.get(self.section,{}).get("DEPENDENCIES",""))
        self.running = as_conf.jobs_data.get(self.section,{}).get("RUNNING", "once")
        self.platform_name = as_conf.jobs_data.get(self.section,{}).get("PLATFORM", as_conf.experiment_data.get("DEFAULT",{}).get("HPCARCH", None))
        self.file = as_conf.jobs_data.get(self.section,{}).get("FILE", None)
        self.additional_files = as_conf.jobs_data.get(self.section,{}).get("ADDITIONAL_FILES", [])

        type_ = str(as_conf.jobs_data.get(self.section,{}).get("TYPE", "bash")).lower()
        if type_ == "bash":
            self.type = Type.BASH
        elif type_ == "python" or type_ == "python3":
            self.type = Type.PYTHON
        elif type_ == "r":
            self.type = Type.R
        elif type_ == "python2":
            self.type = Type.PYTHON2
        else:
            self.type = Type.BASH
        self.ext_header_path = as_conf.jobs_data.get(self.section,{}).get('EXTENDED_HEADER_PATH', None)
        self.ext_tailer_path = as_conf.jobs_data.get(self.section,{}).get('EXTENDED_TAILER_PATH', None)
        if self.platform_name:
            self.platform_name = self.platform_name.upper()

    def update_check_variables(self,as_conf):
        job_data = as_conf.jobs_data.get(self.section, {})
        job_platform_name = job_data.get("PLATFORM", as_conf.experiment_data.get("DEFAULT",{}).get("HPCARCH", None))
        job_platform = job_data.get("PLATFORMS",{}).get(job_platform_name, {})
        self.check = job_data.get("CHECK", True)
        self.check_warnings = job_data.get("CHECK_WARNINGS", False)
        self.total_jobs = job_data.get("TOTALJOBS",job_data.get("TOTALJOBS", job_platform.get("TOTALJOBS", job_platform.get("TOTAL_JOBS", -1))))
        self.max_waiting_jobs = job_data.get("MAXWAITINGJOBS",job_data.get("MAXWAITINGJOBS", job_platform.get("MAXWAITINGJOBS", job_platform.get("MAX_WAITING_JOBS", -1))))

    def calendar_split(self, as_conf, parameters):
        """
        Calendar for splits
        :param parameters:
        :return:
        """
        # Calendar struct type numbered ( year, month, day, hour )


        job_data = as_conf.jobs_data.get(self.section,{})
        if job_data.get("SPLITS", None) and self.running != "once": # once jobs has no date
            # total_split = int(self.splits)
            split_unit = get_split_size_unit(as_conf.experiment_data, self.section)
            cal = str(parameters.get('EXPERIMENT.CALENDAR', "standard")).lower()
            split_length = get_split_size(as_conf.experiment_data, self.section)
            start_date = parameters.get('CHUNK_START_DATE', None)
            if start_date:
                self.date_split = datetime.datetime.strptime(start_date, "%Y%m%d")
            split_start = chunk_start_date(self.date_split, int(self.split), split_length, split_unit, cal)
            split_end = chunk_end_date(split_start, split_length, split_unit, cal)
            if split_unit == 'hour':
                split_end_1 = split_end
            else:
                split_end_1 = previous_day(split_end, cal)

            parameters['SPLIT'] = self.split
            parameters['SPLITSCALENDAR'] = cal
            parameters['SPLITSIZE'] = split_length
            parameters['SPLITSIZEUNIT'] = split_unit

            parameters['SPLIT_START_DATE'] = date2str(
                split_start, self.date_format)
            parameters['SPLIT_START_YEAR'] = str(split_start.year)
            parameters['SPLIT_START_MONTH'] = str(split_start.month).zfill(2)
            parameters['SPLIT_START_DAY'] = str(split_start.day).zfill(2)
            parameters['SPLIT_START_HOUR'] = str(split_start.hour).zfill(2)

            parameters['SPLIT_SECOND_TO_LAST_DATE'] = date2str(
                split_end_1, self.date_format)
            parameters['SPLIT_SECOND_TO_LAST_YEAR'] = str(split_end_1.year)
            parameters['SPLIT_SECOND_TO_LAST_MONTH'] = str(split_end_1.month).zfill(2)
            parameters['SPLIT_SECOND_TO_LAST_DAY'] = str(split_end_1.day).zfill(2)
            parameters['SPLIT_SECOND_TO_LAST_HOUR'] = str(split_end_1.hour).zfill(2)

            parameters['SPLIT_END_DATE'] = date2str(
                split_end, self.date_format)
            parameters['SPLIT_END_YEAR'] = str(split_end.year)
            parameters['SPLIT_END_MONTH'] = str(split_end.month).zfill(2)
            parameters['SPLIT_END_DAY'] = str(split_end.day).zfill(2)
            parameters['SPLIT_END_HOUR'] = str(split_end.hour).zfill(2)
            if int(self.split) == 1:
                parameters['SPLIT_FIRST'] = 'TRUE'
            else:
                parameters['SPLIT_FIRST'] = 'FALSE'

            # if int(total_split) == int(self.split):
            #     parameters['SPLIT_LAST'] = 'TRUE'
            # else:
            #     parameters['SPLIT_LAST'] = 'FALSE'

        return parameters

    def calendar_chunk(self, parameters):
        """
        Calendar for chunks

        :param parameters:
        :return:
        """
        if self.date is not None and len(str(self.date)) > 0:
            if self.chunk is None and len(str(self.chunk)) > 0:
                chunk = 1
            else:
                chunk = self.chunk

            parameters['CHUNK'] = chunk
            total_chunk = int(parameters.get('EXPERIMENT.NUMCHUNKS', 1))
            chunk_length = int(parameters.get('EXPERIMENT.CHUNKSIZE', 1))
            chunk_unit = str(parameters.get('EXPERIMENT.CHUNKSIZEUNIT', "day")).lower()
            cal = str(parameters.get('EXPERIMENT.CALENDAR', "")).lower()
            chunk_start = chunk_start_date(
                self.date, chunk, chunk_length, chunk_unit, cal)
            chunk_end = chunk_end_date(
                chunk_start, chunk_length, chunk_unit, cal)
            if chunk_unit == 'hour':
                chunk_end_1 = chunk_end
            else:
                chunk_end_1 = previous_day(chunk_end, cal)

            parameters['DAY_BEFORE'] = date2str(
                previous_day(self.date, cal), self.date_format)

            parameters['RUN_DAYS'] = str(
                subs_dates(chunk_start, chunk_end, cal))
            parameters['CHUNK_END_IN_DAYS'] = str(
                subs_dates(self.date, chunk_end, cal))

            parameters['CHUNK_START_DATE'] = date2str(
                chunk_start, self.date_format)
            parameters['CHUNK_START_YEAR'] = str(chunk_start.year)
            parameters['CHUNK_START_MONTH'] = str(chunk_start.month).zfill(2)
            parameters['CHUNK_START_DAY'] = str(chunk_start.day).zfill(2)
            parameters['CHUNK_START_HOUR'] = str(chunk_start.hour).zfill(2)

            parameters['CHUNK_SECOND_TO_LAST_DATE'] = date2str(
                chunk_end_1, self.date_format)
            parameters['CHUNK_SECOND_TO_LAST_YEAR'] = str(chunk_end_1.year)
            parameters['CHUNK_SECOND_TO_LAST_MONTH'] = str(chunk_end_1.month).zfill(2)
            parameters['CHUNK_SECOND_TO_LAST_DAY'] = str(chunk_end_1.day).zfill(2)
            parameters['CHUNK_SECOND_TO_LAST_HOUR'] = str(chunk_end_1.hour).zfill(2)

            parameters['CHUNK_END_DATE'] = date2str(
                chunk_end, self.date_format)
            parameters['CHUNK_END_YEAR'] = str(chunk_end.year)
            parameters['CHUNK_END_MONTH'] = str(chunk_end.month).zfill(2)
            parameters['CHUNK_END_DAY'] = str(chunk_end.day).zfill(2)
            parameters['CHUNK_END_HOUR'] = str(chunk_end.hour).zfill(2)

            parameters['PREV'] = str(subs_dates(self.date, chunk_start, cal))

            if chunk == 1:
                parameters['CHUNK_FIRST'] = 'TRUE'
            else:
                parameters['CHUNK_FIRST'] = 'FALSE'

            if total_chunk == chunk:
                parameters['CHUNK_LAST'] = 'TRUE'
            else:
                parameters['CHUNK_LAST'] = 'FALSE'
        return parameters

    def update_job_parameters(self,as_conf, parameters):
        self.splits = as_conf.jobs_data[self.section].get("SPLITS", None)
        self.delete_when_edgeless = as_conf.jobs_data[self.section].get("DELETE_WHEN_EDGELESS", True)
        self.check = as_conf.jobs_data[self.section].get("CHECK", False)
        self.check_warnings = as_conf.jobs_data[self.section].get("CHECK_WARNINGS", False)
        self.shape = as_conf.jobs_data[self.section].get("SHAPE", "")
<<<<<<< HEAD
        self.script = as_conf.jobs_data[self.section].get("SCRIPT", "")
=======
        self.x11 = str(as_conf.jobs_data[self.section].get("X11", False)).lower()
>>>>>>> e31348a6
        if self.checkpoint: # To activate placeholder sustitution per <empty> in the template
            parameters["AS_CHECKPOINT"] = self.checkpoint
        parameters['JOBNAME'] = self.name
        parameters['FAIL_COUNT'] = str(self.fail_count)
        parameters['SDATE'] = self.sdate
        parameters['MEMBER'] = self.member
        parameters['SPLIT'] = self.split
        parameters['SHAPE'] = self.shape
        parameters['SPLITS'] = self.splits
        parameters['DELAY'] = self.delay
        parameters['FREQUENCY'] = self.frequency
        parameters['SYNCHRONIZE'] = self.synchronize
        parameters['PACKED'] = self.packed
        parameters['CHUNK'] = 1
        parameters['RETRIALS'] = self.retrials
        parameters['DELAY_RETRIALS'] = self.delay_retrials
        parameters['DELETE_WHEN_EDGELESS'] = self.delete_when_edgeless
        parameters = self.calendar_chunk(parameters)
        parameters = self.calendar_split(as_conf,parameters)
        parameters['NUMMEMBERS'] = len(as_conf.get_member_list())
        self.dependencies = as_conf.jobs_data[self.section].get("DEPENDENCIES", "")
        self.dependencies  = str(self.dependencies)
        parameters['JOB_DEPENDENCIES'] = self.dependencies
        parameters['EXPORT'] = self.export
        parameters['PROJECT_TYPE'] = as_conf.get_project_type()
        parameters['X11'] = self.x11
        self.wchunkinc = as_conf.get_wchunkinc(self.section)
        for key,value in as_conf.jobs_data[self.section].items():
            parameters["CURRENT_"+key.upper()] = value
        return parameters



    def update_job_variables_final_values(self,parameters):
        """ Jobs variables final values based on parameters dict instead of as_conf
            This function is called to handle %CURRENT_% placeholders as they are filled up dynamically for each job
        """
        self.splits = parameters["SPLITS"]
        self.delete_when_edgeless = parameters["DELETE_WHEN_EDGELESS"]
        self.dependencies = parameters["JOB_DEPENDENCIES"]
        self.ec_queue = parameters["EC_QUEUE"]
        self.executable = parameters["EXECUTABLE"]
        self.total_jobs = parameters["TOTALJOBS"]
        self.max_waiting_jobs = parameters["MAXWAITINGJOBS"]
        self.processors = parameters["PROCESSORS"]
        self.shape = parameters["SHAPE"]
        self.processors_per_node = parameters["PROCESSORS_PER_NODE"]
        self.nodes = parameters["NODES"]
        self.exclusive = parameters["EXCLUSIVE"]
        self.threads = parameters["THREADS"]
        self.tasks = parameters["TASKS"]
        self.reservation = parameters["RESERVATION"]
        self.hyperthreading = parameters["HYPERTHREADING"]
        self.queue = parameters["CURRENT_QUEUE"]
        self.partition = parameters["PARTITION"]
        self.scratch_free_space = parameters["SCRATCH_FREE_SPACE"]
        self.memory = parameters["MEMORY"]
        self.memory_per_task = parameters["MEMORY_PER_TASK"]
        self.wallclock = parameters["WALLCLOCK"]
        self.custom_directives = parameters["CUSTOM_DIRECTIVES"]
        self.retrials = parameters["RETRIALS"]
        self.reservation = parameters["RESERVATION"]

    def update_parameters(self, as_conf, parameters,
                          default_parameters={'d': '%d%', 'd_': '%d_%', 'Y': '%Y%', 'Y_': '%Y_%',
                                              'M': '%M%', 'M_': '%M_%', 'm': '%m%', 'm_': '%m_%'}):
        """
        Refresh parameters value

        :param default_parameters:
        :type default_parameters: dict
        :param as_conf:
        :type as_conf: AutosubmitConfig
        :param parameters:
        :type parameters: dict
        """
        as_conf.reload()
        self._init_runtime_parameters()
        # Parameters that affect to all the rest of parameters
        self.update_dict_parameters(as_conf)
        parameters = parameters.copy()
        if hasattr(as_conf,"parameters"):
            parameters.update(as_conf.parameters)
        parameters.update(default_parameters)
        parameters = as_conf.substitute_dynamic_variables(parameters,25)
        parameters['ROOTDIR'] = os.path.join(
            BasicConfig.LOCAL_ROOT_DIR, self.expid)
        parameters['PROJDIR'] = as_conf.get_project_dir()
        # Set parameters dictionary
        # Set final value
        parameters = self.update_job_parameters(as_conf,parameters)
        parameters = self.update_platform_parameters(as_conf, parameters, self._platform)
        parameters = self.update_platform_associated_parameters(as_conf, parameters, self._platform, parameters['CHUNK'])
        parameters = self.update_wrapper_parameters(as_conf, parameters)
        parameters = as_conf.normalize_parameters_keys(parameters,default_parameters)
        parameters = as_conf.substitute_dynamic_variables(parameters,80)
        parameters = as_conf.normalize_parameters_keys(parameters,default_parameters)
        self.update_job_variables_final_values(parameters)
        # For some reason, there is return but the assignee is also necessary
        self.parameters = parameters
        # This return is only being used by the mock , to change the mock
        return parameters

    def update_content_extra(self,as_conf,files):
        additional_templates = []
        for file in files:
            if as_conf.get_project_type().lower() == "none":
                template = "%DEFAULT.EXPID%"
            else:
                template = open(os.path.join(as_conf.get_project_dir(), file), 'r').read()
            additional_templates += [template]
        return additional_templates

    def update_content(self, as_conf):
        """
        Create the script content to be run for the job

        :param as_conf: config
        :type as_conf: config
        :return: script code
        :rtype: str
        """
        self.update_parameters(as_conf, self.parameters)
        if self.script and self.file:
            Log.warning(f"Custom script for job {self.name} is being used, file contents are ignored.")
            template = self.script
        else:
            try:
                if as_conf.get_project_type().lower() != "none" and len(as_conf.get_project_type()) > 0:
                    template_file = open(os.path.join(as_conf.get_project_dir(), self.file), 'r')
                    template = ''
                    if as_conf.get_remote_dependencies() == "true":
                        if self.type == Type.BASH:
                            template = 'sleep 5' + "\n"
                        elif self.type == Type.PYTHON2:
                            template = 'time.sleep(5)' + "\n"
                        elif self.type == Type.PYTHON3 or self.type == Type.PYTHON:
                            template = 'time.sleep(5)' + "\n"
                        elif self.type == Type.R:
                            template = 'Sys.sleep(5)' + "\n"
                    template += template_file.read()
                    template_file.close()
                else:
                    if self.type == Type.BASH:
                        template = 'sleep 5'
                    elif self.type == Type.PYTHON2:
                        template = 'time.sleep(5)' + "\n"
                    elif self.type == Type.PYTHON3 or self.type == Type.PYTHON:
                        template = 'time.sleep(5)' + "\n"
                    elif self.type == Type.R:
<<<<<<< HEAD
                        template = 'Sys.sleep(5)'
                    else:
                        template = ''
            except Exception as e:
                template = ''
=======
                        template = 'Sys.sleep(5)' + "\n"
                template += template_file.read()
                template_file.close()
            else:
                if self.type == Type.BASH:
                    template = 'xclock; xclock'
                elif self.type == Type.PYTHON2:
                    template = 'time.sleep(5)' + "\n"
                elif self.type == Type.PYTHON3 or self.type == Type.PYTHON:
                    template = 'time.sleep(5)' + "\n"
                elif self.type == Type.R:
                    template = 'Sys.sleep(5)'
                else:
                    template = ''
        except Exception as e:
            template = ''
>>>>>>> e31348a6

        if self.type == Type.BASH:
            snippet = StatisticsSnippetBash
        elif self.type == Type.PYTHON or self.type == Type.PYTHON3:
            snippet = StatisticsSnippetPython("3")
        elif self.type == Type.PYTHON2:
            snippet = StatisticsSnippetPython("2")
        elif self.type == Type.R:
            snippet = StatisticsSnippetR
        else:
            raise Exception('Job type {0} not supported'.format(self.type))
        template_content = self._get_template_content(as_conf, snippet, template)
        additional_content = self.update_content_extra(as_conf,self.additional_files)
        return template_content,additional_content

    def get_wrapped_content(self, as_conf):
        snippet = StatisticsSnippetEmpty
        template = 'python $SCRATCH/{1}/LOG_{1}/{0}.cmd'.format(
            self.name, self.expid)
        template_content = self._get_template_content(
            as_conf, snippet, template)
        return template_content

    def _get_template_content(self, as_conf, snippet, template):
        #communications_library = as_conf.get_communications_library()
        # if communications_library == 'paramiko':
        return self._get_paramiko_template(snippet, template)
        # else:
        #    raise AutosubmitCritical(
        #        "Job {0} does not have a correct template// template not found".format(self.name), 7014)

    def _get_paramiko_template(self, snippet, template):
        current_platform = self._platform
        return ''.join([
            snippet.as_header(
                current_platform.get_header(self), self.executable),
            template,
            snippet.as_tailer()
        ])

    def queuing_reason_cancel(self, reason):
        try:
            if len(reason.split('(', 1)) > 1:
                reason = reason.split('(', 1)[1].split(')')[0]
                if 'Invalid' in reason or reason in ['AssociationJobLimit', 'AssociationResourceLimit', 'AssociationTimeLimit',
                                                     'BadConstraints', 'QOSMaxCpuMinutesPerJobLimit', 'QOSMaxWallDurationPerJobLimit',
                                                     'QOSMaxNodePerJobLimit', 'DependencyNeverSatisfied', 'QOSMaxMemoryPerJob',
                                                     'QOSMaxMemoryPerNode', 'QOSMaxMemoryMinutesPerJob', 'QOSMaxNodeMinutesPerJob',
                                                     'InactiveLimit', 'JobLaunchFailure', 'NonZeroExitCode', 'PartitionNodeLimit',
                                                     'PartitionTimeLimit', 'SystemFailure', 'TimeLimit', 'QOSUsageThreshold',
                                                     'QOSTimeLimit','QOSResourceLimit','QOSJobLimit','InvalidQOS','InvalidAccount']:
                    return True
            return False
        except Exception as e:
            return False

    @staticmethod
    def is_a_completed_retrial(fields):
        """
        Returns true only if there are 4 fields: submit start finish status, and status equals COMPLETED.
        """
        if len(fields) == 4:
            if fields[3] == 'COMPLETED':
                return True
        return False

    def create_script(self, as_conf):
        """
        Creates script file to be run for the job

        :param as_conf: configuration object
        :type as_conf: AutosubmitConfig
        :return: script's filename
        :rtype: str
        """

        lang = locale.getlocale()[1]
        if lang is None:
            lang = locale.getdefaultlocale()[1]
            if lang is None:
                lang = 'UTF-8'
        parameters = self.parameters
        template_content,additional_templates = self.update_content(as_conf)
        #enumerate and get value
        #TODO regresion test
        for additional_file, additional_template_content in zip(self.additional_files, additional_templates):
            # append to a list all names don't matter the location, inside additional_template_content that  starts with % and ends with %
            placeholders_inside_additional_template = re.findall('%(?<!%%)[a-zA-Z0-9_.-]+%(?!%%)', additional_template_content,flags=re.IGNORECASE)
            for placeholder in placeholders_inside_additional_template:
                if placeholder in self.default_parameters.values():
                    continue
                placeholder = placeholder[1:-1]
                value = str(parameters.get(placeholder.upper(),""))
                if not value:
                    additional_template_content = re.sub('%(?<!%%)' + placeholder + '%(?!%%)', '',
                                                         additional_template_content, flags=re.I)
                else:
                    if "\\" in value:
                        value = re.escape(value)
                    additional_template_content = re.sub('%(?<!%%)' + placeholder + '%(?!%%)', value, additional_template_content,flags=re.I)
            additional_template_content = additional_template_content.replace("%%", "%")
            #Write to file
            try:
                filename = os.path.basename(os.path.splitext(additional_file)[0])
                full_path = os.path.join(self._tmp_path,filename ) + "_" + self.name[5:]
                open(full_path, 'wb').write(additional_template_content.encode(lang))
            except:
                pass
        for key, value in parameters.items():
            # parameters[key] can have '\\' characters that are interpreted as escape characters
            # by re.sub. To avoid this, we use re.escape
            if "*\\" in str(parameters[key]):
                final_sub = re.escape(str(parameters[key]))
            else:
                final_sub = str(parameters[key])
            template_content = re.sub(
                '%(?<!%%)' + key + '%(?!%%)', final_sub, template_content,flags=re.I)
        for variable in self.undefined_variables:
            template_content = re.sub(
                '%(?<!%%)' + variable + '%(?!%%)', '', template_content,flags=re.I)
        template_content = template_content.replace("%%", "%")
        script_name = '{0}.cmd'.format(self.name)
        self.script_name = '{0}.cmd'.format(self.name)

        open(os.path.join(self._tmp_path, script_name),'wb').write(template_content.encode(lang))

        os.chmod(os.path.join(self._tmp_path, script_name), 0o755)
        return script_name

    def create_wrapped_script(self, as_conf, wrapper_tag='wrapped'):
        parameters = self.parameters
        template_content = self.get_wrapped_content(as_conf)
        for key, value in parameters.items():
            template_content = re.sub(
                '%(?<!%%)' + key + '%(?!%%)', str(parameters[key]), template_content,flags=re.I)
        for variable in self.undefined_variables:
            template_content = re.sub(
                '%(?<!%%)' + variable + '%(?!%%)', '', template_content,flags=re.I)
        template_content = template_content.replace("%%", "%")
        script_name = '{0}.{1}.cmd'.format(self.name, wrapper_tag)
        self.script_name_wrapper = '{0}.{1}.cmd'.format(self.name, wrapper_tag)
        open(os.path.join(self._tmp_path, script_name),
             'w').write(template_content)
        os.chmod(os.path.join(self._tmp_path, script_name), 0o755)
        return script_name

    def check_script(self, as_conf, parameters, show_logs="false"):
        """
        Checks if script is well-formed

        :param parameters: script parameters
        :type parameters: dict
        :param as_conf: configuration file
        :type as_conf: AutosubmitConfig
        :param show_logs: Display output
        :type show_logs: Bool
        :return: true if not problem has been detected, false otherwise
        :rtype: bool
        """

        out = False
        parameters = self.update_parameters(as_conf, parameters)
        template_content,additional_templates = self.update_content(as_conf)
        if template_content is not False:
            variables = re.findall('%(?<!%%)[a-zA-Z0-9_.-]+%(?!%%)', template_content,flags=re.IGNORECASE)
            variables = [variable[1:-1] for variable in variables]
            variables = [variable for variable in variables if variable not in self.default_parameters]
            for template in additional_templates:
                variables_tmp = re.findall('%(?<!%%)[a-zA-Z0-9_.-]+%(?!%%)', template,flags=re.IGNORECASE)
                variables_tmp = [variable[1:-1] for variable in variables_tmp]
                variables_tmp = [variable for variable in variables_tmp if variable not in self.default_parameters]
                variables.extend(variables_tmp)

            out = set(parameters).issuperset(set(variables))
            # Check if the variables in the templates are defined in the configurations
            if not out:
                self.undefined_variables = set(variables) - set(parameters)
                if str(show_logs).lower() != "false":
                    Log.printlog("The following set of variables to be substituted in template script is not part of parameters set, and will be replaced by a blank value: {0}".format(
                        self.undefined_variables), 5013)

            # Check which variables in the proj.yml are not being used in the templates
            if str(show_logs).lower() != "false":
                if not set(variables).issuperset(set(parameters)):
                    Log.printlog("The following set of variables are not being used in the templates: {0}".format(
                        str(set(parameters) - set(variables))), 5013)
        return out

    def write_submit_time(self, hold=False, enable_vertical_write=False, wrapper_submit_time=None):
        """
        Writes submit date and time to TOTAL_STATS file. It doesn't write if hold is True.
        """

        self.start_time_written = False
        if not enable_vertical_write:
            if wrapper_submit_time:
                self.submit_time_timestamp = wrapper_submit_time
            else:
                self.submit_time_timestamp = date2str(datetime.datetime.now(), 'S')
            if self.wrapper_type != "vertical":
                self.local_logs = (f"{self.name}.{self.submit_time_timestamp}.out", f"{self.name}.{self.submit_time_timestamp}.err") # for wrappers with inner retrials
            else:
                self.local_logs = (f"{self.name}.{self.submit_time_timestamp}.out",
                                   f"{self.name}.{self.submit_time_timestamp}.err")  # for wrappers with inner retrials
                return
        if self.wrapper_type == "vertical" and self.fail_count > 0:
            self.submit_time_timestamp = self.finish_time_timestamp
        print(("Call from {} with status {}".format(self.name, self.status_str)))
        if hold is True:
            return # Do not write for HELD jobs.

        data_time = ["",int(datetime.datetime.strptime(self.submit_time_timestamp, "%Y%m%d%H%M%S").timestamp())]
        path = os.path.join(self._tmp_path, self.name + '_TOTAL_STATS')
        if os.path.exists(path):
            f = open(path, 'a')
            f.write('\n')
        else:
            f = open(path, 'w')
        f.write(self.submit_time_timestamp)

        # Writing database
        exp_history = ExperimentHistory(self.expid, jobdata_dir_path=BasicConfig.JOBDATA_DIR, historiclog_dir_path=BasicConfig.HISTORICAL_LOG_DIR)
        exp_history.write_submit_time(self.name, submit=data_time[1], status=Status.VALUE_TO_KEY.get(self.status, "UNKNOWN"), ncpus=self.processors,
                                    wallclock=self.wallclock, qos=self.queue, date=self.date, member=self.member, section=self.section, chunk=self.chunk,
                                    platform=self.platform_name, job_id=self.id, wrapper_queue=self._wrapper_queue, wrapper_code=get_job_package_code(self.expid, self.name),
                                    children=self.children_names_str)

    def write_start_time(self, enable_vertical_write=False, from_stat_file=False, count=-1):
        """
        Writes start date and time to TOTAL_STATS file
        :return: True if successful, False otherwise
        :rtype: bool
        """

        if not enable_vertical_write and self.wrapper_type == "vertical":
            return

        self.start_time_written = True
        if not from_stat_file: # last known start time from AS
            self.start_time_placeholder = time.time()
        elif from_stat_file:
            start_time_ = self.check_start_time(count) # last known start time from the .cmd file
            if start_time_:
                start_time = start_time_
            else:
                start_time = self.start_time_placeholder if self.start_time_placeholder else time.time()
            path = os.path.join(self._tmp_path, self.name + '_TOTAL_STATS')
            f = open(path, 'a')
            f.write(' ')
            # noinspection PyTypeChecker
            f.write(date2str(datetime.datetime.fromtimestamp(start_time), 'S'))
            # Writing database
            exp_history = ExperimentHistory(self.expid, jobdata_dir_path=BasicConfig.JOBDATA_DIR, historiclog_dir_path=BasicConfig.HISTORICAL_LOG_DIR)
            exp_history.write_start_time(self.name, start=start_time, status=Status.VALUE_TO_KEY.get(self.status, "UNKNOWN"), ncpus=self.processors,
                                    wallclock=self.wallclock, qos=self.queue, date=self.date, member=self.member, section=self.section, chunk=self.chunk,
                                    platform=self.platform_name, job_id=self.id, wrapper_queue=self._wrapper_queue, wrapper_code=get_job_package_code(self.expid, self.name),
                                    children=self.children_names_str)
        return True

    def write_vertical_time(self, count=-1):
        self.write_submit_time(enable_vertical_write=True)
        self.write_start_time(enable_vertical_write=True, from_stat_file=True, count=count)
        self.write_end_time(self.status == Status.COMPLETED, enable_vertical_write=True, count=count)

    def write_end_time(self, completed, enable_vertical_write=False, count = -1):
        """
        Writes ends date and time to TOTAL_STATS file
        :param completed: True if job was completed successfully, False otherwise
        :type completed: bool
        """
        if not enable_vertical_write and self.wrapper_type == "vertical":
            return
        end_time = self.check_end_time(count)
        path = os.path.join(self._tmp_path, self.name + '_TOTAL_STATS')
        f = open(path, 'a')
        f.write(' ')
        finish_time = None
        final_status = None
        if end_time > 0:
            # noinspection PyTypeChecker
            f.write(date2str(datetime.datetime.fromtimestamp(float(end_time)), 'S'))
            self.finish_time_timestamp = date2str(datetime.datetime.fromtimestamp(end_time),'S')
            # date2str(datetime.datetime.fromtimestamp(end_time), 'S')
            finish_time = end_time
        else:
            f.write(date2str(datetime.datetime.now(), 'S'))
            self.finish_time_timestamp = date2str(datetime.datetime.now(), 'S')
            finish_time = time.time()  # date2str(datetime.datetime.now(), 'S')
        f.write(' ')
        if completed:
            final_status = "COMPLETED"
            f.write('COMPLETED')
        else:
            final_status = "FAILED"
            f.write('FAILED')
        out, err = self.local_logs
        path_out = os.path.join(self._tmp_path, 'LOG_' + str(self.expid), out)
        # Launch first as simple non-threaded function
        exp_history = ExperimentHistory(self.expid, jobdata_dir_path=BasicConfig.JOBDATA_DIR, historiclog_dir_path=BasicConfig.HISTORICAL_LOG_DIR)
        job_data_dc = exp_history.write_finish_time(self.name, finish=finish_time, status=final_status, ncpus=self.processors,
                                    wallclock=self.wallclock, qos=self.queue, date=self.date, member=self.member, section=self.section, chunk=self.chunk,
                                    platform=self.platform_name, job_id=self.id, out_file=out, err_file=err, wrapper_queue=self._wrapper_queue,
                                    wrapper_code=get_job_package_code(self.expid, self.name), children=self.children_names_str)

        # Launch second as threaded function only for slurm
        if job_data_dc and type(self.platform) is not str and self.platform.type == "slurm":
            thread_write_finish = Thread(target=ExperimentHistory(self.expid, jobdata_dir_path=BasicConfig.JOBDATA_DIR, historiclog_dir_path=BasicConfig.HISTORICAL_LOG_DIR).write_platform_data_after_finish, args=(job_data_dc, self.platform))
            thread_write_finish.name = "JOB_data_{}".format(self.name)
            thread_write_finish.start()

    def write_total_stat_by_retries(self, total_stats, first_retrial = False):
        """
        Writes all data to TOTAL_STATS file
        :param total_stats: data gathered by the wrapper
        :type total_stats: dict
        :param first_retrial: True if this is the first retry, False otherwise
        :type first_retrial: bool

        """
        path = os.path.join(self._tmp_path, self.name + '_TOTAL_STATS')
        f = open(path, 'a')
        if first_retrial:
            f.write(" " + date2str(datetime.datetime.fromtimestamp(total_stats[0]), 'S') + ' ' + date2str(datetime.datetime.fromtimestamp(total_stats[1]), 'S') + ' ' + total_stats[2])
        else:
            f.write('\n' + date2str(datetime.datetime.fromtimestamp(total_stats[0]), 'S') + ' ' + date2str(datetime.datetime.fromtimestamp(total_stats[0]), 'S') + ' ' + date2str(datetime.datetime.fromtimestamp(total_stats[1]), 'S') + ' ' + total_stats[2])
        out, err = self.local_logs
        path_out = os.path.join(self._tmp_path, 'LOG_' + str(self.expid), out)
        # Launch first as simple non-threaded function

        exp_history = ExperimentHistory(self.expid, jobdata_dir_path=BasicConfig.JOBDATA_DIR, historiclog_dir_path=BasicConfig.HISTORICAL_LOG_DIR)
        exp_history.write_start_time(self.name, start=total_stats[0], status=Status.VALUE_TO_KEY.get(self.status, "UNKNOWN"), ncpus=self.processors,
                                    wallclock=self.wallclock, qos=self.queue, date=self.date, member=self.member, section=self.section, chunk=self.chunk,
                                    platform=self.platform_name, job_id=self.id, wrapper_queue=self._wrapper_queue, wrapper_code=get_job_package_code(self.expid, self.name),
                                    children=self.children_names_str)
        if not first_retrial:
            exp_history = ExperimentHistory(self.expid, jobdata_dir_path=BasicConfig.JOBDATA_DIR, historiclog_dir_path=BasicConfig.HISTORICAL_LOG_DIR)
            exp_history.write_submit_time(self.name, submit=total_stats[0], status=Status.VALUE_TO_KEY.get(self.status, "UNKNOWN"), ncpus=self.processors,
                                        wallclock=self.wallclock, qos=self.queue, date=self.date, member=self.member, section=self.section, chunk=self.chunk,
                                        platform=self.platform_name, job_id=self.id, wrapper_queue=self._wrapper_queue, wrapper_code=get_job_package_code(self.expid, self.name),
                                        children=self.children_names_str)
        exp_history = ExperimentHistory(self.expid, jobdata_dir_path=BasicConfig.JOBDATA_DIR, historiclog_dir_path=BasicConfig.HISTORICAL_LOG_DIR)
        job_data_dc = exp_history.write_finish_time(self.name, finish=total_stats[1], status=total_stats[2], ncpus=self.processors,
                                        wallclock=self.wallclock, qos=self.queue, date=self.date, member=self.member, section=self.section, chunk=self.chunk,
                                        platform=self.platform_name, job_id=self.id, out_file=out, err_file=err, wrapper_queue=self._wrapper_queue,
                                        wrapper_code=get_job_package_code(self.expid, self.name), children=self.children_names_str)
         # Launch second as threaded function only for slurm
        if job_data_dc and type(self.platform) is not str and self.platform.type == "slurm":
            thread_write_finish = Thread(target=ExperimentHistory(self.expid, jobdata_dir_path=BasicConfig.JOBDATA_DIR, historiclog_dir_path=BasicConfig.HISTORICAL_LOG_DIR).write_platform_data_after_finish, args=(job_data_dc, self.platform))
            thread_write_finish.name = "JOB_data_{}".format(self.name)
            thread_write_finish.start()

    def check_started_after(self, date_limit):
        """
        Checks if the job started after the given date
        :param date_limit: reference date
        :type date_limit: datetime.datetime
        :return: True if job started after the given date, false otherwise
        :rtype: bool
        """
        if any(parse_date(str(date_retrial)) > date_limit for date_retrial in self.check_retrials_start_time()):
            return True
        else:
            return False

    def check_running_after(self, date_limit):
        """
        Checks if the job was running after the given date
        :param date_limit: reference date
        :type date_limit: datetime.datetime
        :return: True if job was running after the given date, false otherwise
        :rtype: bool
        """
        if any(parse_date(str(date_end)) > date_limit for date_end in self.check_retrials_end_time()):
            return True
        else:
            return False

    def is_parent(self, job):
        """
        Check if the given job is a parent
        :param job: job to be checked if is a parent
        :return: True if job is a parent, false otherwise
        :rtype bool
        """
        return job in self.parents

    def is_ancestor(self, job):
        """
        Check if the given job is an ancestor
        :param job: job to be checked if is an ancestor
        :return: True if job is an ancestor, false otherwise
        :rtype bool
        """
        for parent in list(self.parents):
            if parent.is_parent(job):
                return True
            elif parent.is_ancestor(job):
                return True
        return False

    def remove_redundant_parents(self):
        """
        Checks if a parent is also an ancestor, if true, removes the link in both directions.
        Useful to remove redundant dependencies.
        """
        for parent in list(self.parents):
            if self.is_ancestor(parent):
                parent.children.remove(self)
                self.parents.remove(parent)

    def synchronize_logs(self, platform, remote_logs, local_logs, last = True):
        platform.move_file(remote_logs[0], local_logs[0], True)  # .out
        platform.move_file(remote_logs[1], local_logs[1], True)  # .err
        if last and local_logs[0] != "":
            self.local_logs = local_logs
            self.remote_logs = copy.deepcopy(local_logs)


class WrapperJob(Job):
    """
    Defines a wrapper from a package.

    Calls Job constructor.

    :param name: Name of the Package \n
    :type name: String \n
    :param job_id: ID of the first Job of the package \n
    :type job_id: Integer \n
    :param status: 'READY' when coming from submit_ready_jobs() \n
    :type status: String \n
    :param priority: 0 when coming from submit_ready_jobs() \n
    :type priority: Integer \n
    :param job_list: List of jobs in the package \n
    :type job_list: List() of Job() objects \n
    :param total_wallclock: Wallclock of the package \n
    :type total_wallclock: String Formatted \n
    :param num_processors: Number of processors for the package \n
    :type num_processors: Integer \n
    :param platform: Platform object defined for the package \n
    :type platform: Platform Object. e.g. EcPlatform() \n
    :param as_config: Autosubmit basic configuration object \n
    :type as_config: AutosubmitConfig object \n
    """

    def __init__(self, name, job_id, status, priority, job_list, total_wallclock, num_processors, platform, as_config, hold):
        super(WrapperJob, self).__init__(name, job_id, status, priority)
        self.failed = False
        self.job_list = job_list
        # divide jobs in dictionary by state?
        self.wallclock = total_wallclock
        self.num_processors = num_processors
        self.running_jobs_start = OrderedDict()
        self._platform = platform
        self.as_config = as_config
        # save start time, wallclock and processors?!
        self.checked_time = datetime.datetime.now()
        self.hold = hold
        self.inner_jobs_running = list()

    def _queuing_reason_cancel(self, reason):
        try:
            if len(reason.split('(', 1)) > 1:
                reason = reason.split('(', 1)[1].split(')')[0]
                if 'Invalid' in reason or reason in ['AssociationJobLimit', 'AssociationResourceLimit', 'AssociationTimeLimit',
                                                     'BadConstraints', 'QOSMaxCpuMinutesPerJobLimit', 'QOSMaxWallDurationPerJobLimit',
                                                     'QOSMaxNodePerJobLimit', 'DependencyNeverSatisfied', 'QOSMaxMemoryPerJob',
                                                     'QOSMaxMemoryPerNode', 'QOSMaxMemoryMinutesPerJob', 'QOSMaxNodeMinutesPerJob',
                                                     'InactiveLimit', 'JobLaunchFailure', 'NonZeroExitCode', 'PartitionNodeLimit',
                                                     'PartitionTimeLimit', 'SystemFailure', 'TimeLimit', 'QOSUsageThreshold',
                                                     'QOSTimeLimit','QOSResourceLimit','QOSJobLimit','InvalidQOS','InvalidAccount']:
                    return True
            return False
        except Exception as e:
            return False

    def check_status(self, status):
        prev_status = self.status
        self.prev_status = prev_status
        self.status = status

        Log.debug('Checking inner jobs status')
        if self.status in [Status.HELD, Status.QUEUING]:  # If WRAPPER is QUEUED OR HELD
            # This will update the inner jobs to QUEUE or HELD (normal behaviour) or WAITING ( if they fail to be held)
            self._check_inner_jobs_queue(prev_status)
        elif self.status == Status.RUNNING:  # If wrapper is running
            #Log.info("Wrapper {0} is {1}".format(self.name, Status().VALUE_TO_KEY[self.status]))
            # This will update the status from submitted or hold to running (if safety timer is high enough or queue is fast enough)
            if prev_status in [Status.SUBMITTED]:
                for job in self.job_list:
                    job.status = Status.QUEUING
            self._check_running_jobs()  # Check and update inner_jobs status that are eligible
        # Completed wrapper will always come from check function.
        elif self.status == Status.COMPLETED:
            self.check_inner_jobs_completed(self.job_list)

        # Fail can come from check function or running/completed checkers.
        if self.status in [Status.FAILED, Status.UNKNOWN]:
            self.status = Status.FAILED
            if self.prev_status in [Status.SUBMITTED,Status.QUEUING]:
                self.update_failed_jobs(True) # check false ready jobs
            elif self.prev_status in [Status.FAILED, Status.UNKNOWN]:
                self.failed = True
                self._check_running_jobs()
            if len(self.inner_jobs_running) > 0:
                still_running = True
                if not self.failed:
                    if self._platform.check_file_exists('WRAPPER_FAILED', wrapper_failed=True):
                        for job in self.inner_jobs_running:
                            if job.platform.check_file_exists('{0}_FAILED'.format(job.name), wrapper_failed=True):
                                Log.info(
                                    "Wrapper {0} Failed, checking inner_jobs...".format(self.name))
                                self.failed = True
                                self._platform.delete_file('WRAPPER_FAILED')
                                break
                if self.failed:
                    self.update_failed_jobs()
                    if len(self.inner_jobs_running) <= 0:
                        still_running = False
            else:
                still_running = False
            if not still_running:
                self.cancel_failed_wrapper_job()

    def check_inner_jobs_completed(self, jobs):
        not_completed_jobs = [
            job for job in jobs if job.status != Status.COMPLETED]
        not_completed_job_names = [job.name for job in not_completed_jobs]
        job_names = ' '.join(not_completed_job_names)
        if job_names:
            completed_files = self._platform.check_completed_files(job_names)
            completed_jobs = []
            for job in not_completed_jobs:
                if completed_files and len(completed_files) > 0:
                    if job.name in completed_files:
                        completed_jobs.append(job)
                        job.new_status = Status.COMPLETED
                        job.updated_log = False
                        job.update_status(self.as_config)
            for job in completed_jobs:
                self.running_jobs_start.pop(job, None)
            not_completed_jobs = list(
                set(not_completed_jobs) - set(completed_jobs))

        for job in not_completed_jobs:
            self._check_finished_job(job)

    def _check_inner_jobs_queue(self, prev_status):
        reason = str()
        if self._platform.type == 'slurm':
            self._platform.send_command(
                self._platform.get_queue_status_cmd(self.id))
            reason = self._platform.parse_queue_reason(
                self._platform._ssh_output, self.id)
            if self._queuing_reason_cancel(reason):
                Log.printlog("Job {0} will be cancelled and set to FAILED as it was queuing due to {1}".format(
                    self.name, reason), 6009)
                # while running jobs?
                self._check_running_jobs()
                self.update_failed_jobs(check_ready_jobs=True)
                self.cancel_failed_wrapper_job()

                return
            if reason == '(JobHeldUser)':
                if self.hold == "false":
                    # SHOULD BE MORE CLASS (GET_scontrol release but not sure if this can be implemented on others PLATFORMS
                    self._platform.send_command("scontrol release " + "{0}".format(self.id))
                    self.new_status = Status.QUEUING
                    for job in self.job_list:
                        job.hold = self.hold
                        job.new_status = Status.QUEUING
                        job.update_status(self.as_config)
                    Log.info("Job {0} is QUEUING {1}", self.name, reason)
                else:
                    self.status = Status.HELD
                    Log.info("Job {0} is HELD", self.name)
            elif reason == '(JobHeldAdmin)':
                Log.debug(
                    "Job {0} Failed to be HELD, canceling... ", self.name)
                self._platform.send_command(
                    self._platform.cancel_cmd + " {0}".format(self.id))
                self.status = Status.WAITING
            else:
                Log.info("Job {0} is QUEUING {1}", self.name, reason)
        if prev_status != self.status:
            for job in self.job_list:
                job.hold = self.hold
                job.status = self.status
            if self.status == Status.WAITING:
                for job in self.job_list:
                    job.packed = False

    def _check_inner_job_wallclock(self, job):
        start_time = self.running_jobs_start[job]
        if self._is_over_wallclock(start_time, job.wallclock):
            if job.wrapper_type != "vertical":
                Log.printlog("Job {0} inside wrapper {1} is running for longer than it's wallclock!".format(
                    job.name, self.name), 6009)
            return True
        return False

    def _check_running_jobs(self):
        not_finished_jobs_dict = OrderedDict()
        self.inner_jobs_running = list()
        not_finished_jobs = [job for job in self.job_list if job.status not in [
            Status.COMPLETED, Status.FAILED]]
        for job in not_finished_jobs:
            tmp = [parent for parent in job.parents if parent.status ==
                   Status.COMPLETED or self.status == Status.COMPLETED]
            if job.parents is None or len(tmp) == len(job.parents):
                not_finished_jobs_dict[job.name] = job
                self.inner_jobs_running.append(job)
        if len(list(not_finished_jobs_dict.keys())) > 0:  # Only running jobs will enter there
            not_finished_jobs_names = ' '.join(list(not_finished_jobs_dict.keys()))
            remote_log_dir = self._platform.get_remote_log_dir()
            # PREPARE SCRIPT TO SEND
            command = textwrap.dedent("""
            cd {1}
            for job in {0}
            do
                if [ -f "${{job}}_STAT" ]
                then
                        echo ${{job}} $(head ${{job}}_STAT)
                else
                        echo ${{job}}
                fi
            done
            """).format(str(not_finished_jobs_names), str(remote_log_dir), '\n'.ljust(13))

            log_dir = os.path.join(
                self._tmp_path, 'LOG_{0}'.format(self.expid))
            multiple_checker_inner_jobs = os.path.join(
                log_dir, "inner_jobs_checker.sh")
            if not os.stat(log_dir):
                os.mkdir(log_dir)
                os.chmod(log_dir, 0o770)
            open(multiple_checker_inner_jobs, 'w+').write(command)
            os.chmod(multiple_checker_inner_jobs, 0o770)
            self._platform.send_file(multiple_checker_inner_jobs, False)
            command = os.path.join(
                self._platform.get_files_path(), "inner_jobs_checker.sh")
            #
            wait = 2
            retries = 5
            over_wallclock = False
            content = ''
            while content == '' and retries > 0:
                self._platform.send_command(command, False)
                content = self._platform._ssh_output.split('\n')
                # content.reverse()
                for line in content[:-1]:
                    out = line.split()
                    if out:
                        jobname = out[0]
                        job = not_finished_jobs_dict[jobname]
                        if len(out) > 1:
                            if job not in self.running_jobs_start:
                                start_time = self._check_time(out, 1)
                                Log.info("Job {0} started at {1}".format(
                                    jobname, str(parse_date(start_time))))
                                self.running_jobs_start[job] = start_time
                                job.new_status = Status.RUNNING
                                #job.status = Status.RUNNING
                                job.update_status(self.as_config)
                            if len(out) == 2:
                                Log.info("Job {0} is RUNNING".format(jobname))
                                over_wallclock = self._check_inner_job_wallclock(
                                    job)  # messaged included
                                if over_wallclock:
                                    if job.wrapper_type != "vertical":
                                        job.status = Status.FAILED
                                        Log.printlog(
                                            "Job {0} is FAILED".format(jobname), 6009)
                            elif len(out) == 3:
                                end_time = self._check_time(out, 2)
                                self._check_finished_job(job)
                                Log.info("Job {0} finished at {1}".format(
                                    jobname, str(parse_date(end_time))))
                if content == '':
                    sleep(wait)
                retries = retries - 1
            temp_list = self.inner_jobs_running
            self.inner_jobs_running = [
                job for job in temp_list if job.status == Status.RUNNING]
            if retries == 0 or over_wallclock:
                self.status = Status.FAILED

    def _check_finished_job(self, job, failed_file=False):
        job.new_status = Status.FAILED
        if not failed_file:
            wait = 2
            retries = 2
            output = ''
            while output == '' and retries > 0:
                output = self._platform.check_completed_files(job.name)
                if output is None or len(output) == 0:
                    sleep(wait)
                retries = retries - 1
            if (output is not None and len(str(output)) > 0 ) or 'COMPLETED' in output:
                job.new_status = Status.COMPLETED
            else:
                failed_file = True
        job.update_status(self.as_config, failed_file)
        self.running_jobs_start.pop(job, None)

    def update_failed_jobs(self, check_ready_jobs=False):
        running_jobs = self.inner_jobs_running
        real_running = copy.deepcopy(self.inner_jobs_running)
        if check_ready_jobs:
            running_jobs += [job for job in self.job_list if job.status == Status.READY or job.status == Status.SUBMITTED or job.status == Status.QUEUING]
        self.inner_jobs_running = list()
        for job in running_jobs:
            if job.platform.check_file_exists('{0}_FAILED'.format(job.name), wrapper_failed=True):
                if job.platform.get_file('{0}_FAILED'.format(job.name), False, wrapper_failed=True):
                    self._check_finished_job(job, True)
            else:
                if job in real_running:
                    self.inner_jobs_running.append(job)

    def cancel_failed_wrapper_job(self):
        Log.printlog("Cancelling job with id {0}".format(self.id), 6009)
        try:
            self._platform.send_command(
                self._platform.cancel_cmd + " " + str(self.id))
        except:
            Log.info(f'Job with {self.id} was finished before canceling it')

        for job in self.job_list:
            #if job.status == Status.RUNNING:
                #job.inc_fail_count()
            #    job.packed = False
            #    job.status = Status.FAILED
            if job.status not in [Status.COMPLETED, Status.FAILED]:
                job.packed = False
                job.status = Status.WAITING


    def _update_completed_jobs(self):
        for job in self.job_list:
            if job.status == Status.RUNNING:
                self.running_jobs_start.pop(job, None)
                Log.debug('Setting job {0} to COMPLETED'.format(job.name))
                job.new_status = Status.COMPLETED
                job.update_status(self.as_config)

    def _is_over_wallclock(self, start_time, wallclock):
        elapsed = datetime.datetime.now() - parse_date(start_time)
        wallclock = datetime.datetime.strptime(wallclock, '%H:%M')
        total = 0.0
        if wallclock.hour > 0:
            total = wallclock.hour
        if wallclock.minute > 0:
            total += wallclock.minute / 60.0
        if wallclock.second > 0:
            total += wallclock.second / 60.0 / 60.0
        total = total * 1.15
        hour = int(total)
        minute = int((total - int(total)) * 60.0)
        second = int(((total - int(total)) * 60 -
                      int((total - int(total)) * 60.0)) * 60.0)
        wallclock_delta = datetime.timedelta(hours=hour, minutes=minute,
                                             seconds=second)
        if elapsed > wallclock_delta:
            return True
        return False

    def _parse_timestamp(self, timestamp):
        value = datetime.datetime.fromtimestamp(timestamp)
        time = value.strftime('%Y-%m-%d %H:%M:%S')
        return time

    def _check_time(self, output, index):
        time = int(output[index])
        time = self._parse_timestamp(time)
        return time<|MERGE_RESOLUTION|>--- conflicted
+++ resolved
@@ -253,11 +253,7 @@
         self.start_time_written = False
         self.submit_time_timestamp = None # for wrappers, all jobs inside a wrapper are submitted at the same time
         self.finish_time_timestamp = None # for wrappers, with inner_retrials, the submission time should be the last finish_time of the previous retrial
-<<<<<<< HEAD
         self._script = None # Inline code to be executed
-=======
-
->>>>>>> e31348a6
     def _init_runtime_parameters(self):
         # hetjobs
         self.het = {'HETSIZE': 0}
@@ -1874,11 +1870,8 @@
         self.check = as_conf.jobs_data[self.section].get("CHECK", False)
         self.check_warnings = as_conf.jobs_data[self.section].get("CHECK_WARNINGS", False)
         self.shape = as_conf.jobs_data[self.section].get("SHAPE", "")
-<<<<<<< HEAD
         self.script = as_conf.jobs_data[self.section].get("SCRIPT", "")
-=======
         self.x11 = str(as_conf.jobs_data[self.section].get("X11", False)).lower()
->>>>>>> e31348a6
         if self.checkpoint: # To activate placeholder sustitution per <empty> in the template
             parameters["AS_CHECKPOINT"] = self.checkpoint
         parameters['JOBNAME'] = self.name
@@ -2029,30 +2022,11 @@
                     elif self.type == Type.PYTHON3 or self.type == Type.PYTHON:
                         template = 'time.sleep(5)' + "\n"
                     elif self.type == Type.R:
-<<<<<<< HEAD
                         template = 'Sys.sleep(5)'
                     else:
                         template = ''
             except Exception as e:
                 template = ''
-=======
-                        template = 'Sys.sleep(5)' + "\n"
-                template += template_file.read()
-                template_file.close()
-            else:
-                if self.type == Type.BASH:
-                    template = 'xclock; xclock'
-                elif self.type == Type.PYTHON2:
-                    template = 'time.sleep(5)' + "\n"
-                elif self.type == Type.PYTHON3 or self.type == Type.PYTHON:
-                    template = 'time.sleep(5)' + "\n"
-                elif self.type == Type.R:
-                    template = 'Sys.sleep(5)'
-                else:
-                    template = ''
-        except Exception as e:
-            template = ''
->>>>>>> e31348a6
 
         if self.type == Type.BASH:
             snippet = StatisticsSnippetBash
