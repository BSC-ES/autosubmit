#!/usr/bin/env python3

# Copyright 2015-2020 Earth Sciences Department, BSC-CNS

# This file is part of Autosubmit.

# Autosubmit is free software: you can redistribute it and/or modify
# it under the terms of the GNU General Public License as published by
# the Free Software Foundation, either version 3 of the License, or
# (at your option) any later version.

# Autosubmit is distributed in the hope that it will be useful,
# but WITHOUT ANY WARRANTY; without even the implied warranty of
# MERCHANTABILITY or FITNESS FOR A PARTICULAR PURPOSE.  See the
# GNU General Public License for more details.

# You should have received a copy of the GNU General Public License
# along with Autosubmit.  If not, see <http://www.gnu.org/licenses/>.

from os import path
import os
from shutil import rmtree
import subprocess
import shutil
# from autosubmit import Autosubmit
from autosubmitconfigparser.config.basicconfig import BasicConfig
from time import time
from log.log import Log, AutosubmitCritical, AutosubmitError
Log.get_logger("Autosubmit")


class AutosubmitGit:
    """
    Class to handle experiment git repository

    :param expid: experiment identifier
    :type expid: str
    """

    def __init__(self, expid):
        self._expid = expid

    @staticmethod
    def clean_git(as_conf):
        """
        Function to clean space on BasicConfig.LOCAL_ROOT_DIR/git directory.

        :param as_conf: experiment configuration
        :type as_conf: autosubmitconfigparser.config.AutosubmitConfig
        """
        proj_dir = os.path.join(
            BasicConfig.LOCAL_ROOT_DIR, as_conf.expid, BasicConfig.LOCAL_PROJ_DIR)
        dirname_path = as_conf.get_project_dir()
        Log.debug("Checking git directory status...")
        if path.isdir(dirname_path):
            if path.isdir(os.path.join(dirname_path, '.git')):
                try:
                    output = subprocess.check_output("cd {0}; git diff-index HEAD --".format(dirname_path),
                                                     shell=True)
                except subprocess.CalledProcessError as e:
                    raise AutosubmitCritical(
                        "Failed to retrieve git info ...", 7064, str(e))
                if output:
                    Log.info("Changes not committed detected... SKIPPING!")
                    raise AutosubmitCritical("Commit needed!", 7013)
                else:
                    output = subprocess.check_output("cd {0}; git log --branches --not --remotes".format(dirname_path),
                                                     shell=True)
                    if output:
                        Log.info("Changes not pushed detected... SKIPPING!")
                        raise AutosubmitCritical(
                            "Synchronization needed!", 7064)
                    else:
                        if not as_conf.set_git_project_commit(as_conf):
                            return False
                        Log.debug("Removing directory")
                        rmtree(proj_dir)
            else:
                Log.debug("Not a git repository... SKIPPING!")
        else:
            Log.debug("Not a directory... SKIPPING!")
        return True

    @staticmethod
    def check_commit(as_conf):
        """
        Function to check uncommited changes

        :param as_conf: experiment configuration
        :type as_conf: autosubmitconfigparser.config.AutosubmitConfig
        """
        proj_dir = os.path.join(
            BasicConfig.LOCAL_ROOT_DIR, as_conf.expid, BasicConfig.LOCAL_PROJ_DIR)
        dirname_path = as_conf.get_project_dir()
        if path.isdir(dirname_path):
            Log.debug("Checking git directory status...")
            if path.isdir(os.path.join(dirname_path, '.git')):
                try:
                    output = subprocess.check_output("cd {0}; git diff-index HEAD --".format(dirname_path),
                                                     shell=True)
                except subprocess.CalledProcessError:
                    Log.info("This is not a git experiment")
                    return True

                if output:
                    Log.printlog(
                        "There are local changes not commited to git", 3000)
                    return True
                else:
                    output = subprocess.check_output("cd {0}; git log --branches --not --remotes".format(dirname_path),
                                                     shell=True)
                    if output:
                        Log.printlog(
                            "There are local changes not pushed to git", 3000)
                        return True
                    else:
                        Log.info("Model Git repository is updated")
                        Log.result("Model Git repository is updated")

        return True

    @staticmethod
    def clone_repository(as_conf, force, hpcarch):
        """
        Clones a specified git repository on the project folder

        :param as_conf: experiment configuration
        :type as_conf: autosubmit.config.AutosubmitConfig
        :param force: if True, it will overwrite any existing clone
        :type force: bool
        :param hpcarch: current main platform
        :type force: bool
        :return: True if clone was successful, False otherwise
        """
        submodule_failure = False

        if not as_conf.is_valid_git_repository():
            raise AutosubmitCritical(
                "Incorrect git Configuration, check origin,commit and branch settings of expdef file", 7064)
        git_project_origin = as_conf.get_git_project_origin()
        git_project_branch = as_conf.get_git_project_branch()
        git_remote_project_path = as_conf.get_git_remote_project_root()

        if git_project_branch == '':
            git_project_branch = 'master'
        git_project_commit = as_conf.get_git_project_commit()
        git_project_submodules = as_conf.get_submodules_list()
        git_project_submodules_depth = as_conf.get_project_submodules_depth()
        max_depth = -1
        if len(git_project_submodules_depth) > 0:
            max_depth = max(git_project_submodules_depth)
        if as_conf.get_fetch_single_branch() != "true":
            git_single_branch = False
        else:
            git_single_branch = True
        project_destination = as_conf.get_project_destination()
        project_path = os.path.join(
            BasicConfig.LOCAL_ROOT_DIR, as_conf.expid, BasicConfig.LOCAL_PROJ_DIR)
        project_backup_path = os.path.join(
            BasicConfig.LOCAL_ROOT_DIR, as_conf.expid, 'proj_{0}'.format(int(time())))
        git_path = as_conf.get_project_dir()

        # Making proj backup
        if force:
            if os.path.exists(project_path):
                Log.info("Making a backup of your current proj folder at {0}".format(
                    project_backup_path))
                shutil.move(project_path, project_backup_path)
            #shutil.make_archive(project_backup_path, 'zip', project_path)
            #project_backup_path = project_backup_path + ".zip"

        if os.path.exists(project_path):
            Log.info("Using project folder: {0}", project_path)
            # print("Force {0}".format(force))
            if not force:
                Log.debug("The project folder exists. SKIPPING...")
                return True
            else:
                shutil.rmtree(project_path)
        os.mkdir(project_path)
        Log.debug("The project folder {0} has been created.", project_path)
        command_0 = ""
        command_githook = ""
        command_1 = ""

        if git_remote_project_path != '':
            if git_remote_project_path[-1] == '/':
                git_remote_path = os.path.join(
                    git_remote_project_path[:-1], as_conf.expid, BasicConfig.LOCAL_PROJ_DIR)
            else:
                git_remote_path = os.path.join(
                    git_remote_project_path, as_conf.expid, BasicConfig.LOCAL_PROJ_DIR)
            project_path = git_remote_path

        Log.info("Cloning {0} into {1}", git_project_branch + " " + git_project_origin, project_path)
        if not git_single_branch:
            command_0 += " git clone -b {0} {1} {2};".format(git_project_branch, git_project_origin,
                                                             project_destination)
        else:
            command_0 += " git clone --single-branch -b {0} {1} {2};".format(git_project_branch,
                                                                             git_project_origin,
                                                                             project_destination)
        try:
            ##command 0
            Log.debug('Clone command: {0}', command_0)
            try:
                git_version = subprocess.check_output("git --version",shell=True)
                git_version = git_version.split(" ")[2].strip("\n")
                version_int = ""
                for number in git_version.split("."):
                    version_int += number
                git_version = int(version_int)
            except:
                git_version = 2251
            if git_remote_project_path == '':
                command_0 = "cd {0} ; {1}".format(project_path, command_0)
                output_0 = subprocess.check_output(command_0, shell=True)
            else:
                command_0 = "cd {0} ; {1}".format(project_path, command_0)
                hpcarch.send_command(command_0)
            ##command 1

            if os.path.exists(os.path.join(git_path, ".githooks")) and git_version > 2136:
                for root_dir, dirs, files in os.walk(os.path.join(git_path, ".githooks")):
                    for f_dir in dirs:
                        os.chmod(os.path.join(root_dir, f_dir), 0o750)
                    for f_file in files:
                        os.chmod(os.path.join(root_dir, f_file), 0o750)
                command_githook += " git config core.hooksPath ./.githooks ; ".format(
                    git_path)
            if git_project_commit:
                command_1 += "git checkout {0}; ".format(git_project_commit)
            else:
                command_1 += "git checkout; "

            if git_project_submodules.__len__() <= 0:
                if max_depth > 0:
                    Log.info("Depth is incompatible with --recursive, ignoring recursive option")
                    command_1 += " git submodule update --init --depth {0}; ".format(max_depth)
                else:
                    command_1 += " git submodule update --init --recursive; "
            else:
                command_1 += " git submodule init; ".format(project_destination)
                index_submodule = 0
                for submodule in git_project_submodules:
<<<<<<< HEAD
                    command_1 += " git submodule update --init --recursive {0};".format(submodule)
=======
                    if max_depth > 0:
                        Log.info("Depth is incompatible with --recursive, ignoring recursive option")
                        if index_submodule < len(git_project_submodules_depth):
                            command_1 += " git submodule update --init --depth {0} {1}; ".format(
                                git_project_submodules_depth[index_submodule], submodule)
                        else:
                            command_1 += " git submodule update --init --depth {0} {1}; ".format(
                                max_depth, submodule)
                    else:
                        command_1 += " git submodule update --init --recursive {0}; ".format(submodule)
                    index_submodule += 1
>>>>>>> bf288eaa
            if git_remote_project_path == '':
                try:
                    if len(command_githook) > 0:
                        command_githook = "cd {0} ; {1}".format(git_path, command_githook)
                        as_conf.parse_githooks()
                        subprocess.check_output(command_githook, shell=True)
                    command_1 = "cd {0}; {1} ".format(git_path,command_1)
                    Log.debug('Githook + Checkout and Submodules: {0}', command_githook, command_1)
                    output_1 = subprocess.check_output(command_1, shell=True)
                except BaseException as e:
                    submodule_failure = True
                    Log.printlog("Trace: {0}".format(str(e)), 6014)
                    Log.printlog(
                        "Submodule has a wrong configuration.\n{0}".format(command_1), 6014)
            else:
                if len(command_githook) > 0:
                    command_githook = "cd {0} ; {1}".format(project_path, command_githook)
                    as_conf.parse_githooks()
                    hpcarch.send_command(command_githook)
                command_1 = "cd {0}; {1} ".format(project_path, command_1)
                hpcarch.send_command(command_1)
        except subprocess.CalledProcessError as e:
            shutil.rmtree(project_path)
            if os.path.exists(project_backup_path):
                Log.info("Restoring proj folder...")
                shutil.move(project_backup_path, project_path)
            raise AutosubmitCritical("Can not clone {0} into {1}".format(
                git_project_branch + " " + git_project_origin, project_path), 7065)
        if submodule_failure:
            Log.info("Some Submodule failures have been detected. Backup {0} will not be removed.".format(project_backup_path))
            return False

        if os.path.exists(project_backup_path):
            Log.info("Removing backup...")
            shutil.rmtree(project_backup_path)

        return True

<|MERGE_RESOLUTION|>--- conflicted
+++ resolved
@@ -243,9 +243,6 @@
                 command_1 += " git submodule init; ".format(project_destination)
                 index_submodule = 0
                 for submodule in git_project_submodules:
-<<<<<<< HEAD
-                    command_1 += " git submodule update --init --recursive {0};".format(submodule)
-=======
                     if max_depth > 0:
                         Log.info("Depth is incompatible with --recursive, ignoring recursive option")
                         if index_submodule < len(git_project_submodules_depth):
@@ -257,7 +254,6 @@
                     else:
                         command_1 += " git submodule update --init --recursive {0}; ".format(submodule)
                     index_submodule += 1
->>>>>>> bf288eaa
             if git_remote_project_path == '':
                 try:
                     if len(command_githook) > 0:
