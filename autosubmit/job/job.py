--- conflicted
+++ resolved
@@ -25,10 +25,7 @@
 
 import copy
 import datetime
-<<<<<<< HEAD
 import funcy
-=======
->>>>>>> 037242f2
 import json
 import locale
 import os
@@ -1315,28 +1312,6 @@
         parameters['CURRENT_LOGDIR'] = job_platform.get_files_path()
         return parameters
 
-<<<<<<< HEAD
-    def update_platform_associated_parameters(self,as_conf, parameters, job_platform, chunk):
-        self.executable = str(as_conf.jobs_data[self.section].get("EXECUTABLE", as_conf.platforms_data.get(job_platform.name,{}).get("EXECUTABLE","")))
-        self.total_jobs = int(as_conf.jobs_data[self.section].get("TOTALJOBS", job_platform.total_jobs))
-        self.max_waiting_jobs = int(as_conf.jobs_data[self.section].get("MAXWAITINGJOBS", job_platform.max_waiting_jobs))
-        self.processors = str(as_conf.jobs_data[self.section].get("PROCESSORS",as_conf.platforms_data.get(job_platform.name,{}).get("PROCESSORS","1")))
-        self.nodes = str(as_conf.jobs_data[self.section].get("NODES",as_conf.platforms_data.get(job_platform.name,{}).get("NODES","")))
-        self.exclusive = str(as_conf.jobs_data[self.section].get("EXCLUSIVE",as_conf.platforms_data.get(job_platform.name,{}).get("EXCLUSIVE",False)))
-        self.threads = str(as_conf.jobs_data[self.section].get("THREADS",as_conf.platforms_data.get(job_platform.name,{}).get("THREADS","1")))
-        self.tasks = str(as_conf.jobs_data[self.section].get("TASKS",as_conf.platforms_data.get(job_platform.name,{}).get("TASKS","1")))
-        self.nodes = str(as_conf.jobs_data[self.section].get("NODES",as_conf.platforms_data.get(job_platform.name,{}).get("NODES","")))
-        self.hyperthreading = str(as_conf.jobs_data[self.section].get("HYPERTHREADING",as_conf.platforms_data.get(job_platform.name,{}).get("HYPERTHREADING",None)))
-        if int(self.tasks) <= 1 and int(job_platform.processors_per_node) > 1 and int(self.processors) > int(job_platform.processors_per_node):
-            self.tasks = job_platform.processors_per_node
-        self.memory = str(as_conf.jobs_data[self.section].get("MEMORY",as_conf.platforms_data.get(job_platform.name,{}).get("MEMORY","")))
-        self.memory_per_task = str(as_conf.jobs_data[self.section].get("MEMORY_PER_TASK",as_conf.platforms_data.get(job_platform.name,{}).get("MEMORY_PER_TASK","")))
-        # These are to activate serial platform if neccesary
-        self.queue = self.queue
-        self.partition = self.partition
-        self.wallclock = as_conf.jobs_data[self.section].get("WALLCLOCK",as_conf.platforms_data.get(self.platform_name,{}).get("MAX_WALLCLOCK",None))
-        if self.wallclock is None and job_platform.type not in ['ps',"local","PS","LOCAL"]:
-=======
     def process_scheduler_parameters(self,as_conf,parameters,job_platform,chunk):
         """
         Parsers yaml data stored in the dictionary
@@ -1560,7 +1535,6 @@
         if self.het['HETSIZE'] == 1:
             self.het = dict()
         if self.wallclock is None and job_platform.type not in ['ps', "local", "PS", "LOCAL"]:
->>>>>>> 037242f2
             self.wallclock = "01:59"
         elif self.wallclock is None and job_platform.type in ['ps', 'local', "PS", "LOCAL"]:
             self.wallclock = "00:00"
