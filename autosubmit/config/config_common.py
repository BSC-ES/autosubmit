#!/usr/bin/env python

# Copyright 2015 Earth Sciences Department, BSC-CNS

# This file is part of Autosubmit.

# Autosubmit is free software: you can redistribute it and/or modify
# it under the terms of the GNU General Public License as published by
# the Free Software Foundation, either version 3 of the License, or
# (at your option) any later version.

# Autosubmit is distributed in the hope that it will be useful,
# but WITHOUT ANY WARRANTY; without even the implied warranty of
# MERCHANTABILITY or FITNESS FOR A PARTICULAR PURPOSE.  See the
# GNU General Public License for more details.

# You should have received a copy of the GNU General Public License
# along with Autosubmit.  If not, see <http://www.gnu.org/licenses/>.
try:
    # noinspection PyCompatibility
    from configparser import SafeConfigParser
except ImportError:
    # noinspection PyCompatibility
    from ConfigParser import SafeConfigParser
import os
from pyparsing import nestedExpr
import re
import subprocess

from pyparsing import nestedExpr

from autosubmit.date.chunk_date_lib import parse_date
from autosubmit.config.log import Log
from autosubmit.config.basicConfig import BasicConfig


class AutosubmitConfig:
    """
    Class to handle experiment configuration coming from file or database

    :param expid: experiment identifier
    :type expid: str
    """

    def __init__(self, expid):
        self.expid = expid
        self._conf_parser_file = os.path.join(BasicConfig.LOCAL_ROOT_DIR, expid, "conf",
                                              "autosubmit_" + expid + ".conf")
        self._exp_parser_file = os.path.join(BasicConfig.LOCAL_ROOT_DIR, expid, "conf",
                                             "expdef_" + expid + ".conf")
        self._platforms_parser_file = os.path.join(BasicConfig.LOCAL_ROOT_DIR, expid, "conf",
                                                   "platforms_" + expid + ".conf")
        self._jobs_parser_file = os.path.join(BasicConfig.LOCAL_ROOT_DIR, expid, "conf",
                                              "jobs_" + expid + ".conf")
        self._proj_parser_file = os.path.join(BasicConfig.LOCAL_ROOT_DIR, expid, "conf",
                                              "proj_" + expid + ".conf")

    @property
    def experiment_file(self):
        """
        Returns experiment's config file name
        """
        return self._exp_parser_file

    @property
    def platforms_parser(self):
        """
        Returns experiment's platforms parser object

        :return: platforms config parser object
        :rtype: SafeConfigParser
        """
        return self._platforms_parser

    @property
    def platforms_file(self):
        """
        Returns experiment's platforms config file name

        :return: platforms config file's name
        :rtype: str
        """
        return self._platforms_parser_file

    @property
    def project_file(self):
        """
        Returns project's config file name
        """
        return self._proj_parser_file

    @property
    def jobs_file(self):
        """
        Returns project's jobs file name
        """
        return self._jobs_parser_file

    def get_project_dir(self):
        """
        Returns experiment's project directory

        :return: experiment's project directory
        :rtype: str
        """
        dir_templates = os.path.join(BasicConfig.LOCAL_ROOT_DIR, self.get_expid(), BasicConfig.LOCAL_PROJ_DIR,
                                     self.get_project_destination())
        return dir_templates

    def get_wallclock(self, section):
        return AutosubmitConfig.get_option(self._jobs_parser, section, 'WALLCLOCK', '')

    def get_processors(self, section):
        return int(AutosubmitConfig.get_option(self._jobs_parser, section, 'PROCESSORS', 1))

    def get_threads(self, section):
        return int(AutosubmitConfig.get_option(self._jobs_parser, section, 'THREADS', 1))

    def get_tasks(self, section):
        return int(AutosubmitConfig.get_option(self._jobs_parser, section, 'TASKS', 1))

    def get_memory(self, section):
<<<<<<< HEAD
        return AutosubmitConfig.get_option(self._jobs_parser, section, 'MEMORY', '')
=======
        return int(AutosubmitConfig.get_option(self._jobs_parser, section, 'MEMORY', 1))
>>>>>>> 4f2c14b6

    def check_conf_files(self):
        """
        Checks configuration files (autosubmit, experiment jobs and platforms), looking for invalid values, missing
        required options. Prints results in log

        :return: True if everithing is correct, False if it founds any error
        :rtype: bool
        """
        Log.info('\nChecking configuration files...')
        self.reload()
        result = self._check_autosubmit_conf()
        result = result and self._check_platforms_conf()
        result = result and self._check_jobs_conf()
        result = result and self._check_expdef_conf()
        if result:
            Log.result("Configuration files OK\n")
        else:
            Log.error("Configuration files invalid\n")
        return result

    def _check_autosubmit_conf(self):
        """
        Checks experiment's autosubmit configuration file.

        :return: True if everything is correct, False if it founds any error
        :rtype: bool
        """
        result = True

        self._conf_parser.read(self._conf_parser_file)
        result = result and AutosubmitConfig.check_exists(self._conf_parser, 'config', 'AUTOSUBMIT_VERSION')
        result = result and AutosubmitConfig.check_is_int(self._conf_parser, 'config', 'MAXWAITINGJOBS', True)
        result = result and AutosubmitConfig.check_is_int(self._conf_parser, 'config', 'TOTALJOBS', True)
        result = result and AutosubmitConfig.check_is_int(self._conf_parser, 'config', 'SAFETYSLEEPTIME', True)
        result = result and AutosubmitConfig.check_is_int(self._conf_parser, 'config', 'RETRIALS', True)

        if not result:
            Log.critical("{0} is not a valid config file".format(os.path.basename(self._conf_parser_file)))
        else:
            Log.info('{0} OK'.format(os.path.basename(self._conf_parser_file)))
        return result

    def _check_platforms_conf(self):
        """
        Checks experiment's queues configuration file.

        :return: True if everything is correct, False if it founds any error
        :rtype: bool
        """
        result = True
        if len(self._platforms_parser.sections()) == 0:
            Log.warning("No remote platforms configured")

        if len(self._platforms_parser.sections()) != len(set(self._platforms_parser.sections())):
            Log.error('There are repeated platforms names')

        for section in self._platforms_parser.sections():
            result = result and AutosubmitConfig.check_exists(self._platforms_parser, section, 'TYPE')
            platform_type = AutosubmitConfig.get_option(self._platforms_parser, section, 'TYPE', '').lower()
            if platform_type != 'ps':
                result = result and AutosubmitConfig.check_exists(self._platforms_parser, section, 'PROJECT')
                result = result and AutosubmitConfig.check_exists(self._platforms_parser, section, 'USER')

            # if platform_type in ['pbs', 'ecaccess']:
            #     result = result and AutosubmitConfig.check_exists(self._platforms_parser, section, 'VERSION')

            result = result and AutosubmitConfig.check_exists(self._platforms_parser, section, 'HOST')
            result = result and AutosubmitConfig.check_is_boolean(self._platforms_parser, section,
                                                                  'ADD_PROJECT_TO_HOST', False)
            result = result and AutosubmitConfig.check_is_boolean(self._platforms_parser, section, 'TEST_SUITE', False)
            result = result and AutosubmitConfig.check_is_int(self._platforms_parser, section, 'MAX_WAITING_JOBS',
                                                              False)
            result = result and AutosubmitConfig.check_is_int(self._platforms_parser, section, 'TOTAL_JOBS', False)

        if not result:
            Log.critical("{0} is not a valid config file".format(os.path.basename(self._platforms_parser_file)))
        else:
            Log.info('{0} OK'.format(os.path.basename(self._platforms_parser_file)))
        return result

    def _check_jobs_conf(self):
        """
        Checks experiment's jobs configuration file.

        :return: True if everything is correct, False if it founds any error
        :rtype: bool
        """
        result = True
        parser = self._jobs_parser
        sections = parser.sections()
        platforms = self._platforms_parser.sections()
        platforms.append('LOCAL')
        if len(sections) == 0:
            Log.warning("No remote platforms configured")

        if len(sections) != len(set(sections)):
            Log.error('There are repeated job names')

        for section in sections:
            result = result and AutosubmitConfig.check_exists(parser, section, 'FILE')
            result = result and AutosubmitConfig.check_is_boolean(parser, section, 'RERUN_ONLY', False)

            if parser.has_option(section, 'PLATFORM'):
                result = result and AutosubmitConfig.check_is_choice(parser, section, 'PLATFORM', False, platforms)

            if parser.has_option(section, 'DEPENDENCIES'):
                for dependency in str(AutosubmitConfig.get_option(parser, section, 'DEPENDENCIES', '')).split(' '):
                    if '-' in dependency:
                        dependency = dependency.split('-')[0]
                    if dependency not in sections:
                        Log.error('Job {0} depends on job {1} that is not defined'.format(section, dependency))

            if parser.has_option(section, 'RERUN_DEPENDENCIES'):
                for dependency in str(AutosubmitConfig.get_option(parser, section, 'RERUN_DEPENDENCIES',
                                                                  '')).split(' '):
                    if '-' in dependency:
                        dependency = dependency.split('-')[0]
                    if dependency not in sections:
                        Log.error('Job {0} depends on job {1} that is not defined'.format(section, dependency))
            result = result and AutosubmitConfig.check_is_choice(parser, section, 'RUNNING', False,
                                                                 ['once', 'date', 'member', 'chunk'])

        if not result:
            Log.critical("{0} is not a valid config file".format(os.path.basename(self._jobs_parser_file)))
        else:
            Log.info('{0} OK'.format(os.path.basename(self._jobs_parser_file)))

        return result

    def _check_expdef_conf(self):
        """
        Checks experiment's experiment configuration file.

        :return: True if everything is correct, False if it founds any error
        :rtype: bool
        """
        result = True
        parser = self._exp_parser

        result = result and AutosubmitConfig.check_exists(parser, 'DEFAULT', 'EXPID')
        result = result and AutosubmitConfig.check_exists(parser, 'DEFAULT', 'HPCARCH')

        result = result and AutosubmitConfig.check_exists(parser, 'experiment', 'DATELIST')
        result = result and AutosubmitConfig.check_exists(parser, 'experiment', 'MEMBERS')
        result = result and AutosubmitConfig.check_is_choice(parser, 'experiment', 'CHUNKSIZEUNIT', True,
                                                             ['year', 'month', 'day', 'hour'])
        result = result and AutosubmitConfig.check_is_int(parser, 'experiment', 'CHUNKSIZE', True)
        result = result and AutosubmitConfig.check_is_int(parser, 'experiment', 'NUMCHUNKS', True)
        result = result and AutosubmitConfig.check_is_choice(parser, 'experiment', 'CALENDAR', True,
                                                             ['standard', 'noleap'])

        result = result and AutosubmitConfig.check_is_boolean(parser, 'rerun', 'RERUN', True)

        if AutosubmitConfig.check_is_choice(parser, 'project', 'PROJECT_TYPE', True,
                                            ['none', 'git', 'svn', 'local']):
            project_type = AutosubmitConfig.get_option(parser, 'project', 'PROJECT_TYPE', '')

            if project_type == 'git':
                result = result and AutosubmitConfig.check_exists(parser, 'git', 'PROJECT_ORIGIN')
                result = result and AutosubmitConfig.check_exists(parser, 'git', 'PROJECT_BRANCH')
            elif project_type == 'svn':
                result = result and AutosubmitConfig.check_exists(parser, 'svn', 'PROJECT_URL')
                result = result and AutosubmitConfig.check_exists(parser, 'svn', 'PROJECT_REVISION')
            elif project_type == 'local':
                result = result and AutosubmitConfig.check_exists(parser, 'local', 'PROJECT_PATH')

            if project_type != 'none':
                result = result and AutosubmitConfig.check_exists(parser, 'project_files', 'FILE_PROJECT_CONF')
        else:
            result = False

        if not result:
            Log.critical("{0} is not a valid config file".format(os.path.basename(self._exp_parser_file)))
        else:
            Log.info('{0}  OK'.format(os.path.basename(self._exp_parser_file)))
        return result

    def check_proj(self):
        """
        Checks project config file

        :return: True if everything is correct, False if it founds any error
        :rtype: bool
        """
        try:
            if self._proj_parser_file == '':
                self._proj_parser = None
            else:
                self._proj_parser = AutosubmitConfig.get_parser(self._proj_parser_file)
            return True
        except Exception as e:
            Log.error('Project conf file error: {0}', e)
            return False

    def reload(self):
        """
        Creates parser objects for configuration files
        """
        self._conf_parser = AutosubmitConfig.get_parser(self._conf_parser_file)
        self._platforms_parser = AutosubmitConfig.get_parser(self._platforms_parser_file)
        self._jobs_parser = AutosubmitConfig.get_parser(self._jobs_parser_file)
        self._exp_parser = AutosubmitConfig.get_parser(self._exp_parser_file)
        if self._proj_parser_file == '':
            self._proj_parser = None
        else:
            self._proj_parser = AutosubmitConfig.get_parser(self._proj_parser_file)

    def load_parameters(self):
        """
        Load parameters from experiment and autosubmit config files. If experiment's type is not none,
        also load parameters from model's config file

        :return: a dictionary containing tuples [parameter_name, parameter_value]
        :rtype: dict
        """
        parameters = dict()
        for section in self._exp_parser.sections():
            for option in self._exp_parser.options(section):
                parameters[option] = self._exp_parser.get(section, option)
        for section in self._conf_parser.sections():
            for option in self._conf_parser.options(section):
                parameters[option] = self._conf_parser.get(section, option)

        project_type = self.get_project_type()
        if project_type != "none" and self._proj_parser is not None:
            # Load project parameters
            Log.debug("Loading project parameters...")
            parameters2 = parameters.copy()
            parameters2.update(self.load_project_parameters())
            parameters = parameters2

        return parameters

    def load_project_parameters(self):
        """
        Loads parameters from model config file

        :return: dictionary containing tuples [parameter_name, parameter_value]
        :rtype: dict
        """
        projdef = []
        for section in self._proj_parser.sections():
            projdef += self._proj_parser.items(section)

        parameters = dict()
        for item in projdef:
            parameters[item[0]] = item[1]

        return parameters

    @staticmethod
    def print_parameters(title, parameters):
        """
        Prints the parameters table in a tabular mode

        :param title: table's title
        :type title: str
        :param parameters: parameters to print
        :type: list
        """
        Log.info(title)
        Log.info("---------------------------------------")
        Log.info("{0:<{col1}}| {1:<{col2}}".format("  -- Parameter --", "  -- Value --", col1=20, col2=20))
        for key in parameters:
            Log.info("{0:<{col1}}| {1:<{col2}}".format(key, parameters[key], col1=20, col2=20))
        Log.info("")

    def get_expid(self):
        """
        Returns experiment identifier read from experiment's config file

        :return: experiment identifier
        :rtype: str
        """
        return self._exp_parser.get('DEFAULT', 'EXPID')

    def set_expid(self, exp_id):
        """
        Set experiment identifier in autosubmit and experiment config files

        :param exp_id: experiment identifier to store
        :type exp_id: str
        """
        # Experiment conf
        content = open(self._exp_parser_file).read()
        if re.search('EXPID =.*', content):
            content = content.replace(re.search('EXPID =.*', content).group(0), "EXPID = " + exp_id)
        open(self._exp_parser_file, 'w').write(content)

        content = open(self._conf_parser_file).read()
        if re.search('EXPID =.*', content):
            content = content.replace(re.search('EXPID =.*', content).group(0), "EXPID = " + exp_id)
        open(self._conf_parser_file, 'w').write(content)

    def get_project_type(self):
        """
        Returns project type from experiment config file

        :return: project type
        :rtype: str
        """
        return self._exp_parser.get('project', 'PROJECT_TYPE').lower()

    def get_file_project_conf(self):
        """
        Returns path to project config file from experiment config file

        :return: path to project config file
        :rtype: str
        """
        return self._exp_parser.get('project_files', 'FILE_PROJECT_CONF')

    def get_file_jobs_conf(self):
        """
        Returns path to project config file from experiment config file

        :return: path to project config file
        :rtype: str
        """
        return AutosubmitConfig.get_option(self._exp_parser, 'project_files', 'FILE_JOBS_CONF', '')

    def get_git_project_origin(self):
        """
        Returns git origin from experiment config file

        :return: git origin
        :rtype: str
        """
        return AutosubmitConfig.get_option(self._exp_parser, 'git', 'PROJECT_ORIGIN', '')

    def get_git_project_branch(self):
        """
        Returns git branch  from experiment's config file

        :return: git branch
        :rtype: str
        """
        return self._exp_parser.get('git', 'PROJECT_BRANCH')

    def get_git_project_commit(self):
        """
        Returns git commit from experiment's config file

        :return: git commit
        :rtype: str
        """
        return self._exp_parser.get('git', 'PROJECT_COMMIT')

    def get_project_destination(self):
        """
        Returns git commit from experiment's config file

        :return: git commit
        :rtype: str
        """
        value = self._exp_parser.get('project', 'PROJECT_DESTINATION')
        if not value:
            if self.get_project_type().lower() == "local":
                value = os.path.split(self.get_local_project_path())[1]
            elif self.get_project_type().lower() == "svn":
                value = self.get_svn_project_url().split('/')[-1]
            elif self.get_project_type().lower() == "git":
                value = self.get_git_project_origin().split('/')[-1].split('.')[-2]
        return value

    def set_git_project_commit(self, as_conf):
        """
        Function to register in the configuration the commit SHA of the git project version.
        :param as_conf: Configuration class for exteriment
        :type as_conf: AutosubmitConfig
        """
        full_project_path = as_conf.get_project_dir()
        try:
            output = subprocess.check_output("cd {0}; git rev-parse --abbrev-ref HEAD".format(full_project_path),
                                             shell=True)
        except subprocess.CalledProcessError:
            Log.critical("Failed to retrieve project branch...")
            return False

        project_branch = output
        Log.debug("Project branch is: " + project_branch)
        try:
            output = subprocess.check_output("cd {0}; git rev-parse HEAD".format(full_project_path), shell=True)
        except subprocess.CalledProcessError:
            Log.critical("Failed to retrieve project commit SHA...")
            return False
        project_sha = output
        Log.debug("Project commit SHA is: " + project_sha)

        # register changes
        content = open(self._exp_parser_file).read()
        if re.search('PROJECT_BRANCH =.*', content):
            content = content.replace(re.search('PROJECT_BRANCH =.*', content).group(0),
                                      "PROJECT_BRANCH = " + project_branch)
        if re.search('PROJECT_COMMIT =.*', content):
            content = content.replace(re.search('PROJECT_COMMIT =.*', content).group(0),
                                      "PROJECT_COMMIT = " + project_sha)
        open(self._exp_parser_file, 'w').write(content)
        Log.debug("Project commit SHA succesfully registered to the configuration file.")
        return True

    def get_svn_project_url(self):
        """
        Gets subversion project url

        :return: subversion project url
        :rtype: str
        """
        return self._exp_parser.get('svn', 'PROJECT_URL')

    def get_svn_project_revision(self):
        """
        Get revision for subversion project

        :return: revision for subversion project
        :rtype: str
        """
        return self._exp_parser.get('svn', 'PROJECT_REVISION')

    def get_local_project_path(self):
        """
        Gets path to origin for local project

        :return: path to local project
        :rtype: str
        """
        return self._exp_parser.get('local', 'PROJECT_PATH')

    def get_date_list(self):
        """
        Returns startdates list from experiment's config file

        :return: experiment's startdates
        :rtype: list
        """
        date_list = list()
        string = self._exp_parser.get('experiment', 'DATELIST')
        if not string.startswith("["):
            string = '[{0}]'.format(string)
        split_string = nestedExpr('[', ']').parseString(string).asList()
        string_date = None
        for split in split_string[0]:
            if type(split) is list:
                for split_in in split:
                    date_list.append(parse_date(string_date + split_in))
                string_date = None
            else:
                if string_date is not None:
                    date_list.append(parse_date(string_date))
                string_date = split
        if string_date is not None:
            date_list.append(parse_date(string_date))
        return date_list

    def get_num_chunks(self):
        """
        Returns number of chunks to run for each member

        :return: number of chunks
        :rtype: int
        """
        return int(self._exp_parser.get('experiment', 'NUMCHUNKS'))

    def get_chunk_size_unit(self):
        """
        Unit for the chunk length

        :return: Unit for the chunk length  Options: {hour, day, month, year}
        :rtype: str
        """
        return self._exp_parser.get('experiment', 'CHUNKSIZEUNIT').lower()

    def get_member_list(self):
        """
        Returns members list from experiment's config file

        :return: experiment's members
        :rtype: list
        """
        return self._exp_parser.get('experiment', 'MEMBERS').split(' ')

    def get_rerun(self):
        """
        Returns startdates list from experiment's config file

        :return: rerurn value
        :rtype: list
        """
        return self._exp_parser.get('rerun', 'RERUN').lower()

    def get_chunk_list(self):
        """
        Returns chunk list from experiment's config file

        :return: experiment's chunks
        :rtype: list
        """
        return self._exp_parser.get('rerun', 'CHUNKLIST')

    def get_platform(self):
        """
        Returns main platforms from experiment's config file

        :return: main platforms
        :rtype: str
        """
        return self._exp_parser.get('experiment', 'HPCARCH')

    def set_platform(self, hpc):
        """
        Sets main platforms in experiment's config file

        :param hpc: main platforms
        :type: str
        """
        content = open(self._exp_parser_file).read()
        if re.search('HPCARCH =.*', content):
            content = content.replace(re.search('HPCARCH =.*', content).group(0), "HPCARCH = " + hpc)
        open(self._exp_parser_file, 'w').write(content)

    def set_version(self, autosubmit_version):
        """
        Sets autosubmit's version in autosubmit's config file

        :param autosubmit_version: autosubmit's version
        :type autosubmit_version: str
        """
        content = open(self._conf_parser_file).read()
        if re.search('AUTOSUBMIT_VERSION =.*', content):
            content = content.replace(re.search('AUTOSUBMIT_VERSION =.*', content).group(0),
                                      "AUTOSUBMIT_VERSION = " + autosubmit_version)
        open(self._conf_parser_file, 'w').write(content)

    def get_total_jobs(self):
        """
        Returns max number of running jobs  from autosubmit's config file

        :return: max number of running jobs
        :rtype: int
        """
        return int(self._conf_parser.get('config', 'TOTALJOBS'))

    def get_max_waiting_jobs(self):
        """
        Returns max number of waitng jobs from autosubmit's config file

        :return: main platforms
        :rtype: int
        """
        return int(self._conf_parser.get('config', 'MAXWAITINGJOBS'))

    def get_safetysleeptime(self):
        """
        Returns safety sleep time from autosubmit's config file

        :return: safety sleep time
        :rtype: int
        """
        return int(self._conf_parser.get('config', 'SAFETYSLEEPTIME'))

    def set_safetysleeptime(self, sleep_time):
        """
        Sets autosubmit's version in autosubmit's config file

        :param sleep_time: value to set
        :type sleep_time: int
        """
        content = open(self._conf_parser_file).read()
        content = content.replace(re.search('SAFETYSLEEPTIME =.*', content).group(0),
                                  "SAFETYSLEEPTIME = %d" % sleep_time)
        open(self._conf_parser_file, 'w').write(content)

    def get_retrials(self):
        """
        Returns max number of retrials for job from autosubmit's config file

        :return: safety sleep time
        :rtype: int
        """
        return int(self._conf_parser.get('config', 'RETRIALS'))

    @staticmethod
    def get_parser(file_path):
        """
        Gets parser for given file

        :param file_path: path to file to be parsed
        :type file_path: str
        :return: parser
        :rtype: SafeConfigParser
        """
        parser = SafeConfigParser()
        parser.optionxform = str
        parser.read(file_path)
        return parser

    @staticmethod
    def get_option(parser, section, option, default):
        """
        Gets an option from given parser

        :param parser: parser to use
        :type parser: SafeConfigParser
        :param section: section that contains the option
        :type section: str
        :param option: option to get
        :type option: str
        :param default: value to be returned if option is not present
        :type default: object
        :return: option value
        :rtype: str
        """
        if parser.has_option(section, option):
            return parser.get(section, option)
        else:
            return default

    @staticmethod
    def get_bool_option(parser, section, option, default):
        """
        Gets a boolean option from given parser

        :param parser: parser to use
        :type parser: SafeConfigParser
        :param section: section that contains the option
        :type section: str
        :param option: option to get
        :type option: str
        :param default: value to be returned if option is not present
        :type default: bool
        :return: option value
        :rtype: bool
        """
        if parser.has_option(section, option):
            return parser.get(section, option).lower().strip() == 'true'
        else:
            return default

    @staticmethod
    def check_exists(parser, section, option):
        """
        Checks if an option exists in given parser

        :param parser: parser to use
        :type parser: SafeConfigParser
        :param section: section that contains the option
        :type section: str
        :param option: option to check
        :type option: str
        :return: True if option exists, False otherwise
        :rtype: bool
        """
        if parser.has_option(section, option):
            return True
        else:
            Log.error('Option {0} in section {1} not found'.format(option, section))
            return False

    @staticmethod
    def check_is_boolean(parser, section, option, must_exist):
        """
        Checks if an option is a boolean value in given parser

        :param parser: parser to use
        :type parser: SafeConfigParser
        :param section: section that contains the option
        :type section: str
        :param option: option to check
        :type option: str
        :param must_exist: if True, option must exist
        :type must_exist: bool
        :return: True if option value is boolean, False otherwise
        :rtype: bool
        """
        if must_exist and not AutosubmitConfig.check_exists(parser, section, option):
            Log.error('Option {0} in section {1} must exist'.format(option, section))
            return False
        if AutosubmitConfig.get_option(parser, section, option, 'false').lower() not in ['false', 'true']:
            Log.error('Option {0} in section {1} must be true or false'.format(option, section))
            return False
        return True

    @staticmethod
    def check_is_choice(parser, section, option, must_exist, choices):
        """
        Checks if an option is a valid choice in given parser

        :param parser: parser to use
        :type parser: SafeConfigParser
        :param section: section that contains the option
        :type section: str
        :param option: option to check
        :type option: str
        :param must_exist: if True, option must exist
        :type must_exist: bool
        :param choices: valid choices
        :type choices: list
        :return: True if option value is a valid choice, False otherwise
        :rtype: bool
        """
        if must_exist and not AutosubmitConfig.check_exists(parser, section, option):
            return False
        value = AutosubmitConfig.get_option(parser, section, option, choices[0])
        if value not in choices:
            Log.error('Value {2} in option {0} in section {1} is not a valid choice'.format(option, section, value))
            return False
        return True

    @staticmethod
    def check_is_int(parser, section, option, must_exist):
        """
        Checks if an option is an integer value in given parser

        :param parser: parser to use
        :type parser: SafeConfigParser
        :param section: section that contains the option
        :type section: str
        :param option: option to check
        :type option: str
        :param must_exist: if True, option must exist
        :type must_exist: bool
        :return: True if option value is integer, False otherwise
        :rtype: bool
        """
        if must_exist and not AutosubmitConfig.check_exists(parser, section, option):
            return False
        value = AutosubmitConfig.get_option(parser, section, option, '1')
        try:
            int(value)
        except ValueError:
            Log.error('Option {0} in section {1} is not valid an integer'.format(option, section))
            return False
        return True

    @staticmethod
    def check_regex(parser, section, option, must_exist, regex):
        """
        Checks if an option complies with a regular expression in given parser

        :param parser: parser to use
        :type parser: SafeConfigParser
        :param section: section that contains the option
        :type section: str
        :param option: option to check
        :type option: str
        :param must_exist: if True, option must exist
        :type must_exist: bool
        :param regex: regular expression to check
        :type regex: str
        :return: True if option complies with regex, False otherwise
        :rtype: bool
        """
        if must_exist and not AutosubmitConfig.check_exists(parser, section, option):
            return False
        prog = re.compile(regex)
        value = AutosubmitConfig.get_option(parser, section, option, '1')
        if not prog.match(value):
            Log.error('Option {0} in section {1} is not valid: {2}'.format(option, section, value))
            return False
        return True

    @staticmethod
    def check_json(key, value):
        """
        Checks if value is a valid json

        :param key: key to check
        :type key: str
        :param value: value
        :type value: str
        :return: True if value is a valid json, False otherwise
        :rtype: bool
        """
        # noinspection PyBroadException
        try:
            nestedExpr('[', ']').parseString(value).asList()
            return True
        except:
            Log.error("Invalid value {0}: {1}", key, value)
            return False<|MERGE_RESOLUTION|>--- conflicted
+++ resolved
@@ -120,11 +120,7 @@
         return int(AutosubmitConfig.get_option(self._jobs_parser, section, 'TASKS', 1))
 
     def get_memory(self, section):
-<<<<<<< HEAD
-        return AutosubmitConfig.get_option(self._jobs_parser, section, 'MEMORY', '')
-=======
         return int(AutosubmitConfig.get_option(self._jobs_parser, section, 'MEMORY', 1))
->>>>>>> 4f2c14b6
 
     def check_conf_files(self):
         """
