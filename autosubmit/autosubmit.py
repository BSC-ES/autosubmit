--- conflicted
+++ resolved
@@ -472,35 +472,11 @@
         parameters = as_conf.load_parameters()
         for platform_name in platforms:
             platform = platforms[platform_name]
-<<<<<<< HEAD
             platform.add_parameters(parameters)
 
         platform = platforms[as_conf.get_platform()]
         platform.add_parameters(parameters, True)
 
-=======
-            parameters['{0}_ARCH'.format(platform.name)] = platform.name
-            parameters['{0}_HOST'.format(platform.name)] = platform.get_host()
-            parameters['{0}_USER'.format(platform.name)] = platform.user
-            parameters['{0}_PROJ'.format(platform.name)] = platform.project
-            parameters['{0}_BUDG'.format(platform.name)] = platform.budget
-            parameters['{0}_TYPE'.format(platform.name)] = platform.type
-            parameters['{0}_VERSION'.format(platform.name)] = platform.version
-            parameters['{0}_SCRATCH_DIR'.format(platform.name)] = platform.scratch
-            parameters['{0}_ROOTDIR'.format(platform.name)] = platform.root_dir
-
-        platform = platforms[as_conf.get_platform()]
-        parameters['HPCARCH'] = platform.name
-        parameters['HPCHOST'] = platform.get_host()
-        parameters['HPCUSER'] = platform.user
-        parameters['HPCPROJ'] = platform.project
-        parameters['HPCBUDG'] = platform.budget
-        parameters['HPCTYPE'] = platform.type
-        parameters['HPCVERSION'] = platform.version
-        parameters['SCRATCH_DIR'] = platform.scratch
-        parameters['HPCROOTDIR'] = platform.root_dir
-        Log.debug("Updating parameters...")
->>>>>>> 8b4601f7
         joblist.update_parameters(parameters)
 
     @staticmethod
@@ -588,13 +564,10 @@
             as_conf.reload()
             Autosubmit._load_parameters(as_conf, joblist, submitter.platforms)
 
-<<<<<<< HEAD
-=======
             # variables to be updated on the fly
             total_jobs = len(joblist.get_job_list())
-            Log.info("\n\n{0} of {1} jobs remaining ({2})".format(total_jobs - len(joblist.get_completed()), total_jobs,
+            Log.info("\n\n{0} of {1} jobs remaining ({2})".format(total_jobs-len(joblist.get_completed()), total_jobs,
                                                                   strftime("%H:%M")))
->>>>>>> 8b4601f7
             safetysleeptime = as_conf.get_safetysleeptime()
             Log.debug("Sleep: {0}", safetysleeptime)
             retrials = as_conf.get_retrials()
@@ -612,56 +585,8 @@
             if Autosubmit.exit:
                 return 2
 
-<<<<<<< HEAD
             Autosubmit.submit_ready_jobs(as_conf, joblist, platforms_to_test)
             joblist.save()
-=======
-                jobsavail = joblist.get_ready(platform)
-                if len(jobsavail) == 0:
-                    continue
-
-                Log.info("\nJobs ready for {1}: {0}", len(jobsavail), platform.name)
-
-                if not platform.check_host():
-                    Log.debug("{0} is not available", platform.name)
-                    continue
-
-                max_jobs = platform.total_jobs
-                max_waiting_jobs = platform.max_waiting_jobs
-                waiting = len(joblist.get_submitted(platform) + joblist.get_queuing(platform))
-                jobinqueue = joblist.get_in_queue(platform)
-                available = min(max_waiting_jobs - waiting, max_jobs - len(jobinqueue))
-
-                if min(available, len(jobsavail)) == 0:
-                    Log.debug("Number of jobs ready: {0}", len(jobsavail))
-                    Log.debug("Number of jobs available: {0}", available)
-                elif min(available, len(jobsavail)) > 0:
-                    Log.info("Jobs to submit: {0}", min(available, len(jobsavail)))
-                    # should sort the jobsavail by priority Clean->post->sim>ini
-                    # s = sorted(jobsavail, key=lambda k:k.name.split('_')[1][:6])
-                    # probably useless to sort by year before sor1ting by type
-                    s = sorted(jobsavail, key=lambda k: k.long_name.split('_')[1][:6])
-
-                    list_of_jobs_avail = sorted(s, key=lambda k: k.priority, reverse=True)
-
-                    for job in list_of_jobs_avail[0:min(available, len(jobsavail), max_jobs - len(jobinqueue))]:
-                        Log.debug(job.name)
-                        job.update_parameters(as_conf, joblist.parameters)
-                        scriptname = job.create_script(as_conf)
-                        Log.debug(scriptname)
-
-                        platform.send_script(scriptname)
-                        job.id = platform.submit_job(scriptname)
-                        if job.id is None:
-                            continue
-                        # set status to "submitted"
-                        job.status = Status.SUBMITTED
-                        save_pkl = True
-                        Log.info("{0} submitted", job.name)
-
-            if save_pkl:
-                joblist.save()
->>>>>>> 8b4601f7
             if Autosubmit.exit:
                 return 2
             time.sleep(safetysleeptime)
@@ -1375,13 +1300,8 @@
         Log.set_file(os.path.join(BasicConfig.LOCAL_ROOT_DIR, expid, BasicConfig.LOCAL_TMP_DIR,
                                   'change_pkl.log'))
         Log.debug('Exp ID: {0}', expid)
-<<<<<<< HEAD
-        job_list = cPickle.load(file(os.path.join(BasicConfig.LOCAL_ROOT_DIR, expid, 'pkl', root_name + "_" + expid +
-                                     ".pkl"), 'r'))
-=======
         job_list = pickle.load(open(os.path.join(BasicConfig.LOCAL_ROOT_DIR, expid, 'pkl', root_name + "_" + expid +
                                     ".pkl"), 'r'))
->>>>>>> 8b4601f7
 
         final_status = Autosubmit._get_status(final)
         if filter_chunks:
