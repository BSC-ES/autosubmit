--- conflicted
+++ resolved
@@ -561,11 +561,7 @@
         return jobs_by_section
 
 
-<<<<<<< HEAD
     def _build_horizontal_packages(self, section_list, wrapper_limits, section, wrapper_info={}):
-=======
-    def _build_horizontal_packages(self, section_list, wrapper_limits, section,wrapper_info=[]):
->>>>>>> ee84628f
         packages = []
         horizontal_packager = JobPackagerHorizontal(section_list, self._platform.max_processors, wrapper_limits,
                                                     wrapper_limits["max"], self._platform.processors_per_node, self.wrapper_method[self.current_wrapper_section])
