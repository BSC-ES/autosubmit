#!/usr/bin/env python

# Copyright 2015 Earth Sciences Department, BSC-CNS

# This file is part of Autosubmit.

# Autosubmit is free software: you can redistribute it and/or modify
# it under the terms of the GNU General Public License as published by
# the Free Software Foundation, either version 3 of the License, or
# (at your option) any later version.

# Autosubmit is distributed in the hope that it will be useful,
# but WITHOUT ANY WARRANTY; without even the implied warranty of
# MERCHANTABILITY or FITNESS FOR A PARTICULAR PURPOSE.  See the
# GNU General Public License for more details.

# You should have received a copy of the GNU General Public License
# along with Autosubmit.  If not, see <http://www.gnu.org/licenses/>.

from __future__ import print_function

"""
Main module for autosubmit. Only contains an interface class to all functionality implemented on autosubmit
"""

try:
    # noinspection PyCompatibility
    from configparser import SafeConfigParser
except ImportError:
    # noinspection PyCompatibility
    from ConfigParser import SafeConfigParser

import argparse
import subprocess
import json
import tarfile
import time
import pickle
import os
import sys
import shutil
import re
import random
import signal
import datetime
import dialog
import portalocker
from pkg_resources import require, resource_listdir, resource_exists, resource_string
from distutils.util import strtobool

from pyparsing import nestedExpr

sys.path.insert(0, os.path.abspath('.'))

# noinspection PyPackageRequirements
from config.basicConfig import BasicConfig
# noinspection PyPackageRequirements
from config.config_common import AutosubmitConfig
from config.parser_factory import ConfigParserFactory
from job.job_common import Status
from git.autosubmit_git import AutosubmitGit
from job.job_list import JobList
# noinspection PyPackageRequirements
from config.log import Log
from database.db_common import create_db
from database.db_common import new_experiment
from database.db_common import copy_experiment
from database.db_common import delete_experiment
from database.db_common import get_autosubmit_version
from monitor.monitor import Monitor
from date.chunk_date_lib import date2str
from notifications.mail_notifier import MailNotifier
from notifications.notifier import Notifier
from platforms.submitter import Submitter


# noinspection PyUnusedLocal
def signal_handler(signal_received, frame):
    """
    Used to handle interrupt signals, allowing autosubmit to clean before exit

    :param signal_received:
    :param frame:
    """
    Log.info('Autosubmit will interrupt at the next safe occasion')
    Autosubmit.exit = True


class Autosubmit:
    """
    Interface class for autosubmit.
    """

    # Get the version number from the relevant file. If not, from autosubmit package
    scriptdir = os.path.abspath(os.path.dirname(__file__))

    if not os.path.exists(os.path.join(scriptdir, 'VERSION')):
        scriptdir = os.path.join(scriptdir, os.path.pardir)

    version_path = os.path.join(scriptdir, 'VERSION')
    readme_path = os.path.join(scriptdir, 'README')
    changes_path = os.path.join(scriptdir, 'CHANGELOG')
    if os.path.isfile(version_path):
        with open(version_path) as f:
            autosubmit_version = f.read().strip()
    else:
        autosubmit_version = require("autosubmit")[0].version

    exit = False

    @staticmethod
    def parse_args():
        """
        Parse arguments given to an executable and start execution of command given
        """
        try:
            BasicConfig.read()

            parser = argparse.ArgumentParser(description='Main executable for autosubmit. ')
            parser.add_argument('-v', '--version', action='version', version=Autosubmit.autosubmit_version,
                                help="returns autosubmit's version number and exit")
            parser.add_argument('-lf', '--logfile', choices=('EVERYTHING', 'DEBUG', 'INFO', 'RESULT', 'USER_WARNING',
                                                             'WARNING', 'ERROR', 'CRITICAL', 'NO_LOG'),
                                default='DEBUG', type=str,
                                help="sets file's log level.")
            parser.add_argument('-lc', '--logconsole', choices=('EVERYTHING', 'DEBUG', 'INFO', 'RESULT', 'USER_WARNING',
                                                                'WARNING', 'ERROR', 'CRITICAL', 'NO_LOG'),
                                default='INFO', type=str,
                                help="sets console's log level")

            subparsers = parser.add_subparsers(dest='command')

            # Run
            subparser = subparsers.add_parser('run', description="runs specified experiment")
            subparser.add_argument('expid', help='experiment identifier')

            # Expid
            subparser = subparsers.add_parser('expid', description="Creates a new experiment")
            group = subparser.add_mutually_exclusive_group()
            group.add_argument('-y', '--copy', help='makes a copy of the specified experiment')
            group.add_argument('-dm', '--dummy', action='store_true',
                               help='creates a new experiment with default values, usually for testing')

            subparser.add_argument('-H', '--HPC', required=True,
                                   help='specifies the HPC to use for the experiment')
            subparser.add_argument('-d', '--description', type=str, required=True,
                                   help='sets a description for the experiment to store in the database.')

            # Delete
            subparser = subparsers.add_parser('delete', description="delete specified experiment")
            subparser.add_argument('expid', help='experiment identifier')
            subparser.add_argument('-f', '--force', action='store_true', help='deletes experiment without confirmation')

            # Monitor
            subparser = subparsers.add_parser('monitor', description="plots specified experiment")
            subparser.add_argument('expid', help='experiment identifier')
            subparser.add_argument('-o', '--output', choices=('pdf', 'png', 'ps', 'svg'), default='pdf',
                                   help='chooses type of output for generated plot')
            group = subparser.add_mutually_exclusive_group(required=False)
            group.add_argument('-fl', '--list', type=str,
                               help='Supply the list of job names to be changed. Default = "Any". '
                                    'LIST = "b037_20101101_fc3_21_sim b037_20111101_fc4_26_sim"')
            group.add_argument('-fc', '--filter_chunks', type=str,
                               help='Supply the list of chunks to change the status. Default = "Any". '
                                    'LIST = "[ 19601101 [ fc0 [1 2 3 4] fc1 [1] ] 19651101 [ fc0 [16-30] ] ]"')
            group.add_argument('-fs', '--filter_status', type=str,
                               choices=('Any', 'READY', 'COMPLETED', 'WAITING', 'SUSPENDED', 'FAILED', 'UNKNOWN'),
                               help='Select the original status to filter the list of jobs')
            group.add_argument('-ft', '--filter_type', type=str,
                               help='Select the job type to filter the list of jobs')
            subparser.add_argument('--hide', action='store_true', default=False,
                                   help='hides plot window')

            # Stats
            subparser = subparsers.add_parser('stats', description="plots statistics for specified experiment")
            subparser.add_argument('expid', help='experiment identifier')
            subparser.add_argument('-ft', '--filter_type', type=str, help='Select the job type to filter '
                                                                          'the list of jobs')
            subparser.add_argument('-fp', '--filter_period', type=int, help='Select the period to filter jobs '
                                                                            'from current time to the past '
                                                                            'in number of hours back')
            subparser.add_argument('-o', '--output', choices=('pdf', 'png', 'ps', 'svg'), default='pdf',
                                   help='type of output for generated plot')
            subparser.add_argument('--hide', action='store_true', default=False,
                                   help='hides plot window')

            # Clean
            subparser = subparsers.add_parser('clean', description="clean specified experiment")
            subparser.add_argument('expid', help='experiment identifier')
            subparser.add_argument('-pr', '--project', action="store_true", help='clean project')
            subparser.add_argument('-p', '--plot', action="store_true",
                                   help='clean plot, only 2 last will remain')
            subparser.add_argument('-s', '--stats', action="store_true",
                                   help='clean stats, only last will remain')

            # Recovery
            subparser = subparsers.add_parser('recovery', description="recover specified experiment")
            subparser.add_argument('expid', type=str, help='experiment identifier')
            subparser.add_argument('-all', action="store_true", default=False,
                                   help='Get completed files to synchronize pkl')
            subparser.add_argument('-s', '--save', action="store_true", default=False, help='Save changes to disk')
            subparser.add_argument('--hide', action='store_true', default=False,
                                   help='hides plot window')

            # Check
            subparser = subparsers.add_parser('check', description="check configuration for specified experiment")
            subparser.add_argument('expid', help='experiment identifier')

            # Create
            subparser = subparsers.add_parser('create', description="create specified experiment joblist")
            subparser.add_argument('expid', help='experiment identifier')
            subparser.add_argument('-np', '--noplot', action='store_true', default=False, help='omit plot')
            subparser.add_argument('--hide', action='store_true', default=False,
                                   help='hides plot window')
            subparser.add_argument('-o', '--output', choices=('pdf', 'png', 'ps', 'svg'), default='pdf',
                                   help='chooses type of output for generated plot')

            # Configure
            subparsers.add_parser('configure', description="configure database and path for autosubmit. It "
                                                           "can be done at machine, user or local level ")
            # Install
            subparsers.add_parser('install', description='install database for autosubmit on the configured folder')

            # Set stattus
            subparser = subparsers.add_parser('setstatus', description="sets job status for an experiment")
            subparser.add_argument('expid', help='experiment identifier')
            subparser.add_argument('-s', '--save', action="store_true", default=False, help='Save changes to disk')
            subparser.add_argument('-t', '--status_final',
                                   choices=('READY', 'COMPLETED', 'WAITING', 'SUSPENDED', 'FAILED', 'UNKNOWN',
                                            'QUEUING', 'RUNNING'),
                                   required=True,
                                   help='Supply the target status')
            group = subparser.add_mutually_exclusive_group(required=True)
            group.add_argument('-fl', '--list', type=str,
                               help='Supply the list of job names to be changed. Default = "Any". '
                                    'LIST = "b037_20101101_fc3_21_sim b037_20111101_fc4_26_sim"')
            group.add_argument('-fc', '--filter_chunks', type=str,
                               help='Supply the list of chunks to change the status. Default = "Any". '
                                    'LIST = "[ 19601101 [ fc0 [1 2 3 4] fc1 [1] ] 19651101 [ fc0 [16-30] ] ]"')
            group.add_argument('-fs', '--filter_status', type=str,
                               choices=('Any', 'READY', 'COMPLETED', 'WAITING', 'SUSPENDED', 'FAILED', 'UNKNOWN'),
                               help='Select the original status to filter the list of jobs')
            group.add_argument('-ft', '--filter_type', type=str,
                               help='Select the job type to filter the list of jobs')
            subparser.add_argument('--hide', action='store_true', default=False,
                                   help='hides plot window')

            # Test
            subparser = subparsers.add_parser('test', description='test experiment')
            subparser.add_argument('expid', help='experiment identifier')
            subparser.add_argument('-c', '--chunks', required=True, help='chunks to run')
            subparser.add_argument('-m', '--member', help='member to run')
            subparser.add_argument('-s', '--stardate', help='stardate to run')
            subparser.add_argument('-H', '--HPC', help='HPC to run experiment on it')
            subparser.add_argument('-b', '--branch', help='branch of git to run (or revision from subversion)')

            # Refresh
            subparser = subparsers.add_parser('refresh', description='refresh project directory for an experiment')
            subparser.add_argument('expid', help='experiment identifier')
            subparser.add_argument('-mc', '--model_conf', default=False, action='store_true',
                                   help='overwrite model conf file')
            subparser.add_argument('-jc', '--jobs_conf', default=False, action='store_true',
                                   help='overwrite jobs conf file')

            # Archive
            subparser = subparsers.add_parser('archive', description='archives an experiment')
            subparser.add_argument('expid', help='experiment identifier')

            # Unarchive
            subparser = subparsers.add_parser('unarchive', description='unarchives an experiment')
            subparser.add_argument('expid', help='experiment identifier')

            # Readme
            subparsers.add_parser('readme', description='show readme')

            # Changelog
            subparsers.add_parser('changelog', description='show changelog')

            args = parser.parse_args()

            Log.set_console_level(args.logconsole)
            Log.set_file_level(args.logfile)

            if args.command == 'run':
                return Autosubmit.run_experiment(args.expid)
            elif args.command == 'expid':
                return Autosubmit.expid(args.HPC, args.description, args.copy, args.dummy) != ''
            elif args.command == 'delete':
                return Autosubmit.delete(args.expid, args.force)
            elif args.command == 'monitor':
                return Autosubmit.monitor(args.expid, args.output, args.list, args.filter_chunks, args.filter_status,
                                          args.filter_type, args.hide)
            elif args.command == 'stats':
                return Autosubmit.statistics(args.expid, args.filter_type, args.filter_period, args.output, args.hide)
            elif args.command == 'clean':
                return Autosubmit.clean(args.expid, args.project, args.plot, args.stats)
            elif args.command == 'recovery':
                return Autosubmit.recovery(args.expid, args.save, args.all, args.hide)
            elif args.command == 'check':
                return Autosubmit.check(args.expid)
            elif args.command == 'create':
                return Autosubmit.create(args.expid, args.noplot, args.hide, args.output)
            elif args.command == 'configure':
                return Autosubmit.configure()
            elif args.command == 'install':
                return Autosubmit.install()
            elif args.command == 'setstatus':
                return Autosubmit.set_status(args.expid, args.save, args.status_final, args.list,
                                             args.filter_chunks, args.filter_status, args.filter_type, args.hide)
            elif args.command == 'test':
                return Autosubmit.test(args.expid, args.chunks, args.member, args.stardate, args.HPC, args.branch)
            elif args.command == 'refresh':
                return Autosubmit.refresh(args.expid, args.model_conf, args.jobs_conf)
            elif args.command == 'archive':
                return Autosubmit.archive(args.expid)
            elif args.command == 'unarchive':
                return Autosubmit.unarchive(args.expid)
            elif args.command == 'readme':
                if os.path.isfile(Autosubmit.readme_path):
                    with open(Autosubmit.readme_path) as f:
                        print(f.read())
                        return True
                return False
            elif args.command == 'changelog':
                if os.path.isfile(Autosubmit.changes_path):
                    with open(Autosubmit.changes_path) as f:
                        print(f.read())
                        return True
                return False
        except Exception as e:
            from traceback import format_exc
            Log.critical('Unhandled exception on Autosubmit: {0}\n{1}', e, format_exc(10))

            return False

    @staticmethod
    def _delete_expid(expid_delete):
        """
        Removes an experiment from path and database

        :type expid_delete: str
        :param expid_delete: identifier of the experiment to delete
        """
        if not os.path.exists(os.path.join(BasicConfig.LOCAL_ROOT_DIR, expid_delete)):
            Log.info("Experiment directory does not exist.")
        else:
            Log.info("Removing experiment directory...")
            try:
                shutil.rmtree(os.path.join(BasicConfig.LOCAL_ROOT_DIR, expid_delete))
            except OSError as e:
                Log.warning('Can not delete experiment folder: {0}', e)
                return False
        Log.info("Deleting experiment from database...")
        ret = delete_experiment(expid_delete)
        if ret:
            Log.result("Experiment {0} deleted".format(expid_delete))
        return ret

    @staticmethod
    def expid(hpc, description, copy_id='', dummy=False, test=False):
        """
        Creates a new experiment for given HPC

        :type hpc: str
        :type description: str
        :type copy_id: str
        :type dummy: bool
        :param hpc: name of the main HPC for the experiment
        :param description: short experiment's description.
        :param copy_id: experiment identifier of experiment to copy
        :param dummy: if true, writes a default dummy configuration for testing
        :param test: if true, creates an experiment for testing
        :return: experiment identifier. If method fails, returns ''.
        :rtype: str
        """
        BasicConfig.read()

        log_path = os.path.join(BasicConfig.LOCAL_ROOT_DIR, 'ASlogs', 'expid.log'.format(os.getuid()))
        try:
            Log.set_file(log_path)
        except IOError as e:
            Log.error("Can not create log file in path {0}: {1}".format(log_path, e.message))
        exp_id = None
        if description is None:
            Log.error("Missing experiment description.")
            return ''
        if hpc is None:
            Log.error("Missing HPC.")
            return ''
        if not copy_id:
            exp_id = new_experiment(description, Autosubmit.autosubmit_version)
            if exp_id == '':
                return ''
            try:
                os.mkdir(os.path.join(BasicConfig.LOCAL_ROOT_DIR, exp_id))

                os.mkdir(os.path.join(BasicConfig.LOCAL_ROOT_DIR, exp_id, 'conf'))
                Log.info("Copying config files...")
                # autosubmit config and experiment copyed from AS.
                files = resource_listdir('autosubmit.config', 'files')
                for filename in files:
                    if resource_exists('autosubmit.config', 'files/' + filename):
                        index = filename.index('.')
                        new_filename = filename[:index] + "_" + exp_id + filename[index:]

                        if filename == 'platforms.conf' and BasicConfig.DEFAULT_PLATFORMS_CONF != '':
                            content = open(os.path.join(BasicConfig.DEFAULT_PLATFORMS_CONF, filename)).read()
                        elif filename == 'jobs.conf' and BasicConfig.DEFAULT_JOBS_CONF != '':
                            content = open(os.path.join(BasicConfig.DEFAULT_JOBS_CONF, filename)).read()
                        else:
                            content = resource_string('autosubmit.config', 'files/' + filename)

                        conf_new_filename = os.path.join(BasicConfig.LOCAL_ROOT_DIR, exp_id, "conf", new_filename)
                        Log.debug(conf_new_filename)
                        open(conf_new_filename, 'w').write(content)
                Autosubmit._prepare_conf_files(exp_id, hpc, Autosubmit.autosubmit_version, dummy)
            except (OSError, IOError) as e:
                Log.error("Can not create experiment: {0}\nCleaning...".format(e))
                Autosubmit._delete_expid(exp_id)
                return ''
        else:
            try:
                if os.path.exists(os.path.join(BasicConfig.LOCAL_ROOT_DIR, copy_id)):
                    exp_id = copy_experiment(copy_id, description, Autosubmit.autosubmit_version, test)
                    if exp_id == '':
                        return ''
                    dir_exp_id = os.path.join(BasicConfig.LOCAL_ROOT_DIR, exp_id)
                    os.mkdir(dir_exp_id)
                    os.mkdir(dir_exp_id + '/conf')
                    Log.info("Copying previous experiment config directories")
                    conf_copy_id = os.path.join(BasicConfig.LOCAL_ROOT_DIR, copy_id, "conf")
                    files = os.listdir(conf_copy_id)
                    for filename in files:
                        if os.path.isfile(os.path.join(conf_copy_id, filename)):
                            new_filename = filename.replace(copy_id, exp_id)
                            content = open(os.path.join(conf_copy_id, filename), 'r').read()
                            open(os.path.join(dir_exp_id, "conf", new_filename), 'w').write(content)
                    Autosubmit._prepare_conf_files(exp_id, hpc, Autosubmit.autosubmit_version, dummy)
                else:
                    Log.critical("The previous experiment directory does not exist")
                    return ''
            except (OSError, IOError) as e:
                Log.error("Can not create experiment: {0}\nCleaning...".format(e))
                Autosubmit._delete_expid(exp_id)
                return ''

        Log.debug("Creating temporal directory...")
        exp_id_path = os.path.join(BasicConfig.LOCAL_ROOT_DIR, exp_id)
        os.mkdir(os.path.join(exp_id_path, "tmp"), 0o775)

        Log.debug("Creating pkl directory...")
        os.mkdir(os.path.join(exp_id_path, "pkl"))

        Log.debug("Creating plot directory...")
        os.mkdir(os.path.join(exp_id_path, "plot"))
        os.chmod(os.path.join(exp_id_path, "plot"), 0o775)
        Log.result("Experiment registered successfully")
        Log.user_warning("Remember to MODIFY the config files!")
        return exp_id

    @staticmethod
    def delete(expid, force):
        """
        Deletes and experiment from database and experiment's folder

        :type force: bool
        :type expid: str
        :param expid: identifier of the experiment to delete
        :param force: if True, does not ask for confrmation

        :returns: True if succesful, False if not
        :rtype: bool
        """
        log_path = os.path.join(BasicConfig.LOCAL_ROOT_DIR, "ASlogs", 'delete.log'.format(os.getuid()))
        try:
            Log.set_file(log_path)
        except IOError as e:
            Log.error("Can not create log file in path {0}: {1}".format(log_path, e.message))

        if os.path.exists(os.path.join(BasicConfig.LOCAL_ROOT_DIR, expid)):
            if force or Autosubmit._user_yes_no_query("Do you want to delete " + expid + " ?"):
                return Autosubmit._delete_expid(expid)
            else:
                Log.info("Quitting...")
                return False
        else:
            Log.error("The experiment does not exist")
            return True

    @staticmethod
    def _load_parameters(as_conf, joblist, platforms):
        # Load parameters
        Log.debug("Loading parameters...")
        parameters = as_conf.load_parameters()
        for platform_name in platforms:
            platform = platforms[platform_name]
            platform.add_parameters(parameters)

        platform = platforms[as_conf.get_platform().lower()]
        platform.add_parameters(parameters, True)

        joblist.parameters = parameters

    @staticmethod
    def run_experiment(expid):
        """
        Runs and experiment (submitting all the jobs properly and repeating its execution in case of failure).

        :type expid: str
        :param expid: identifier of experiment to be run
        :return: True if run to the end, False otherwise
        :rtype: bool
        """
        if expid is None:
            Log.critical("Missing expid.")

        BasicConfig.read()
        tmp_path = os.path.join(BasicConfig.LOCAL_ROOT_DIR, expid, BasicConfig.LOCAL_TMP_DIR)

        # checking if there is a lock file to avoid multiple running on the same expid
        with portalocker.Lock(os.path.join(tmp_path, 'autosubmit.lock'), timeout=1):
            Log.info("Preparing .lock file to avoid multiple instances with same expid.")

            Log.set_file(os.path.join(tmp_path, 'run.log'))
            os.system('clear')

            signal.signal(signal.SIGINT, signal_handler)

            as_conf = AutosubmitConfig(expid, BasicConfig, ConfigParserFactory())
            if not as_conf.check_conf_files():
                Log.critical('Can not run with invalid configuration')
                return False

            project_type = as_conf.get_project_type()
            if project_type != "none":
                # Check proj configuration
                as_conf.check_proj()

            hpcarch = as_conf.get_platform()

            safetysleeptime = as_conf.get_safetysleeptime()
            retrials = as_conf.get_retrials()

            submitter = Submitter()
            submitter.load_platforms(as_conf)

            Log.debug("The Experiment name is: {0}", expid)
            Log.debug("Sleep: {0}", safetysleeptime)
            Log.debug("Default retrials: {0}", retrials)
            Log.info("Starting job submission...")

            filename = os.path.join(BasicConfig.LOCAL_ROOT_DIR, expid, 'pkl', 'job_list_' + expid + '.pkl')
            Log.debug(filename)

            # the experiment should be loaded as well
            if os.path.exists(filename):
                joblist = JobList.load_file(filename)
                Log.debug("Starting from joblist pickled in {0}", filename)
            else:
                Log.error("The necessary pickle file {0} does not exist.", filename)
                return False

            Log.debug("Length of joblist: {0}", len(joblist))

            Autosubmit._load_parameters(as_conf, joblist, submitter.platforms)

<<<<<<< HEAD
            # variables to be updated on the fly
            total_jobs = len(joblist.get_job_list())
            Log.info("\n\n{0} of {1} jobs remaining ({2})".format(total_jobs - len(joblist.get_completed()), total_jobs,
                                                                  time.strftime("%H:%M")))
            safetysleeptime = as_conf.get_safetysleeptime()
            Log.debug("Sleep: {0}", safetysleeptime)
            default_retrials = as_conf.get_retrials()
            Log.debug("Number of retrials: {0}", default_retrials)

            save = False
            for platform in platforms_to_test:
                for job in joblist.get_in_queue(platform):
                    prev_status = job.status
                    if prev_status != job.update_status(platform.check_job(job.id)):
                        if as_conf.get_notifications() == 'true':
                            Notifier.notify_status_change(MailNotifier(BasicConfig), expid, job.name,
                                                          Status.VALUE_TO_KEY[prev_status],
                                                          Status.VALUE_TO_KEY[job.status],
                                                          as_conf.get_mail_to())
                        save = True

            if joblist.update_list(as_conf) or save:
                joblist.save()

            if Autosubmit.exit:
                return 2

            if Autosubmit.submit_ready_jobs(as_conf, joblist, platforms_to_test):
                joblist.save()
            if Autosubmit.exit:
                return 2
            time.sleep(safetysleeptime)

        Log.info("No more jobs to run.")
        if len(joblist.get_failed()) > 0:
            Log.info("Some jobs have failed and reached maximun retrials")
            return False
        else:
            Log.result("Run successful")
            return True
=======
            # check the job list script creation
            Log.debug("Checking experiment templates...")

            platforms_to_test = set()
            for job in joblist.get_job_list():
                if job.platform_name is None:
                    job.platform_name = hpcarch
                # noinspection PyTypeChecker
                job.set_platform(submitter.platforms[job.platform_name.lower()])
                # noinspection PyTypeChecker
                platforms_to_test.add(job.get_platform())

            joblist.check_scripts(as_conf)

            #########################
            # AUTOSUBMIT - MAIN LOOP
            #########################
            # Main loop. Finishing when all jobs have been submitted
            while joblist.get_active():
                if Autosubmit.exit:
                    return 2

                # reload parameters changes
                Log.debug("Reloading parameters...")
                as_conf.reload()
                Autosubmit._load_parameters(as_conf, joblist, submitter.platforms)

                # variables to be updated on the fly
                total_jobs = len(joblist.get_job_list())
                Log.info("\n\n{0} of {1} jobs remaining ({2})".format(total_jobs - len(joblist.get_completed()), total_jobs,
                                                                      time.strftime("%H:%M")))
                safetysleeptime = as_conf.get_safetysleeptime()
                Log.debug("Sleep: {0}", safetysleeptime)
                default_retrials = as_conf.get_retrials()
                Log.debug("Number of retrials: {0}", default_retrials)

                save = False
                for platform in platforms_to_test:
                    for job in joblist.get_in_queue(platform):
                        if job.status != job.update_status(platform.check_job(job.id)):
                            save = True

                if joblist.update_list(as_conf) or save:
                    joblist.save()

                if Autosubmit.exit:
                    return 2

                if Autosubmit.submit_ready_jobs(as_conf, joblist, platforms_to_test):
                    joblist.save()
                if Autosubmit.exit:
                    return 2
                time.sleep(safetysleeptime)

            Log.info("No more jobs to run.")
            if len(joblist.get_failed()) > 0:
                Log.info("Some jobs have failed and reached maximun retrials")
                return False
            else:
                Log.result("Run successful")
                return True
>>>>>>> fbaff507

    @staticmethod
    def submit_ready_jobs(as_conf, joblist, platforms_to_test):
        """
        Gets READY jobs and send them to the platforms if there is available space on the queues

        :param as_conf: autosubmit config object
        :param joblist: job list to check
        :param platforms_to_test: platforms used
        :type platforms_to_test: set
        :return: True if at least one job was submitted, False otherwise
        :rtype: bool
        """
        save = False
        for platform in platforms_to_test:
            jobinqueue = joblist.get_in_queue(platform)
            jobsavail = joblist.get_ready(platform)
            if len(jobsavail) == 0:
                continue

            Log.info("\nJobs ready for {1}: {0}", len(jobsavail), platform.name)

            max_jobs = platform.total_jobs
            max_waiting_jobs = platform.max_waiting_jobs
            waiting = len(joblist.get_submitted(platform) + joblist.get_queuing(platform))
            available = max_waiting_jobs - waiting

            if min(available, len(jobsavail)) == 0:
                Log.debug("Number of jobs ready: {0}", len(jobsavail))
                Log.debug("Number of jobs available: {0}", available)
            elif min(available, len(jobsavail)) > 0 and len(joblist.get_in_queue(platform)) <= max_jobs:
                Log.info("Jobs to submit: {0}", min(available, len(jobsavail)))

                s = sorted(jobsavail, key=lambda k: k.long_name.split('_')[1][:6])
                list_of_jobs_avail = sorted(s, key=lambda k: k.priority, reverse=True)

                for job in list_of_jobs_avail[0:min(available, len(jobsavail), max_jobs - len(jobinqueue))]:
                    job.update_parameters(as_conf, joblist.parameters)
                    scriptname = job.create_script(as_conf)
                    platform.send_file(scriptname)
                    platform.remove_stat_file(job.name)
                    platform.remove_completed_file(job.name)
                    saga_job = platform.create_saga_job(job, scriptname)
                    saga_job.run()
                    job.id = saga_job.id
                    if job.id is None:
                        continue
                    Log.info("{0} submitted", job.name)
                    # set status to "submitted"
                    job.status = Status.SUBMITTED
                    job.write_submit_time()
                    save = True
        return save

    @staticmethod
    def monitor(expid, file_format, lst, filter_chunks, filter_status, filter_section, hide):
        """
        Plots workflow graph for a given experiment with status of each job coded by node color.
        Plot is created in experiment's plot folder with name <expid>_<date>_<time>.<file_format>

        :type file_format: str
        :type expid: str
        :param expid: identifier of the experiment to plot
        :param file_format: plot's file format. It can be pdf, png, ps or svg
        :param lst: list of jobs to change status
        :type lst: str
        :param filter_chunks: chunks to change status
        :type filter_chunks: str
        :param filter_status: current status of the jobs to change status
        :type filter_status: str
        :param filter_section: sections to change status
        :type filter_section: str
        :param hide: hides plot window
        :type hide: bool
        """
        root_name = 'job_list'
        BasicConfig.read()
        Log.set_file(os.path.join(BasicConfig.LOCAL_ROOT_DIR, expid, BasicConfig.LOCAL_TMP_DIR, 'monitor.log'))
        filename = os.path.join(BasicConfig.LOCAL_ROOT_DIR, expid, 'pkl', root_name + '_' + expid + '.pkl')
        Log.info("Getting job list...")
        Log.debug("JobList: {0}".format(filename))
        job_list = pickle.load(open(filename, 'r'))
        if not isinstance(job_list, type([])):
            jobs = []
            if filter_chunks:
                fc = filter_chunks
                Log.debug(fc)

                if fc == 'Any':
                    jobs = job_list.get_job_list()
                else:
                    # noinspection PyTypeChecker
                    data = json.loads(Autosubmit._create_json(fc))
                    for datejson in data['sds']:
                        date = datejson['sd']
                        jobs_date = filter(lambda j: date2str(j.date) == date, job_list.get_job_list())

                        for memberjson in datejson['ms']:
                            member = memberjson['m']
                            jobs_member = filter(lambda j: j.member == member, jobs_date)

                            for chunkjson in memberjson['cs']:
                                chunk = int(chunkjson)
                                jobs = jobs + [job for job in filter(lambda j: j.chunk == chunk, jobs_member)]

            elif filter_status:
                Log.debug("Filtering jobs with status {0}", filter_status)
                if filter_status == 'Any':
                    jobs = job_list.get_job_list()
                else:
                    fs = Autosubmit._get_status(filter_status)
                    jobs = [job for job in filter(lambda j: j.status == fs, job_list.get_job_list())]

            elif filter_section:
                ft = filter_section
                Log.debug(ft)

                if ft == 'Any':
                    jobs = job_list.get_job_list()
                else:
                    for job in job_list.get_job_list():
                        if job.section == ft:
                            jobs.append(job)

            elif lst:
                jobs_lst = lst.split()

                if jobs == 'Any':
                    jobs = job_list.get_job_list()
                else:
                    for job in job_list.get_job_list():
                        if job.name in jobs_lst:
                            jobs.append(job)
            else:
                jobs = job_list.get_job_list()

        referenced_jobs_to_remove = set()
        for job in jobs:
            for child in job.children:
                if child not in jobs:
                    referenced_jobs_to_remove.add(child)
            for parent in job.parents:
                if parent not in jobs:
                    referenced_jobs_to_remove.add(parent)

        for job in jobs:
            job.children = job.children - referenced_jobs_to_remove
            job.parents = job.parents - referenced_jobs_to_remove

        monitor_exp = Monitor()
        monitor_exp.generate_output(expid, jobs, file_format, not hide)
        return True

    @staticmethod
    def statistics(expid, filter_type, filter_period, file_format, hide):
        """
        Plots statistics graph for a given experiment.
        Plot is created in experiment's plot folder with name <expid>_<date>_<time>.<file_format>

        :type file_format: str
        :type expid: str
        :param expid: identifier of the experiment to plot
        :param filter_type: type of the jobs to plot
        :param filter_period: period to plot
        :param file_format: plot's file format. It can be pdf, png, ps or svg
        :param hide: hides plot window
        :type hide: bool
        """
        root_name = 'job_list'
        BasicConfig.read()
        Log.set_file(os.path.join(BasicConfig.LOCAL_ROOT_DIR, expid, BasicConfig.LOCAL_TMP_DIR,
                                  'statistics.log'))
        Log.info("Loading jobs...")
        filename = os.path.join(BasicConfig.LOCAL_ROOT_DIR, expid, 'pkl', root_name + '_' + expid + '.pkl')
        jobs = pickle.load(open(filename, 'r'))

        if filter_type:
            ft = filter_type
            Log.debug(ft)
            if ft == 'Any':
                jobs = jobs.get_job_list()
            else:
                jobs = [job for job in jobs.get_job_list() if job.section == ft]
        else:
            ft = 'Any'
            jobs = jobs.get_job_list()

        period_fi = datetime.datetime.now().replace(second=0, microsecond=0)
        if filter_period:
            period_ini = period_fi - datetime.timedelta(hours=filter_period)
            Log.debug(str(period_ini))
            jobs = [job for job in jobs if job.check_started_after(period_ini) or job.check_running_after(period_ini)]
        else:
            period_ini = None

        if len(jobs) > 0:
            Log.info("Plotting stats...")
            monitor_exp = Monitor()
            # noinspection PyTypeChecker
            monitor_exp.generate_output_stats(expid, jobs, file_format, period_ini, period_fi, not hide)
            Log.result("Stats plot ready")
        else:
            Log.info("There are no {0} jobs in the period from {1} to {2}...".format(ft, period_ini, period_fi))
        return True

    @staticmethod
    def clean(expid, project, plot, stats, create_log_file=True):
        """
        Clean experiment's directory to save storage space.
        It removes project directory and outdated plots or stats.

        :param create_log_file: if true, creates log file
        :type create_log_file: bool
        :type plot: bool
        :type project: bool
        :type expid: str
        :type stats: bool
        :param expid: identifier of experiment to clean
        :param project: set True to delete project directory
        :param plot: set True to delete outdated plots
        :param stats: set True to delete outdated stats
        """
        BasicConfig.read()
        if create_log_file:
            Log.set_file(os.path.join(BasicConfig.LOCAL_ROOT_DIR, expid, BasicConfig.LOCAL_TMP_DIR,
                                      'clean_exp.log'))
        if project:
            autosubmit_config = AutosubmitConfig(expid, BasicConfig, ConfigParserFactory())
            if not autosubmit_config.check_conf_files():
                Log.critical('Can not clean project with invalid configuration')
                return False

            project_type = autosubmit_config.get_project_type()
            if project_type == "git":
                autosubmit_config.check_proj()
                Log.info("Registering commit SHA...")
                autosubmit_config.set_git_project_commit(autosubmit_config)
                autosubmit_git = AutosubmitGit(expid[0])
                Log.info("Cleaning GIT directory...")
                if not autosubmit_git.clean_git(autosubmit_config):
                    return False
            else:
                Log.info("No project to clean...\n")
        if plot:
            Log.info("Cleaning plots...")
            monitor_autosubmit = Monitor()
            monitor_autosubmit.clean_plot(expid)
        if stats:
            Log.info("Cleaning stats directory...")
            monitor_autosubmit = Monitor()
            monitor_autosubmit.clean_stats(expid)
        return True

    @staticmethod
    def recovery(expid, save, all_jobs, hide):
        """
        Method to check all active jobs. If COMPLETED file is found, job status will be changed to COMPLETED,
        otherwise it will be set to WAITING. It will also update the joblist.

        :param expid: identifier of the experiment to recover
        :type expid: str
        :param save: If true, recovery saves changes to joblist
        :type save: bool
        :param all_jobs: if True, it tries to get completed files for all jobs, not only active.
        :type all_jobs: bool
        :param hide: hides plot window
        :type hide: bool
        """
        root_name = 'job_list'
        BasicConfig.read()

        Log.set_file(os.path.join(BasicConfig.LOCAL_ROOT_DIR, expid, BasicConfig.LOCAL_TMP_DIR,
                                  'recovery.log'))

        Log.info('Recovering experiment {0}'.format(expid))

        path = os.path.join(BasicConfig.LOCAL_ROOT_DIR, expid, "pkl", root_name + "_" + expid + ".pkl")
        job_list = pickle.load(open(path, 'r'))

        as_conf = AutosubmitConfig(expid, BasicConfig, ConfigParserFactory())
        if not as_conf.check_conf_files():
            Log.critical('Can not recover with invalid configuration')
            return False

        hpcarch = as_conf.get_platform()
        submitter = Submitter()
        submitter.load_platforms(as_conf)
        if submitter.platforms is None:
            return False
        platforms = submitter.platforms

        platforms_to_test = set()
        for job in job_list.get_job_list():
            if job.platform_name is None:
                job.platform_name = hpcarch
            # noinspection PyTypeChecker
            job.set_platform(platforms[job.platform_name.lower()])
            # noinspection PyTypeChecker
            platforms_to_test.add(platforms[job.platform_name.lower()])

        if all_jobs:
            jobs_to_recover = job_list.get_job_list()
        else:
            jobs_to_recover = job_list.get_active()

        Log.info("Looking for COMPLETED files")
        start = datetime.datetime.now()
        for job in jobs_to_recover:
            if job.platform_name is None:
                job.platform_name = hpcarch
            # noinspection PyTypeChecker
            job.set_platform(platforms[job.platform_name.lower()])

            if job.get_platform().get_completed_files(job.name, 0):
                job.status = Status.COMPLETED
                Log.info("CHANGED job '{0}' status to COMPLETED".format(job.name))
            elif job.status != Status.SUSPENDED:
                job.status = Status.WAITING
                job.fail_count = 0
                Log.info("CHANGED job '{0}' status to WAITING".format(job.name))
        end = datetime.datetime.now()
        Log.info("Time spent: '{0}'".format(end - start))
        Log.info("Updating joblist")
        sys.setrecursionlimit(50000)
        job_list.update_list(as_conf)

        if save:
            job_list.save()
        else:
            Log.warning('Changes NOT saved to the jobList. Use -s option to save')

        Log.result("Recovery finalized")
        monitor_exp = Monitor()
        monitor_exp.generate_output(expid, job_list.get_job_list(), show=not hide)
        return True

    @staticmethod
    def check(expid):
        """
        Checks experiment configuration and warns about any detected error or inconsistency.

        :param expid: experiment identifier:
        :type expid: str
        """
        BasicConfig.read()
        Log.set_file(os.path.join(BasicConfig.LOCAL_ROOT_DIR, expid, BasicConfig.LOCAL_TMP_DIR, 'check_exp.log'))
        as_conf = AutosubmitConfig(expid, BasicConfig, ConfigParserFactory())
        if not as_conf.check_conf_files():
            return False
        project_type = as_conf.get_project_type()
        if project_type != "none":
            if not as_conf.check_proj():
                return False

        submitter = Submitter()
        submitter.load_platforms(as_conf)
        if len(submitter.platforms) == 0:
            return False

        filename = os.path.join(BasicConfig.LOCAL_ROOT_DIR, expid, 'pkl', 'job_list_' + expid + '.pkl')
        # the experiment should be loaded as well
        if os.path.exists(filename):
            joblist = pickle.load(open(filename, 'rw'))
            Log.debug("Starting from joblist pickled in {0}", filename)
        else:
            Log.error("The necessary pickle file {0} does not exist. Can not check templates!", filename)
            return False

        Autosubmit._load_parameters(as_conf, joblist, submitter.platforms)

        hpcarch = as_conf.get_platform()
        for job in joblist.get_job_list():
            if job.platform_name is None:
                job.platform_name = hpcarch
            # noinspection PyTypeChecker
            job.set_platform(submitter.platforms[job.platform_name])
            job.update_parameters(as_conf, joblist.parameters)

        return joblist.check_scripts(as_conf)

    @staticmethod
    def configure():
        """
        Configure several paths for autosubmit interactively: database, local root and others.
        Can be configured at system, user or local levels. Local level configuration precedes user level and user level
        precedes system configuration.
        """

        home_path = os.path.expanduser('~')

        d = dialog.Dialog(dialog="dialog", autowidgetsize=True, screen_color='GREEN')
        d.set_background_title("Autosubmit configure utility")
        if os.geteuid() == 0:
            text = ''
            choice = [("All", "All users on this machine (may require root privileges)")]
        else:
            text = "If you want to configure Autosubmit for all users, you will need to provide root privileges"
            choice = []

        choice.append(("User", "Current user"))
        choice.append(("Local", "Only when launching Autosubmit from this path"))

        code, level = d.menu(text, choices=choice, width=60, title="Choose when to apply the configuration")

        if code != dialog.Dialog.OK:
            os.system('clear')
            return False

        filename = '.autosubmitrc'
        if level == 'All':
            path = '/etc'
            filename = 'autosubmitrc'
        elif level == 'User':
            path = home_path
        else:
            path = '.'
        path = os.path.join(path, filename)

        # Setting default values
        database_path = home_path
        local_root_path = home_path
        database_filename = 'autosubmit.db'
        jobs_conf_path = ''
        platforms_conf_path = ''

        d.infobox("Reading configuration file...", width=50, height=5)
        try:
            if os.path.isfile(path):
                parser = SafeConfigParser()
                parser.optionxform = str
                parser.read(path)
                if parser.has_option('database', 'path'):
                    database_path = parser.get('database', 'path')
                if parser.has_option('database', 'filename'):
                    database_filename = parser.get('database', 'filename')
                if parser.has_option('local', 'path'):
                    local_root_path = parser.get('local', 'path')
                if parser.has_option('conf', 'platforms'):
                    platforms_conf_path = parser.get('conf', 'platforms')
                if parser.has_option('conf', 'jobs'):
                    jobs_conf_path = parser.get('conf', 'jobs')

        except (IOError, OSError) as e:
            Log.critical("Can not read config file: {0}".format(e.message))
            return False

        while True:
            code, database_path = d.dselect(database_path, width=80, height=20,
                                            title='\Zb\Z1Select path to database\Zn', colors='enable')
            if Autosubmit._requested_exit(code, d):
                return False
            elif code == dialog.Dialog.OK:
                database_path = database_path.replace('~', home_path)
                if not os.path.exists(database_path):
                    d.msgbox("Database path does not exist.\nPlease, insert the right path", width=50, height=6)
                else:
                    break

        while True:
            code, local_root_path = d.dselect(local_root_path, width=80, height=20,
                                              title='\Zb\Z1Select path to experiments repository\Zn', colors='enable')
            if Autosubmit._requested_exit(code, d):
                return False
            elif code == dialog.Dialog.OK:
                database_path = database_path.replace('~', home_path)
                if not os.path.exists(database_path):
                    d.msgbox("Local root path does not exist.\nPlease, insert the right path", width=50, height=6)
                else:
                    break
        while True:
            (code, tag) = d.form(text="",
                                 elements=[("Database filename", 1, 1, database_filename, 1, 40, 20, 20),
                                           ("Default platform.conf path", 2, 1, platforms_conf_path, 2, 40, 40, 200),
                                           ("Default jobs.conf path", 3, 1, jobs_conf_path, 3, 40, 40, 200)],
                                 height=20,
                                 width=80,
                                 form_height=10,
                                 title='\Zb\Z1Just a few more options:\Zn', colors='enable')
            if Autosubmit._requested_exit(code, d):
                return False
            elif code == dialog.Dialog.OK:
                database_filename = tag[0]
                platforms_conf_path = tag[1]
                jobs_conf_path = tag[2]

                platforms_conf_path = platforms_conf_path.replace('~', home_path).strip()
                jobs_conf_path = jobs_conf_path.replace('~', home_path).strip()

                if platforms_conf_path and not os.path.exists(platforms_conf_path):
                    d.msgbox("Platforms conf path does not exist.\nPlease, insert the right path", width=50, height=6)
                elif jobs_conf_path and not os.path.exists(jobs_conf_path):
                    d.msgbox("Jobs conf path does not exist.\nPlease, insert the right path", width=50, height=6)
                else:
                    break

        smtp_hostname = "mail.bsc.es"
        mail_from = "automail@bsc.es"
        while True:
            (code, tag) = d.form(text="",
                                 elements=[("STMP server hostname", 1, 1, smtp_hostname, 1, 40, 20, 20),
                                           ("Notifications sender address", 2, 1, mail_from, 2, 40, 40, 200)],
                                 height=20,
                                 width=80,
                                 form_height=10,
                                 title='\Zb\Z1Mail notifications configuration:\Zn', colors='enable')
            if Autosubmit._requested_exit(code, d):
                return False
            elif code == dialog.Dialog.OK:
                smtp_hostname = tag[0]
                mail_from = tag[1]
                break
                # Maybe check that is correct?

        config_file = open(path, 'w')
        d.infobox("Writing configuration file...", width=50, height=5)
        try:
            parser = SafeConfigParser()
            parser.add_section('database')
            parser.set('database', 'path', database_path)
            if database_filename:
                parser.set('database', 'filename', database_filename)
            parser.add_section('local')
            parser.set('local', 'path', local_root_path)
            if jobs_conf_path or platforms_conf_path:
                parser.add_section('conf')
                if jobs_conf_path:
                    parser.set('conf', 'jobs', jobs_conf_path)
                if platforms_conf_path:
                    parser.set('conf', 'platforms', platforms_conf_path)
            parser.add_section('mail')
            parser.set('mail', 'smtp_server', smtp_hostname)
            parser.set('mail', 'mail_from', mail_from)
            parser.write(config_file)
            config_file.close()
            d.msgbox("Configuration file written successfully", width=50, height=5)
            os.system('clear')
        except (IOError, OSError) as e:
            Log.critical("Can not write config file: {0}".format(e.message))
            os.system('clear')
            return False
        return True

    @staticmethod
    def _requested_exit(code, d):
        if code != dialog.Dialog.OK:
            code = d.yesno('Exit configure utility without saving?', width=50, height=5)
            if code == dialog.Dialog.OK:
                os.system('clear')
                return True
        return False

    @staticmethod
    def install():
        """
        Creates a new database instance for autosubmit at the configured path

        """
        BasicConfig.read()
        Log.set_file(os.path.join(BasicConfig.LOCAL_ROOT_DIR, "ASlogs", 'install.log'))
        if not os.path.exists(BasicConfig.DB_PATH):
            Log.info("Creating autosubmit database...")
            qry = resource_string('autosubmit.database', 'data/autosubmit.sql')
            if not create_db(qry):
                Log.critical("Can not write database file")
                return False
            Log.result("Autosubmit database created successfully")
        else:
            Log.error("Database already exists.")
            return False
        return True

    @staticmethod
    def refresh(expid, model_conf, jobs_conf):
        """
        Refresh project folder for given experiment

        :param model_conf:
        :type model_conf: bool
        :param jobs_conf:
        :type jobs_conf: bool
        :param expid: experiment identifier
        :type expid: str
        """
        BasicConfig.read()
        Log.set_file(os.path.join(BasicConfig.LOCAL_ROOT_DIR, expid, BasicConfig.LOCAL_TMP_DIR,
                                  'refresh.log'))
        as_conf = AutosubmitConfig(expid, BasicConfig, ConfigParserFactory())
        if not as_conf.check_conf_files():
            Log.critical('Can not copy with invalid configuration')
            return False
        project_type = as_conf.get_project_type()
        if Autosubmit._copy_code(as_conf, expid, project_type, True):
            Log.result("Project folder updated")
        Autosubmit._create_project_associated_conf(as_conf, model_conf, jobs_conf)
        return True

    @staticmethod
    def archive(expid):
        """
        Archives an experiment: call clean (if experiment is of version 3 or later), compress folder
        to tar.gz and moves to year's folder

        :param expid: experiment identifier
        :type expid: str
        """
        BasicConfig.read()
        Log.set_file(os.path.join(BasicConfig.LOCAL_ROOT_DIR, "ASlogs", 'archive{0}.log'.format(expid)))
        exp_folder = os.path.join(BasicConfig.LOCAL_ROOT_DIR, expid)

        # Cleaning to reduce file size.
        version = get_autosubmit_version(expid)
        if version is not None and version.startswith('3') and not Autosubmit.clean(expid, True, True, True, False):
            Log.critical("Can not archive project. Clean not successful")
            return False

        # Getting year of last completed. If not, year of expid folder
        year = None
        tmp_folder = os.path.join(exp_folder, BasicConfig.LOCAL_TMP_DIR)
        if os.path.isdir(tmp_folder):
            for filename in os.listdir(tmp_folder):
                if filename.endswith("COMPLETED"):
                    file_year = time.localtime(os.path.getmtime(os.path.join(tmp_folder, filename))).tm_year
                    if year is None or year < file_year:
                        year = file_year

        if year is None:
            year = time.localtime(os.path.getmtime(exp_folder)).tm_year
        Log.info("Archiving in year {0}", year)

        # Creating tar file
        Log.info("Creating tar file ... ")
        try:
            year_path = os.path.join(BasicConfig.LOCAL_ROOT_DIR, str(year))
            if not os.path.exists(year_path):
                os.mkdir(year_path)
            with tarfile.open(os.path.join(year_path, '{0}.tar.gz'.format(expid)), "w:gz") as tar:
                tar.add(exp_folder, arcname='')
                tar.close()
        except Exception as e:
            Log.critical("Can not write tar file: {0}".format(e))
            return False

        Log.info("Tar file created!")

        try:
            shutil.rmtree(exp_folder)
        except Exception as e:
            Log.critical("Can not remove experiments folder: {0}".format(e))
            Autosubmit.unarchive(expid)
            return False

        Log.result("Experiment archived succesfully")
        return True

    @staticmethod
    def unarchive(expid):
        """
        Unarchives an experiment: uncompress folder from tar.gz and moves to experiments root folder

        :param expid: experiment identifier
        :type expid: str
        """
        BasicConfig.read()
        Log.set_file(os.path.join(BasicConfig.LOCAL_ROOT_DIR, "ASlogs", 'unarchive{0}.log'.format(expid)))
        exp_folder = os.path.join(BasicConfig.LOCAL_ROOT_DIR, expid)

        if os.path.exists(exp_folder):
            Log.error("Experiment {0} is not archived", expid)
            return False

        # Searching by year. We will store it on database
        year = datetime.datetime.today().year
        archive_path = None
        while year > 2000:
            archive_path = os.path.join(BasicConfig.LOCAL_ROOT_DIR, str(year), '{0}.tar.gz'.format(expid))
            if os.path.exists(archive_path):
                break
            year -= 1

        if year == 2000:
            Log.critical("Experiment can not be located on archive")
            return False
        Log.info("Experiment located in {0} archive", year)

        # Creating tar file
        Log.info("Unpacking tar file ... ")
        try:
            os.mkdir(exp_folder)
            with tarfile.open(os.path.join(archive_path), "r:gz") as tar:
                tar.extractall(exp_folder)
                tar.close()
        except Exception as e:
            os.rmdir(exp_folder)
            Log.critical("Can not extract tar file: {0}".format(e))
            return False

        Log.info("Unpacking finished.")

        try:
            os.remove(archive_path)
        except Exception as e:
            Log.error("Can not remove archived file folder: {0}".format(e))
            return False

        Log.result("Experiment {0} unarchived succesfully", expid)
        return True

    @staticmethod
    def _create_project_associated_conf(as_conf, force_model_conf, force_jobs_conf):
        project_destiny = as_conf.project_file
        jobs_destiny = as_conf.jobs_file

        if as_conf.get_project_type() != 'none':
            if as_conf.get_file_project_conf():
                copy = True
                if os.path.exists(project_destiny):
                    if force_model_conf:
                        os.remove(project_destiny)
                    else:
                        copy = False
                if copy:
                    shutil.copyfile(os.path.join(as_conf.get_project_dir(), as_conf.get_file_project_conf()),
                                    project_destiny)

            if as_conf.get_file_jobs_conf():
                copy = True
                if os.path.exists(jobs_destiny):
                    if force_jobs_conf:
                        os.remove(jobs_destiny)
                    else:
                        copy = False
                if copy:
                    shutil.copyfile(os.path.join(as_conf.get_project_dir(), as_conf.get_file_jobs_conf()),
                                    jobs_destiny)

    @staticmethod
    def create(expid, noplot, hide, output='pdf'):
        """
        Creates job list for given experiment. Configuration files must be valid before realizaing this process.

        :param expid: experiment identifier
        :type expid: str
        :param noplot: if True, method omits final ploting of joblist. Only needed on large experiments when plotting
                       time can be much larger than creation time.
        :type noplot: bool
        :return: True if succesful, False if not
        :rtype: bool
        :param hide: hides plot window
        :type hide: bool
        :param hide: hides plot window
        :type hide: bool
        :param output: plot's file format. It can be pdf, png, ps or svg
        :type output: str

        """
        BasicConfig.read()
        tmp_path = os.path.join(BasicConfig.LOCAL_ROOT_DIR, expid, BasicConfig.LOCAL_TMP_DIR)

        # checking if there is a lock file to avoid multiple running on the same expid
        with portalocker.Lock(os.path.join(tmp_path, 'autosubmit.lock'), timeout=1):
            Log.info("Preparing .lock file to avoid multiple instances with same expid.")

            Log.set_file(os.path.join(tmp_path, 'create_exp.log'))

            as_conf = AutosubmitConfig(expid, BasicConfig, ConfigParserFactory())
            if not as_conf.check_conf_files():
                Log.critical('Can not create with invalid configuration')
                return False

            project_type = as_conf.get_project_type()

            if not Autosubmit._copy_code(as_conf, expid, project_type, False):
                return False
            update_job = not os.path.exists(os.path.join(BasicConfig.LOCAL_ROOT_DIR, expid, "pkl",
                                                         "job_list_" + expid + ".pkl"))
            Autosubmit._create_project_associated_conf(as_conf, False, update_job)

            if project_type != "none":
                # Check project configuration
                as_conf.check_proj()

            # Load parameters
            Log.info("Loading parameters...")
            parameters = as_conf.load_parameters()

            date_list = as_conf.get_date_list()
            if len(date_list) != len(set(date_list)):
                Log.error('There are repeated start dates!')
                return False
            num_chunks = as_conf.get_num_chunks()
            member_list = as_conf.get_member_list()
            if len(member_list) != len(set(member_list)):
                Log.error('There are repeated member names!')
                return False
            rerun = as_conf.get_rerun()

            Log.info("\nCreating joblist...")
            job_list = JobList(expid, BasicConfig, ConfigParserFactory())

            date_format = ''
            if as_conf.get_chunk_size_unit() is 'hour':
                date_format = 'H'
            for date in date_list:
                if date.hour > 1:
                    date_format = 'H'
                if date.minute > 1:
                    date_format = 'M'
            job_list.create(date_list, member_list, num_chunks, parameters, date_format, as_conf.get_retrials())
            if rerun == "true":
                chunk_list = Autosubmit._create_json(as_conf.get_chunk_list())
                job_list.rerun(chunk_list)
            else:
                job_list.remove_rerun_only_jobs()

            Log.info("\nSaving joblist...")
            job_list.save()
            if not noplot:
                Log.info("\nPloting joblist...")
                monitor_exp = Monitor()
                monitor_exp.generate_output(expid, job_list.get_job_list(), output, not hide)

            Log.result("\nJob list created succesfully")
            Log.user_warning("Remember to MODIFY the MODEL config files!")
            return True

    @staticmethod
    def _copy_code(as_conf, expid, project_type, force):
        """
        Method to copy code from experiment repository to project directory.

        :param as_conf: experiment configuration class
        :type as_conf: AutosubmitConfig
        :param expid: experiment identifier
        :type expid: str
        :param project_type: project type (git, svn, local)
        :type project_type: str
        :param force: if True, overwrites current data
        :return: True if succesful, False if not
        :rtype: bool
        """
        project_destination = as_conf.get_project_destination()
        if project_type == "git":
            return AutosubmitGit.clone_repository(as_conf, force)
        elif project_type == "svn":
            svn_project_url = as_conf.get_svn_project_url()
            svn_project_revision = as_conf.get_svn_project_revision()
            project_path = os.path.join(BasicConfig.LOCAL_ROOT_DIR, expid, BasicConfig.LOCAL_PROJ_DIR)
            if os.path.exists(project_path):
                Log.info("Using project folder: {0}", project_path)
                if not force:
                    Log.debug("The project folder exists. SKIPPING...")
                    return True
            else:
                Log.debug("The project folder {0} has been created.", project_path)
            shutil.rmtree(project_path)
            Log.info("Checking out revision {0} into {1}", svn_project_revision + " " + svn_project_url, project_path)
            try:
                output = subprocess.check_output("cd " + project_path + "; svn checkout -r " + svn_project_revision +
                                                 " " + svn_project_url + " " + project_destination, shell=True)
            except subprocess.CalledProcessError:
                Log.error("Can not check out revision {0} into {1}", svn_project_revision + " " + svn_project_url,
                          project_path)
                shutil.rmtree(project_path)
                return False
            Log.debug("{0}" % output)

        elif project_type == "local":
            local_project_path = as_conf.get_local_project_path()
            project_path = os.path.join(BasicConfig.LOCAL_ROOT_DIR, expid, BasicConfig.LOCAL_PROJ_DIR)
            local_destination = os.path.join(project_path, project_destination)
            if os.path.exists(project_path):
                Log.info("Using project folder: {0}", project_path)
                if not force:
                    Log.debug("The project folder exists. SKIPPING...")
                    return True
                else:
                    shutil.rmtree(project_path)

            os.mkdir(project_path)
            os.mkdir(local_destination)
            Log.debug("The project folder {0} has been created.", project_path)

            Log.info("Copying {0} into {1}", local_project_path, project_path)

            try:
                output = subprocess.check_output("cp -R " + local_project_path + "/* " + local_destination, shell=True)
            except subprocess.CalledProcessError:
                Log.error("Can not copy {0} into {1}. Exiting...", local_project_path, project_path)
                shutil.rmtree(project_path)
                return False
            Log.debug("{0}", output)
        return True

    @staticmethod
    def change_status(final, final_status, job):
        """
        Set job status to final

        :param final:
        :param final_status:
        :param job:
        """
        job.status = final_status
        Log.info("CHANGED: job: " + job.name + " status to: " + final)

    @staticmethod
    def set_status(expid, save, final, lst, filter_chunks, filter_status, filter_section, hide):
        """
        Set status

        :param expid: experiment identifier
        :type expid: str
        :param save: if true, saves the new joblist
        :type save: bool
        :param final: status to set on jobs
        :type final: str
        :param lst: list of jobs to change status
        :type lst: str
        :param filter_chunks: chunks to change status
        :type filter_chunks: str
        :param filter_status: current status of the jobs to change status
        :type filter_status: str
        :param filter_section: sections to change status
        :type filter_section: str
        :param hide: hides plot window
        :type hide: bool
        """
        root_name = 'job_list'
        BasicConfig.read()
        tmp_path = os.path.join(BasicConfig.LOCAL_ROOT_DIR, expid, BasicConfig.LOCAL_TMP_DIR)

        # checking if there is a lock file to avoid multiple running on the same expid
        with portalocker.Lock(os.path.join(tmp_path, 'autosubmit.lock'), timeout=1):
            Log.info("Preparing .lock file to avoid multiple instances with same expid.")

            Log.set_file(os.path.join(tmp_path, 'set_status.log'))
            Log.debug('Exp ID: {0}', expid)
            Log.debug('Save: {0}', save)
            Log.debug('Final status: {0}', final)
            Log.debug('List of jobs to change: {0}', lst)
            Log.debug('Chunks to change: {0}', filter_chunks)
            Log.debug('Status of jobs to change: {0}', filter_status)
            Log.debug('Sections to change: {0}', filter_section)
            job_list = pickle.load(open(os.path.join(BasicConfig.LOCAL_ROOT_DIR, expid, 'pkl', root_name + "_" + expid +
                                                     ".pkl"), 'r'))
            as_conf = AutosubmitConfig(expid, BasicConfig, ConfigParserFactory())
            as_conf.reload()

            final_status = Autosubmit._get_status(final)
            if filter_chunks:
                fc = filter_chunks
                Log.debug(fc)

                if fc == 'Any':
                    for job in job_list.get_job_list():
                        Autosubmit.change_status(final, final_status, job)
                else:
                    # noinspection PyTypeChecker
                    data = json.loads(Autosubmit._create_json(fc))
                    for datejson in data['sds']:
                        date = datejson['sd']
                        jobs_date = filter(lambda j: date2str(j.date) == date, job_list.get_job_list())

                        for job in filter(lambda j: j.member is None, jobs_date):
                            Autosubmit.change_status(final, final_status, job)

                        for memberjson in datejson['ms']:
                            member = memberjson['m']
                            jobs_member = filter(lambda j: j.member == member, jobs_date)

                            for job in filter(lambda j: j.chunk is None, jobs_member):
                                Autosubmit.change_status(final, final_status, job)

                            for chunkjson in memberjson['cs']:
                                chunk = int(chunkjson)
                                for job in filter(lambda j: j.chunk == chunk, jobs_member):
                                    Autosubmit.change_status(final, final_status, job)

            if filter_status:
                Log.debug("Filtering jobs with status {0}", filter_status)
                if filter_status == 'Any':
                    for job in job_list.get_job_list():
                        Autosubmit.change_status(final, final_status, job)
                else:
                    fs = Autosubmit._get_status(filter_status)
                    for job in filter(lambda j: j.status == fs, job_list.get_job_list()):
                        Autosubmit.change_status(final, final_status, job)

            if filter_section:
                ft = filter_section
                Log.debug(ft)

                if ft == 'Any':
                    for job in job_list.get_job_list():
                        Autosubmit.change_status(final, final_status, job)
                else:
                    for job in job_list.get_job_list():
                        if job.section == ft:
                            Autosubmit.change_status(final, final_status, job)

            if lst:
                jobs = lst.split()

                if jobs == 'Any':
                    for job in job_list.get_job_list():
                        Autosubmit.change_status(final, final_status, job)
                else:
                    for job in job_list.get_job_list():
                        if job.name in jobs:
                            Autosubmit.change_status(final, final_status, job)

            sys.setrecursionlimit(50000)

            if save:
                job_list.update_list(as_conf)
                path = os.path.join(BasicConfig.LOCAL_ROOT_DIR, expid, "pkl", root_name + "_" + expid + ".pkl")
                pickle.dump(job_list, open(path, 'w'))
                Log.info("Saving JobList: {0}", path)
            else:
                job_list.update_list(as_conf)
                Log.warning("Changes NOT saved to the JobList!!!!:  use -s option to save")

            monitor_exp = Monitor()
            monitor_exp.generate_output(expid, job_list.get_job_list(), show=not hide)
            return True

    @staticmethod
    def _user_yes_no_query(question):
        """
        Utility function to ask user a yes/no question

        :param question: question to ask
        :type question: str
        :return: True if answer is yes, False if it is no
        :rtype: bool
        """
        sys.stdout.write('{0} [y/n]\n'.format(question))
        while True:
            try:
                if sys.version_info[0] == 3:
                    answer = input()
                else:
                    # noinspection PyCompatibility
                    answer = raw_input()
                return strtobool(answer.lower())
            except ValueError:
                sys.stdout.write('Please respond with \'y\' or \'n\'.\n')

    @staticmethod
    def _prepare_conf_files(exp_id, hpc, autosubmit_version, dummy):
        """
        Changes default configuration files to match new experminet values

        :param exp_id: experiment identifier
        :type exp_id: str
        :param hpc: hpc to use
        :type hpc: str
        :param autosubmit_version: current autosubmit's version
        :type autosubmit_version: str
        :param dummy: if True, creates a dummy experiment adding some dafault values
        :type dummy: bool
        """
        as_conf = AutosubmitConfig(exp_id, BasicConfig, ConfigParserFactory())
        as_conf.set_version(autosubmit_version)
        as_conf.set_expid(exp_id)
        as_conf.set_platform(hpc)
        as_conf.set_safetysleeptime(10)

        if dummy:
            content = open(as_conf.experiment_file).read()

            # Experiment
            content = content.replace(re.search('^DATELIST =.*', content, re.MULTILINE).group(0),
                                      "DATELIST = 20000101")
            content = content.replace(re.search('^MEMBERS =.*', content, re.MULTILINE).group(0),
                                      "MEMBERS = fc0")
            content = content.replace(re.search('^CHUNKSIZE =.*', content, re.MULTILINE).group(0),
                                      "CHUNKSIZE = 4")
            content = content.replace(re.search('^NUMCHUNKS =.*', content, re.MULTILINE).group(0),
                                      "NUMCHUNKS = 1")
            content = content.replace(re.search('^PROJECT_TYPE =.*', content, re.MULTILINE).group(0),
                                      "PROJECT_TYPE = none")

            open(as_conf.experiment_file, 'w').write(content)

    @staticmethod
    def _get_status(s):
        """
        Convert job status from str to Status

        :param s: status string
        :type s: str
        :return: status instance
        :rtype: Status
        """
        if s == 'READY':
            return Status.READY
        elif s == 'COMPLETED':
            return Status.COMPLETED
        elif s == 'WAITING':
            return Status.WAITING
        elif s == 'SUSPENDED':
            return Status.SUSPENDED
        elif s == 'FAILED':
            return Status.FAILED
        elif s == 'RUNNING':
            return Status.RUNNING
        elif s == 'QUEUING':
            return Status.QUEUING
        elif s == 'UNKNOWN':
            return Status.UNKNOWN

    @staticmethod
    def _get_members(out):
        """
        Function to get a list of members from json

        :param out: json member definition
        :type out: str
        :return: list of members
        :rtype: list
        """
        count = 0
        data = []
        # noinspection PyUnusedLocal
        for element in out:
            if count % 2 == 0:
                ms = {'m': out[count], 'cs': Autosubmit._get_chunks(out[count + 1])}
                data.append(ms)
                count += 1
            else:
                count += 1

        return data

    @staticmethod
    def _get_chunks(out):
        """
        Function to get a list of chunks from json

        :param out: json member definition
        :type out: str
        :return: list of chunks
        :rtype: list
        """
        data = []
        for element in out:
            if element.find("-") != -1:
                numbers = element.split("-")
                for count in range(int(numbers[0]), int(numbers[1]) + 1):
                    data.append(str(count))
            else:
                data.append(element)

        return data

    @staticmethod
    def _create_json(text):
        """
        Function to parse rerun specification from json format

        :param text: text to parse
        :type text: list
        :return: parsed output
        """
        count = 0
        data = []
        # text = "[ 19601101 [ fc0 [1 2 3 4] fc1 [1] ] 16651101 [ fc0 [1-30 31 32] ] ]"

        out = nestedExpr('[', ']').parseString(text).asList()

        # noinspection PyUnusedLocal
        for element in out[0]:
            if count % 2 == 0:
                sd = {'sd': out[0][count], 'ms': Autosubmit._get_members(out[0][count + 1])}
                data.append(sd)
                count += 1
            else:
                count += 1

        sds = {'sds': data}
        result = json.dumps(sds)
        return result

    @staticmethod
    def test(expid, chunks, member=None, stardate=None, hpc=None, branch=None):
        """
        Method to conduct a test for a given experiment. It creates a new experiment for a given experiment with a
        given number of chunks with a random start date and a random member to be run on a random HPC.


        :param expid: experiment identifier
        :type expid: str
        :param chunks: number of chunks to be run by the experiment
        :type chunks: int
        :param member: member to be used by the test. If None, it uses a random one from which are defined on
                       the experiment.
        :type member: str
        :param stardate: start date to be used by the test. If None, it uses a random one from which are defined on
                         the experiment.
        :type stardate: str
        :param hpc: HPC to be used by the test. If None, it uses a random one from which are defined on
                    the experiment.
        :type hpc: str
        :param branch: branch or revision to be used by the test. If None, it uses configured branch.
        :type branch: str
        :return: True if test was succesful, False otherwise
        :rtype: bool
        """
        testid = Autosubmit.expid('test', 'test experiment for {0}'.format(expid), expid, False, True)
        if testid == '':
            return False

        as_conf = AutosubmitConfig(testid, BasicConfig, ConfigParserFactory())
        exp_parser = as_conf.get_parser(ConfigParserFactory(), as_conf.experiment_file)
        if AutosubmitConfig.get_bool_option(exp_parser, 'rerun', "RERUN", True):
            Log.error('Can not test a RERUN experiment')
            Autosubmit.delete(testid, True)
            return False

        content = open(as_conf.experiment_file).read()
        if hpc is None:
            platforms_parser = as_conf.get_parser(ConfigParserFactory(), as_conf.platforms_file)
            test_platforms = list()
            for section in platforms_parser.sections():
                if AutosubmitConfig.get_option(platforms_parser, section, 'TEST_SUITE', 'false').lower() == 'true':
                    test_platforms.append(section)
            if len(test_platforms) == 0:
                Log.critical('No test HPC defined')
                return False
            hpc = random.choice(test_platforms)
        if member is None:
            member = random.choice(exp_parser.get('experiment', 'MEMBERS').split(' '))
        if stardate is None:
            stardate = random.choice(exp_parser.get('experiment', 'DATELIST').split(' '))
        # Experiment
        content = content.replace(re.search('DATELIST =.*', content).group(0),
                                  "DATELIST = " + stardate)
        content = content.replace(re.search('MEMBERS =.*', content).group(0),
                                  "MEMBERS = " + member)
        # noinspection PyTypeChecker
        content = content.replace(re.search('NUMCHUNKS =.*', content).group(0),
                                  "NUMCHUNKS = " + chunks)
        content = content.replace(re.search('HPCARCH =.*', content).group(0),
                                  "HPCARCH = " + hpc)
        content = content.replace(re.search('EXPID =.*', content).group(0),
                                  "EXPID = " + testid)
        if branch is not None:
            content = content.replace(re.search('PROJECT_BRANCH =.*', content).group(0),
                                      "PROJECT_BRANCH = " + branch)
            content = content.replace(re.search('PROJECT_REVISION =.*', content).group(0),
                                      "PROJECT_REVISION = " + branch)

        open(as_conf.experiment_file, 'w').write(content)

        Autosubmit.create(testid, False, True)
        if not Autosubmit.run_experiment(testid):
            return False
        return Autosubmit.delete(testid, True)<|MERGE_RESOLUTION|>--- conflicted
+++ resolved
@@ -69,8 +69,7 @@
 from database.db_common import get_autosubmit_version
 from monitor.monitor import Monitor
 from date.chunk_date_lib import date2str
-from notifications.mail_notifier import MailNotifier
-from notifications.notifier import Notifier
+
 from platforms.submitter import Submitter
 
 
@@ -564,48 +563,6 @@
 
             Autosubmit._load_parameters(as_conf, joblist, submitter.platforms)
 
-<<<<<<< HEAD
-            # variables to be updated on the fly
-            total_jobs = len(joblist.get_job_list())
-            Log.info("\n\n{0} of {1} jobs remaining ({2})".format(total_jobs - len(joblist.get_completed()), total_jobs,
-                                                                  time.strftime("%H:%M")))
-            safetysleeptime = as_conf.get_safetysleeptime()
-            Log.debug("Sleep: {0}", safetysleeptime)
-            default_retrials = as_conf.get_retrials()
-            Log.debug("Number of retrials: {0}", default_retrials)
-
-            save = False
-            for platform in platforms_to_test:
-                for job in joblist.get_in_queue(platform):
-                    prev_status = job.status
-                    if prev_status != job.update_status(platform.check_job(job.id)):
-                        if as_conf.get_notifications() == 'true':
-                            Notifier.notify_status_change(MailNotifier(BasicConfig), expid, job.name,
-                                                          Status.VALUE_TO_KEY[prev_status],
-                                                          Status.VALUE_TO_KEY[job.status],
-                                                          as_conf.get_mail_to())
-                        save = True
-
-            if joblist.update_list(as_conf) or save:
-                joblist.save()
-
-            if Autosubmit.exit:
-                return 2
-
-            if Autosubmit.submit_ready_jobs(as_conf, joblist, platforms_to_test):
-                joblist.save()
-            if Autosubmit.exit:
-                return 2
-            time.sleep(safetysleeptime)
-
-        Log.info("No more jobs to run.")
-        if len(joblist.get_failed()) > 0:
-            Log.info("Some jobs have failed and reached maximun retrials")
-            return False
-        else:
-            Log.result("Run successful")
-            return True
-=======
             # check the job list script creation
             Log.debug("Checking experiment templates...")
 
@@ -667,7 +624,6 @@
             else:
                 Log.result("Run successful")
                 return True
->>>>>>> fbaff507
 
     @staticmethod
     def submit_ready_jobs(as_conf, joblist, platforms_to_test):
@@ -1163,24 +1119,6 @@
                 else:
                     break
 
-        smtp_hostname = "mail.bsc.es"
-        mail_from = "automail@bsc.es"
-        while True:
-            (code, tag) = d.form(text="",
-                                 elements=[("STMP server hostname", 1, 1, smtp_hostname, 1, 40, 20, 20),
-                                           ("Notifications sender address", 2, 1, mail_from, 2, 40, 40, 200)],
-                                 height=20,
-                                 width=80,
-                                 form_height=10,
-                                 title='\Zb\Z1Mail notifications configuration:\Zn', colors='enable')
-            if Autosubmit._requested_exit(code, d):
-                return False
-            elif code == dialog.Dialog.OK:
-                smtp_hostname = tag[0]
-                mail_from = tag[1]
-                break
-                # Maybe check that is correct?
-
         config_file = open(path, 'w')
         d.infobox("Writing configuration file...", width=50, height=5)
         try:
@@ -1197,9 +1135,6 @@
                     parser.set('conf', 'jobs', jobs_conf_path)
                 if platforms_conf_path:
                     parser.set('conf', 'platforms', platforms_conf_path)
-            parser.add_section('mail')
-            parser.set('mail', 'smtp_server', smtp_hostname)
-            parser.set('mail', 'mail_from', mail_from)
             parser.write(config_file)
             config_file.close()
             d.msgbox("Configuration file written successfully", width=50, height=5)
