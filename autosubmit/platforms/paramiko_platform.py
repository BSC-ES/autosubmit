--- conflicted
+++ resolved
@@ -469,7 +469,6 @@
         :rtype: str
         """
         raise NotImplementedError
-<<<<<<< HEAD
 
     poller = select.poll()
 
@@ -479,7 +478,7 @@
         while session.recv_stderr_ready():
             sys.stderr.write(sessionF.recv_stderr(4096))
 
-    def x11_handler(self,channel):
+    def x11_handler(self, channel):
         '''handler for incoming x11 connections
         for each x11 incoming connection,
         - get a connection to the local display
@@ -494,7 +493,7 @@
         self.poller.register(x11_chanfd, select.POLLIN)
         self.poller.register(local_x11_socket, select.POLLIN)
         self.transport._queue_incoming_channel(channel)
-=======
+
     def exec_command(self, command, bufsize=-1, timeout=None, get_pty=False,retries=3,x11=False):
         """
         Execute a command on the SSH server.  A new `.Channel` is opened and
@@ -536,7 +535,6 @@
         if retries <= 0:
             return False , False, False
 
->>>>>>> 7a50c588
     def send_command(self, command, ignore_log=False):
         """
         Sends given command to HPC
@@ -556,22 +554,20 @@
         else:
             timeout = 60*2
         try:
-<<<<<<< HEAD
-            session = self._ssh.get_transport().open_session()
-            session.request_x11(handler=self.x11_handler)
-            stdin = session.makefile('wb')
-            stdout = session.makefile('rb')
-            stderr = session.makefile_stderr('rb')
-            session.exec_command(command)
-            session_fileno = session.fileno()
-            self.poller.register(session_fileno, select.POLLIN)
-            self.transport.accept()
-            #stdin, stdout, stderr = self._ssh.exec_command(command)
-=======
+            #session = self._ssh.get_transport().open_session()
+            #session.request_x11(handler=self.x11_handler)
+            #stdin = session.makefile('wb')
+            #stdout = session.makefile('rb')
+            #stderr = session.makefile_stderr('rb')
+            #session.exec_command(command)
+            #session_fileno = session.fileno()
+            #self.poller.register(session_fileno, select.POLLIN)
+            #self.transport.accept()
+            # stdin, stdout, stderr = self._ssh.exec_command(command)
+
             stdin, stdout, stderr = self.exec_command(command,timeout=timeout)
             if not stdin and not stdout and not stderr:
                 raise
->>>>>>> 7a50c588
             channel = stdout.channel
             stdin.close()
             channel.shutdown_write()
