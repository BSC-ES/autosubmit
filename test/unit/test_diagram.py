#!/usr/bin/env python3

# Copyright 2015-2020 Earth Sciences Department, BSC-CNS

# This file is part of Autosubmit.

# Autosubmit is free software: you can redistribute it and/or modify
# it under the terms of the GNU General Public License as published by
# the Free Software Foundation, either version 3 of the License, or
# (at your option) any later version.

# Autosubmit is distributed in the hope that it will be useful,
# but WITHOUT ANY WARRANTY; without even the implied warranty of
# MERCHANTABILITY or FITNESS FOR A PARTICULAR PURPOSE.  See the
# GNU General Public License for more details.

# You should have received a copy of the GNU General Public License
# along with Autosubmit.  If not, see <http://www.gnu.org/licenses/>.

""" Test file for autosubmit/monitor/diagram.py """
import datetime

<<<<<<< HEAD
import pytest
from mock.mock import patch

=======
>>>>>>> 99609523
from autosubmit.job.job import Job
from autosubmit.monitor import diagram
from autosubmit.monitor.diagram import JobData, JobAggData


def test_job_data():
    """ function to test the Class JobData inside autosubmit/monitor/diagram.py """
    job_data = JobData()

    assert job_data.headers() == ['Job Name', 'Queue Time', 'Run Time', 'Status']
    assert job_data.values() == ['', datetime.timedelta(0), datetime.timedelta(0), '']
    assert job_data.number_of_columns() == 4

<<<<<<< HEAD

=======
>>>>>>> 99609523
def test_job_agg_data():
    """ function to test the Class JobAggData inside autosubmit/monitor/diagram.py """
    job_agg = JobAggData()
    assert job_agg.headers() == ['Section', 'Count', 'Queue Sum', 'Avg Queue', 'Run Sum', 'Avg Run']
    assert job_agg.values() == [{}, 0, datetime.timedelta(0), datetime.timedelta(0),
                                datetime.timedelta(0), datetime.timedelta(0)]
    assert job_agg.number_of_columns() == 6

<<<<<<< HEAD

@pytest.mark.parametrize("job_stats, failed_jobs, failed_jobs_dict, num_plots, result", [
        (
                ["COMPLETED", "COMPLETED", "COMPLETED", "FAILED"],
                [0, 0, 0, 1],
                {"a26z": 1},
                40,
                True
        ),(
                ["COMPLETED", "COMPLETED", "COMPLETED", "FAILED"],
                [0, 0, 0, 1],
                {"a26z": 1},
                0,
                False
        ),(
                ["COMPLETED", "COMPLETED", "COMPLETED", "FAILED", "COMPLETED", "COMPLETED", "COMPLETED", "FAILED",
                 "COMPLETED", "COMPLETED", "COMPLETED", "FAILED", "COMPLETED", "COMPLETED", "COMPLETED", "FAILED",
                 "COMPLETED", "COMPLETED", "COMPLETED", "FAILED", "COMPLETED", "COMPLETED", "COMPLETED", "FAILED",
                 "COMPLETED", "COMPLETED", "COMPLETED", "FAILED", "COMPLETED", "COMPLETED", "COMPLETED", "FAILED"],
                [0, 0, 0, 1],
                {"a26z": 1},
                10,
                True
        ),(
                [],
                [0, 0, 0, 1],
                {},
                40,
                True
        ),(
                [],
                [],
                {},
                40,
                True
        ),
    ],ids=['all run', 'divided by zero', 'run with continue', 'fail job_dict', 'no run']
 )
def test_create_bar_diagram(job_stats, failed_jobs, failed_jobs_dict, num_plots, result):
    """ function to test the function create_bar_diagram inside autosubmit/monitor/diagram.py """
=======
def test_create_csv_stats(tmpdir):
    """ function to test the Function create_csv_stats inside autosubmit/monitor/diagram.py """
>>>>>>> 99609523
    jobs_data = [
        Job('test', "a000", "COMPLETED", 200),
        Job('test', "a000", "COMPLETED", 200),
        Job('test', "a000", "COMPLETED", 200),
        Job('test', "a000", "FAILED", 10)
    ]

<<<<<<< HEAD
    status = ["COMPLETED", "COMPLETED", "COMPLETED", "FAILED"]

=======
>>>>>>> 99609523
    date_ini = datetime.datetime.now()
    date_fin = date_ini + datetime.timedelta(0.10)
    queue_time_fixes = ['test', 5]

    statistics = diagram.populate_statistics(jobs_data, date_ini, date_fin, queue_time_fixes)
<<<<<<< HEAD
    statistics.jobs_stat = job_stats
    statistics.failed_jobs = failed_jobs
    statistics.failed_jobs_dict = failed_jobs_dict

    with patch('autosubmit.monitor.diagram.MAX_NUM_PLOTS', num_plots): #1
        assert result == diagram.create_bar_diagram( "a000", statistics, jobs_data, status)
=======
    file_tmpdir = tmpdir + '.pdf'
    diagram.create_csv_stats(statistics, jobs_data, str(file_tmpdir))

    tmpdir += '.csv'
    assert tmpdir.exists()
>>>>>>> 99609523
<|MERGE_RESOLUTION|>--- conflicted
+++ resolved
@@ -20,12 +20,9 @@
 """ Test file for autosubmit/monitor/diagram.py """
 import datetime
 
-<<<<<<< HEAD
 import pytest
 from mock.mock import patch
 
-=======
->>>>>>> 99609523
 from autosubmit.job.job import Job
 from autosubmit.monitor import diagram
 from autosubmit.monitor.diagram import JobData, JobAggData
@@ -39,10 +36,6 @@
     assert job_data.values() == ['', datetime.timedelta(0), datetime.timedelta(0), '']
     assert job_data.number_of_columns() == 4
 
-<<<<<<< HEAD
-
-=======
->>>>>>> 99609523
 def test_job_agg_data():
     """ function to test the Class JobAggData inside autosubmit/monitor/diagram.py """
     job_agg = JobAggData()
@@ -51,51 +44,8 @@
                                 datetime.timedelta(0), datetime.timedelta(0)]
     assert job_agg.number_of_columns() == 6
 
-<<<<<<< HEAD
-
-@pytest.mark.parametrize("job_stats, failed_jobs, failed_jobs_dict, num_plots, result", [
-        (
-                ["COMPLETED", "COMPLETED", "COMPLETED", "FAILED"],
-                [0, 0, 0, 1],
-                {"a26z": 1},
-                40,
-                True
-        ),(
-                ["COMPLETED", "COMPLETED", "COMPLETED", "FAILED"],
-                [0, 0, 0, 1],
-                {"a26z": 1},
-                0,
-                False
-        ),(
-                ["COMPLETED", "COMPLETED", "COMPLETED", "FAILED", "COMPLETED", "COMPLETED", "COMPLETED", "FAILED",
-                 "COMPLETED", "COMPLETED", "COMPLETED", "FAILED", "COMPLETED", "COMPLETED", "COMPLETED", "FAILED",
-                 "COMPLETED", "COMPLETED", "COMPLETED", "FAILED", "COMPLETED", "COMPLETED", "COMPLETED", "FAILED",
-                 "COMPLETED", "COMPLETED", "COMPLETED", "FAILED", "COMPLETED", "COMPLETED", "COMPLETED", "FAILED"],
-                [0, 0, 0, 1],
-                {"a26z": 1},
-                10,
-                True
-        ),(
-                [],
-                [0, 0, 0, 1],
-                {},
-                40,
-                True
-        ),(
-                [],
-                [],
-                {},
-                40,
-                True
-        ),
-    ],ids=['all run', 'divided by zero', 'run with continue', 'fail job_dict', 'no run']
- )
-def test_create_bar_diagram(job_stats, failed_jobs, failed_jobs_dict, num_plots, result):
-    """ function to test the function create_bar_diagram inside autosubmit/monitor/diagram.py """
-=======
 def test_create_csv_stats(tmpdir):
     """ function to test the Function create_csv_stats inside autosubmit/monitor/diagram.py """
->>>>>>> 99609523
     jobs_data = [
         Job('test', "a000", "COMPLETED", 200),
         Job('test', "a000", "COMPLETED", 200),
@@ -103,27 +53,73 @@
         Job('test', "a000", "FAILED", 10)
     ]
 
-<<<<<<< HEAD
-    status = ["COMPLETED", "COMPLETED", "COMPLETED", "FAILED"]
-
-=======
->>>>>>> 99609523
     date_ini = datetime.datetime.now()
     date_fin = date_ini + datetime.timedelta(0.10)
     queue_time_fixes = ['test', 5]
 
     statistics = diagram.populate_statistics(jobs_data, date_ini, date_fin, queue_time_fixes)
-<<<<<<< HEAD
-    statistics.jobs_stat = job_stats
-    statistics.failed_jobs = failed_jobs
-    statistics.failed_jobs_dict = failed_jobs_dict
-
-    with patch('autosubmit.monitor.diagram.MAX_NUM_PLOTS', num_plots): #1
-        assert result == diagram.create_bar_diagram( "a000", statistics, jobs_data, status)
-=======
     file_tmpdir = tmpdir + '.pdf'
     diagram.create_csv_stats(statistics, jobs_data, str(file_tmpdir))
 
     tmpdir += '.csv'
     assert tmpdir.exists()
->>>>>>> 99609523
+
+
+@pytest.mark.parametrize("job_stats, failed_jobs, failed_jobs_dict, num_plots, result", [
+    (
+            ["COMPLETED", "COMPLETED", "COMPLETED", "FAILED"],
+            [0, 0, 0, 1],
+            {"a26z": 1},
+            40,
+            True
+    ), (
+            ["COMPLETED", "COMPLETED", "COMPLETED", "FAILED"],
+            [0, 0, 0, 1],
+            {"a26z": 1},
+            0,
+            False
+    ), (
+            ["COMPLETED", "COMPLETED", "COMPLETED", "FAILED", "COMPLETED", "COMPLETED", "COMPLETED",
+             "FAILED", "COMPLETED", "COMPLETED", "COMPLETED", "FAILED", "COMPLETED", "COMPLETED",
+             "COMPLETED", "FAILED", "COMPLETED", "COMPLETED", "COMPLETED", "FAILED", "COMPLETED",
+             "COMPLETED", "COMPLETED", "FAILED", "COMPLETED", "COMPLETED", "COMPLETED", "FAILED",
+             "COMPLETED", "COMPLETED", "COMPLETED", "FAILED"],
+            [0, 0, 0, 1],
+            {"a26z": 1},
+            10,
+            True
+    ), (
+            [],
+            [0, 0, 0, 1],
+            {},
+            40,
+            True
+    ), (
+            [],
+            [],
+            {},
+            40,
+            True
+    ),
+], ids=['all run', 'divided by zero', 'run with continue', 'fail job_dict', 'no run']
+                         )
+def test_create_bar_diagram(job_stats, failed_jobs, failed_jobs_dict, num_plots, result):
+    """ function to test the function create_bar_diagram inside autosubmit/monitor/diagram.py """
+    jobs_data = [
+        Job('test', "a000", "COMPLETED", 200),
+        Job('test', "a000", "COMPLETED", 200),
+        Job('test', "a000", "COMPLETED", 200),
+        Job('test', "a000", "FAILED", 10)
+    ]
+    date_ini = datetime.datetime.now()
+    date_fin = date_ini + datetime.timedelta(0.10)
+    queue_time_fixes = ['test', 5]
+
+    status = ["COMPLETED", "COMPLETED", "COMPLETED", "FAILED"]
+    statistics = diagram.populate_statistics(jobs_data, date_ini, date_fin, queue_time_fixes)
+    statistics.jobs_stat = job_stats
+    statistics.failed_jobs = failed_jobs
+    statistics.failed_jobs_dict = failed_jobs_dict
+
+    with patch('autosubmit.monitor.diagram.MAX_NUM_PLOTS', num_plots):  # 1
+        assert result == diagram.create_bar_diagram("a000", statistics, jobs_data, status)