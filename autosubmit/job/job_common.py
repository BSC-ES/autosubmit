--- conflicted
+++ resolved
@@ -63,69 +63,6 @@
             """)
 
     # noinspection PyPep8
-<<<<<<< HEAD
-    AS_TAILER_LOC = textwrap.dedent("""\
-            ###################
-            # Autosubmit tailer
-            ###################
-
-            set -x
-            job_end_time=$(date +%s)
-            job_run_time=$((job_end_time - job_start_time))
-            errfile_ptrn="\.e"
-
-            failed_jobs=$(($(ls -1 ${job_name_ptrn}* | grep $errfile_ptrn | wc -l) - 1))
-            failed_errfiles=$(ls -1 ${job_name_ptrn}* | grep $errfile_ptrn | head -n $failed_jobs)
-            failed_jobs_rt=0
-
-            for failed_errfile in $failed_errfiles; do
-                failed_errfile_stamp=$(stat -c %Z $failed_errfile)
-                failed_jobs_rt=$((failed_jobs_rt + $((failed_errfile_stamp - $(grep "job_start_time=" $failed_errfile | head -n 2 | tail -n 1 | cut -d '=' -f 2)))))
-            done
-            echo "$job_end_time 0 $job_run_time $failed_jobs 0 $failed_jobs_rt" > ${job_name_ptrn}_COMPLETED
-            exit 0
-            """)
-
-    AS_HEADER_REM = textwrap.dedent("""\
-
-            ###################
-            # Autosubmit header
-            ###################
-
-            set -x
-            job_name_ptrn=%CURRENT_ROOTDIR%/LOG_%EXPID%/%JOBNAME%
-            job_cmd_stamp=$(stat -c %Z $job_name_ptrn.cmd)
-            job_start_time=$(date +%s)
-
-            rm -f ${job_name_ptrn}_COMPLETED
-
-            ###################
-            # Autosubmit job
-            ###################
-
-            """)
-
-    # noinspection PyPep8
-    AS_TAILER_REM = textwrap.dedent("""\
-            ###################
-            # Autosubmit tailer
-            ###################
-
-            set -x
-            job_end_time=$(date +%s)
-            job_run_time=$((job_end_time - job_start_time))
-            errfile_ptrn="\.e"
-
-            failed_jobs=$(($(ls -1 ${job_name_ptrn}* | grep $errfile_ptrn | wc -l) - 1))
-            failed_errfiles=$(ls -1 ${job_name_ptrn}* | grep $errfile_ptrn | head -n $failed_jobs)
-            failed_jobs_rt=0
-
-            for failed_errfile in $failed_errfiles; do
-                failed_errfile_stamp=$(stat -c %Z $failed_errfile)
-                failed_jobs_rt=$((failed_jobs_rt + $((failed_errfile_stamp - $(grep "job_start_time=" $failed_errfile | head -n 2 | tail -n 1 | cut -d '=' -f 2)))))
-            done
-            echo "$job_end_time 0 $job_run_time $failed_jobs 0 $failed_jobs_rt" > ${job_name_ptrn}_COMPLETED
-=======
     AS_TAILER = textwrap.dedent("""\
 
             ###################
@@ -134,6 +71,5 @@
 
             echo $(date +%s) >> ${job_name_ptrn}_STAT
             touch ${job_name_ptrn}_COMPLETED
->>>>>>> 236bf243
             exit 0
             """)
