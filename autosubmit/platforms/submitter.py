#!/usr/bin/env python

# Copyright 2014 Climate Forecasting Unit, IC3

# This file is part of Autosubmit.

# Autosubmit is free software: you can redistribute it and/or modify
# it under the terms of the GNU General Public License as published by
# the Free Software Foundation, either version 3 of the License, or
# (at your option) any later version.

# Autosubmit is distributed in the hope that it will be useful,
# but WITHOUT ANY WARRANTY; without even the implied warranty of
# MERCHANTABILITY or FITNESS FOR A PARTICULAR PURPOSE.  See the
# GNU General Public License for more details.

# You should have received a copy of the GNU General Public License
# along with Autosubmit.  If not, see <http: www.gnu.org / licenses / >.


from autosubmit.config.config_common import AutosubmitConfig


class Submitter:
    """
    Class to manage the experiments platform
    """
    def load_platforms(self, asconf, retries=30):
        """
        Create all the platforms object that will be used by the experiment

        :param retries: retries in case creation of service fails
        :param asconf: autosubmit config to use
        :type asconf: AutosubmitConfig
        :return: platforms used by the experiment
        :rtype: dict
        """
<<<<<<< HEAD
        adaptors_variable = os.environ.get('SAGA_ADAPTOR_PATH')
        if adaptors_variable is None:
            adaptors_variable = ''
        if 'autosubmit.platforms.ecmwf_adaptor' not in adaptors_variable:
            if len(adaptors_variable) > 0 and not adaptors_variable.endswith(':'):
                adaptors_variable += ':'
            adaptors_variable += 'autosubmit.platforms.ecmwf_adaptor'

        if 'autosubmit.platforms.mn_adaptor' not in adaptors_variable:
            if len(adaptors_variable) > 0 and not adaptors_variable.endswith(':'):
                adaptors_variable += ':'
            adaptors_variable += 'autosubmit.platforms.mn_adaptor'

        platforms_used = list()
        hpcarch = asconf.get_platform()

        job_parser = asconf.jobs_parser
        for job in job_parser.sections():
            hpc = AutosubmitConfig.get_option(job_parser, job, 'PLATFORM', hpcarch).lower()
            if hpc not in platforms_used:
                platforms_used.append(hpc)

        os.environ['SAGA_ADAPTOR_PATH'] = adaptors_variable
        parser = asconf.platforms_parser

        session = None

        platforms = dict()
        local_platform = Platform(asconf.expid, 'local', BasicConfig)
        local_platform.service = None
        retry = retries
        while local_platform.service is None and retry > 0:
            try:
                local_platform.service = saga.job.Service("fork://localhost", session=session)
            except saga.SagaException:
                retry -= 1
                time.sleep(5)
        local_platform.type = 'local'
        local_platform.queue = ''
        local_platform.max_waiting_jobs = asconf.get_max_waiting_jobs()
        local_platform.total_jobs = asconf.get_total_jobs()
        local_platform.scratch = os.path.join(BasicConfig.LOCAL_ROOT_DIR, asconf.expid, BasicConfig.LOCAL_TMP_DIR)
        local_platform.project = ''
        local_platform.budget = ''
        local_platform.reservation = ''
        local_platform.exclusivity = ''
        local_platform.user = ''
        local_platform.root_dir = os.path.join(BasicConfig.LOCAL_ROOT_DIR, local_platform.expid)
        local_platform.transfer = "file"
        local_platform.host = 'localhost'
        platforms['local'] = local_platform
        platforms['LOCAL'] = local_platform

        for section in parser.sections():

            if section.lower() not in platforms_used:
                continue

            platform_type = AutosubmitConfig.get_option(parser, section, 'TYPE', '').lower()

            remote_platform = Platform(asconf.expid, section.lower(), BasicConfig)
            remote_platform.type = platform_type

            # platform_version = AutosubmitConfig.get_option(parser, section, 'VERSION', '')
            if platform_type == 'pbs':
                adaptor = 'pbs+ssh'
            elif platform_type == 'sge':
                adaptor = 'sge+ssh'
            elif platform_type == 'ps':
                adaptor = 'ssh'
            elif platform_type == 'lsf':
                adaptor = 'mn+ssh'
            elif platform_type == 'ecaccess':
                adaptor = 'ecaccess'
                remote_platform.scheduler = AutosubmitConfig.get_option(parser, section, 'SCHEDULER', 'pbs').lower()
            elif platform_type == 'slurm':
                adaptor = 'slurm+ssh'
            elif platform_type == '':
                raise Exception("Queue type not specified on platform {0}".format(section))
            else:
                adaptor = platform_type

            if AutosubmitConfig.get_option(parser, section, 'ADD_PROJECT_TO_HOST', '').lower() == 'true':
                host = '{0}-{1}'.format(AutosubmitConfig.get_option(parser, section, 'HOST', None),
                                        AutosubmitConfig.get_option(parser, section, 'PROJECT', None))
            else:
                host = AutosubmitConfig.get_option(parser, section, 'HOST', None)

            if adaptor.endswith('ssh'):
                ctx = saga.Context('ssh')
                ctx.user_id = AutosubmitConfig.get_option(parser, section, 'USER', None)
                session = saga.Session(False)
                session.add_context(ctx)
            else:
                session = None

            remote_platform.host = host
            if remote_platform.type == 'ecaccess':
                # It has to be fork because we are communicating through commands at the local machine
                host = 'localhost'

            remote_platform.service = None
            retry = retries
            while remote_platform.service is None and retry > 0:
                try:
                    # noinspection PyTypeChecker
                    remote_platform.service = saga.job.Service("{0}://{1}".format(adaptor, host), session=session)
                except saga.SagaException:
                    retry -= 1
                    time.sleep(5)
            # noinspection PyProtectedMember
            remote_platform.service._adaptor.host = remote_platform.host
            # noinspection PyProtectedMember
            remote_platform.service._adaptor.scheduler = remote_platform.scheduler

            remote_platform.max_waiting_jobs = int(AutosubmitConfig.get_option(parser, section, 'MAX_WAITING_JOBS',
                                                                               asconf.get_max_waiting_jobs()))
            remote_platform.total_jobs = int(AutosubmitConfig.get_option(parser, section, 'TOTAL_JOBS',
                                                                         asconf.get_total_jobs()))

            remote_platform.project = AutosubmitConfig.get_option(parser, section, 'PROJECT', None)
            remote_platform.budget = AutosubmitConfig.get_option(parser, section, 'BUDGET', remote_platform.project)
            remote_platform.reservation = AutosubmitConfig.get_option(parser, section, 'RESERVATION', '')
            remote_platform.exclusivity = AutosubmitConfig.get_option(parser, section, 'EXCLUSIVITY', '').lower()
            remote_platform.user = AutosubmitConfig.get_option(parser, section, 'USER', None)
            remote_platform.scratch = AutosubmitConfig.get_option(parser, section, 'SCRATCH_DIR', None)
            remote_platform._default_queue = AutosubmitConfig.get_option(parser, section, 'QUEUE', None)
            remote_platform._serial_queue = AutosubmitConfig.get_option(parser, section, 'SERIAL_QUEUE', None)
            remote_platform.root_dir = os.path.join(remote_platform.scratch, remote_platform.project,
                                                    remote_platform.user, remote_platform.expid)
            platforms[section.lower()] = remote_platform

        for section in parser.sections():
            if parser.has_option(section, 'SERIAL_PLATFORM'):
                platforms[section.lower()].serial_platform = platforms[AutosubmitConfig.get_option(parser, section,
                                                                                                   'SERIAL_PLATFORM',
                                                                                                   None).lower()]

        self.platforms = platforms
=======
>>>>>>> dccf7d7d

        raise Exception('Method Not Implemented')<|MERGE_RESOLUTION|>--- conflicted
+++ resolved
@@ -35,147 +35,5 @@
         :return: platforms used by the experiment
         :rtype: dict
         """
-<<<<<<< HEAD
-        adaptors_variable = os.environ.get('SAGA_ADAPTOR_PATH')
-        if adaptors_variable is None:
-            adaptors_variable = ''
-        if 'autosubmit.platforms.ecmwf_adaptor' not in adaptors_variable:
-            if len(adaptors_variable) > 0 and not adaptors_variable.endswith(':'):
-                adaptors_variable += ':'
-            adaptors_variable += 'autosubmit.platforms.ecmwf_adaptor'
-
-        if 'autosubmit.platforms.mn_adaptor' not in adaptors_variable:
-            if len(adaptors_variable) > 0 and not adaptors_variable.endswith(':'):
-                adaptors_variable += ':'
-            adaptors_variable += 'autosubmit.platforms.mn_adaptor'
-
-        platforms_used = list()
-        hpcarch = asconf.get_platform()
-
-        job_parser = asconf.jobs_parser
-        for job in job_parser.sections():
-            hpc = AutosubmitConfig.get_option(job_parser, job, 'PLATFORM', hpcarch).lower()
-            if hpc not in platforms_used:
-                platforms_used.append(hpc)
-
-        os.environ['SAGA_ADAPTOR_PATH'] = adaptors_variable
-        parser = asconf.platforms_parser
-
-        session = None
-
-        platforms = dict()
-        local_platform = Platform(asconf.expid, 'local', BasicConfig)
-        local_platform.service = None
-        retry = retries
-        while local_platform.service is None and retry > 0:
-            try:
-                local_platform.service = saga.job.Service("fork://localhost", session=session)
-            except saga.SagaException:
-                retry -= 1
-                time.sleep(5)
-        local_platform.type = 'local'
-        local_platform.queue = ''
-        local_platform.max_waiting_jobs = asconf.get_max_waiting_jobs()
-        local_platform.total_jobs = asconf.get_total_jobs()
-        local_platform.scratch = os.path.join(BasicConfig.LOCAL_ROOT_DIR, asconf.expid, BasicConfig.LOCAL_TMP_DIR)
-        local_platform.project = ''
-        local_platform.budget = ''
-        local_platform.reservation = ''
-        local_platform.exclusivity = ''
-        local_platform.user = ''
-        local_platform.root_dir = os.path.join(BasicConfig.LOCAL_ROOT_DIR, local_platform.expid)
-        local_platform.transfer = "file"
-        local_platform.host = 'localhost'
-        platforms['local'] = local_platform
-        platforms['LOCAL'] = local_platform
-
-        for section in parser.sections():
-
-            if section.lower() not in platforms_used:
-                continue
-
-            platform_type = AutosubmitConfig.get_option(parser, section, 'TYPE', '').lower()
-
-            remote_platform = Platform(asconf.expid, section.lower(), BasicConfig)
-            remote_platform.type = platform_type
-
-            # platform_version = AutosubmitConfig.get_option(parser, section, 'VERSION', '')
-            if platform_type == 'pbs':
-                adaptor = 'pbs+ssh'
-            elif platform_type == 'sge':
-                adaptor = 'sge+ssh'
-            elif platform_type == 'ps':
-                adaptor = 'ssh'
-            elif platform_type == 'lsf':
-                adaptor = 'mn+ssh'
-            elif platform_type == 'ecaccess':
-                adaptor = 'ecaccess'
-                remote_platform.scheduler = AutosubmitConfig.get_option(parser, section, 'SCHEDULER', 'pbs').lower()
-            elif platform_type == 'slurm':
-                adaptor = 'slurm+ssh'
-            elif platform_type == '':
-                raise Exception("Queue type not specified on platform {0}".format(section))
-            else:
-                adaptor = platform_type
-
-            if AutosubmitConfig.get_option(parser, section, 'ADD_PROJECT_TO_HOST', '').lower() == 'true':
-                host = '{0}-{1}'.format(AutosubmitConfig.get_option(parser, section, 'HOST', None),
-                                        AutosubmitConfig.get_option(parser, section, 'PROJECT', None))
-            else:
-                host = AutosubmitConfig.get_option(parser, section, 'HOST', None)
-
-            if adaptor.endswith('ssh'):
-                ctx = saga.Context('ssh')
-                ctx.user_id = AutosubmitConfig.get_option(parser, section, 'USER', None)
-                session = saga.Session(False)
-                session.add_context(ctx)
-            else:
-                session = None
-
-            remote_platform.host = host
-            if remote_platform.type == 'ecaccess':
-                # It has to be fork because we are communicating through commands at the local machine
-                host = 'localhost'
-
-            remote_platform.service = None
-            retry = retries
-            while remote_platform.service is None and retry > 0:
-                try:
-                    # noinspection PyTypeChecker
-                    remote_platform.service = saga.job.Service("{0}://{1}".format(adaptor, host), session=session)
-                except saga.SagaException:
-                    retry -= 1
-                    time.sleep(5)
-            # noinspection PyProtectedMember
-            remote_platform.service._adaptor.host = remote_platform.host
-            # noinspection PyProtectedMember
-            remote_platform.service._adaptor.scheduler = remote_platform.scheduler
-
-            remote_platform.max_waiting_jobs = int(AutosubmitConfig.get_option(parser, section, 'MAX_WAITING_JOBS',
-                                                                               asconf.get_max_waiting_jobs()))
-            remote_platform.total_jobs = int(AutosubmitConfig.get_option(parser, section, 'TOTAL_JOBS',
-                                                                         asconf.get_total_jobs()))
-
-            remote_platform.project = AutosubmitConfig.get_option(parser, section, 'PROJECT', None)
-            remote_platform.budget = AutosubmitConfig.get_option(parser, section, 'BUDGET', remote_platform.project)
-            remote_platform.reservation = AutosubmitConfig.get_option(parser, section, 'RESERVATION', '')
-            remote_platform.exclusivity = AutosubmitConfig.get_option(parser, section, 'EXCLUSIVITY', '').lower()
-            remote_platform.user = AutosubmitConfig.get_option(parser, section, 'USER', None)
-            remote_platform.scratch = AutosubmitConfig.get_option(parser, section, 'SCRATCH_DIR', None)
-            remote_platform._default_queue = AutosubmitConfig.get_option(parser, section, 'QUEUE', None)
-            remote_platform._serial_queue = AutosubmitConfig.get_option(parser, section, 'SERIAL_QUEUE', None)
-            remote_platform.root_dir = os.path.join(remote_platform.scratch, remote_platform.project,
-                                                    remote_platform.user, remote_platform.expid)
-            platforms[section.lower()] = remote_platform
-
-        for section in parser.sections():
-            if parser.has_option(section, 'SERIAL_PLATFORM'):
-                platforms[section.lower()].serial_platform = platforms[AutosubmitConfig.get_option(parser, section,
-                                                                                                   'SERIAL_PLATFORM',
-                                                                                                   None).lower()]
-
-        self.platforms = platforms
-=======
->>>>>>> dccf7d7d
 
         raise Exception('Method Not Implemented')