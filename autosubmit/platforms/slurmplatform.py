#!/usr/bin/env python3

# Copyright 2017-2020 Earth Sciences Department, BSC-CNS

# This file is part of Autosubmit.

# Autosubmit is free software: you can redistribute it and/or modify
# it under the terms of the GNU General Public License as published by
# the Free Software Foundation, either version 3 of the License, or
# (at your option) any later version.

# Autosubmit is distributed in the hope that it will be useful,
# but WITHOUT ANY WARRANTY; without even the implied warranty of
# MERCHANTABILITY or FITNESS FOR A PARTICULAR PURPOSE.  See the
# GNU General Public License for more details.

# You should have received a copy of the GNU General Public License
# along with Autosubmit.  If not, see <http://www.gnu.org/licenses/>.
import locale
import os
from contextlib import suppress
from time import sleep
from time import mktime
from time import time
from datetime import datetime
from typing import List, Union

from xml.dom.minidom import parseString

from autosubmit.job.job_common import Status, parse_output_number
from autosubmit.job.job_exceptions import WrongTemplateException
from autosubmit.platforms.paramiko_platform import ParamikoPlatform
from autosubmit.platforms.headers.slurm_header import SlurmHeader
from autosubmit.platforms.wrappers.wrapper_factory import SlurmWrapperFactory
from log.log import AutosubmitCritical, AutosubmitError, Log


class SlurmPlatform(ParamikoPlatform):
    """
    Class to manage jobs to host using SLURM scheduler

    :param expid: experiment's identifier
    :type expid: str
    """


    def __init__(self, expid, name, config):
        ParamikoPlatform.__init__(self, expid, name, config)
        self.mkdir_cmd = None
        self.get_cmd = None
        self.put_cmd = None
        self._submit_hold_cmd = None
        self._submit_command_name = None
        self._submit_cmd = None
        self._checkhost_cmd = None
        self.cancel_cmd = None
        self._header = SlurmHeader()
        self._wrapper = SlurmWrapperFactory(self)
        self.job_status = dict()
        self.job_status['COMPLETED'] = ['COMPLETED']
        self.job_status['RUNNING'] = ['RUNNING']
        self.job_status['QUEUING'] = ['PENDING', 'CONFIGURING', 'RESIZING']
        self.job_status['FAILED'] = ['FAILED', 'CANCELLED', 'CANCELLED+', 'NODE_FAIL',
                                     'PREEMPTED', 'SUSPENDED', 'TIMEOUT', 'OUT_OF_MEMORY', 'OUT_OF_ME+', 'OUT_OF_ME']
        self._pathdir = "\$HOME/LOG_" + self.expid
        self._allow_arrays = False
        self._allow_wrappers = True
        self.update_cmds()
        self.config = config
        exp_id_path = os.path.join(config.LOCAL_ROOT_DIR, self.expid)
        tmp_path = os.path.join(exp_id_path, "tmp")
        self._submit_script_path = os.path.join(
            tmp_path, config.LOCAL_ASLOG_DIR, "submit_" + self.name + ".sh")
        self._submit_script_file = open(self._submit_script_path, 'wb').close()

    def process_batch_ready_jobs(self,valid_packages_to_submit,failed_packages,error_message="",hold=False):
        """
        Retrieve multiple jobs identifiers.
        :param valid_packages_to_submit:
        :param failed_packages:
        :param error_message:
        :param hold:
        :return:
        """
        try:
            valid_packages_to_submit = [ package for package in valid_packages_to_submit if package.x11 != True]
            if len(valid_packages_to_submit) > 0:
                package = valid_packages_to_submit[0]
                try:
                    jobs_id = self.submit_Script(hold=hold)
                except AutosubmitError as e:
                    jobnames = [job.name for job in valid_packages_to_submit[0].jobs]
                    for jobname in jobnames:
                        jobid = self.get_jobid_by_jobname(jobname)
                        #cancel bad submitted job if jobid is encountered
                        for id_ in jobid:
                            self.cancel_job(id_)
                    jobs_id = None
                    self.connected = False
                    if e.trace is not None:
                        has_trace_bad_parameters = str(e.trace).lower().find("bad parameters") != -1
                    else:
                        has_trace_bad_parameters = False
                    if has_trace_bad_parameters or e.message.lower().find("invalid partition") != -1 or e.message.lower().find(" invalid qos") != -1 or e.message.lower().find("scheduler is not installed") != -1 or e.message.lower().find("failed") != -1 or e.message.lower().find("not available") != -1:
                        error_msg = ""
                        for package_tmp in valid_packages_to_submit:
                            for job_tmp in package_tmp.jobs:
                                if job_tmp.section not in error_msg:
                                    error_msg += job_tmp.section + "&"
                        if has_trace_bad_parameters:
                            error_message+="Check job and queue specified in jobs.conf. Sections that could be affected: {0}".format(error_msg[:-1])
                        else:
                            error_message+="\ncheck that {1} platform has set the correct scheduler. Sections that could be affected: {0}".format(
                                    error_msg[:-1], self.name)

                        if e.trace is None:
                            e.trace = ""
                        raise AutosubmitCritical(error_message,7014,e.message+"\n"+str(e.trace))
                except IOError as e:
                    raise AutosubmitError(
                        "IO issues ", 6016, str(e))
                except BaseException as e:
                    if str(e).find("scheduler") != -1:
                        raise AutosubmitCritical("Are you sure that [{0}] scheduler is the correct type for platform [{1}]?.\n Please, double check that {0} is loaded for {1} before autosubmit launch any job.".format(self.type.upper(),self.name.upper()),7070)
                    raise AutosubmitError(
                        "Submission failed, this can be due a failure on the platform", 6015, str(e))
                if jobs_id is None or len(jobs_id) <= 0:
                    raise AutosubmitError(
                        "Submission failed, this can be due a failure on the platform", 6015,"Jobs_id {0}".format(jobs_id))
                i = 0
                if hold:
                    sleep(10)

                for package in valid_packages_to_submit:
                    if hold:
                        retries = 5
                        package.jobs[0].id = str(jobs_id[i])
                        try:
                            can_continue = True
                            while can_continue and retries > 0:
                                cmd = package.jobs[0].platform.get_queue_status_cmd(jobs_id[i])
                                package.jobs[0].platform.send_command(cmd)
                                queue_status = package.jobs[0].platform._ssh_output
                                reason = package.jobs[0].platform.parse_queue_reason(queue_status, jobs_id[i])
                                if reason == '(JobHeldAdmin)':
                                    can_continue = False
                                elif reason == '(JobHeldUser)':
                                    can_continue = True
                                else:
                                    can_continue = False
                                    sleep(5)
                                retries = retries - 1
                            if not can_continue:
                                package.jobs[0].platform.send_command(package.jobs[0].platform.cancel_cmd + " {0}".format(jobs_id[i]))
                                i = i + 1
                                continue
                            if not self.hold_job(package.jobs[0]):
                                i = i + 1
                                continue
                        except Exception as e:
                            failed_packages.append(jobs_id)
                            continue
                    for job in package.jobs:
                        job.hold = hold
                        job.id = str(jobs_id[i])
                        job.status = Status.SUBMITTED
                        job.write_submit_time(hold=hold)
                    i += 1
                if len(failed_packages) > 0:
                    for job_id in failed_packages:
                        package.jobs[0].platform.send_command(
                            package.jobs[0].platform.cancel_cmd + " {0}".format(job_id))
                    raise AutosubmitError("{0} submission failed, some hold jobs failed to be held".format(self.name), 6015)
            save = True
        except WrongTemplateException as e:
            raise AutosubmitCritical("Invalid parameter substitution in {0} template".format(
                e.job_name), 7014, str(e))
        except AutosubmitError as e:
            raise
        except AutosubmitCritical as e:
            raise
        except Exception as e:
            raise AutosubmitError("{0} submission failed".format(self.name), 6015, str(e))
        return save,valid_packages_to_submit

    def open_submit_script(self):
        self._submit_script_file = open(self._submit_script_path, 'wb').close()
        self._submit_script_file = open(self._submit_script_path, 'ab')

    def get_submit_script(self):
        self._submit_script_file.close()
        os.chmod(self._submit_script_path, 0o750)
        return os.path.join(self.config.LOCAL_ASLOG_DIR, os.path.basename(self._submit_script_path))

    def submit_job(self, job, script_name, hold=False, export="none"):
        """
        Submit a job from a given job object.

        :param export:
        :param job: job object
        :type job: autosubmit.job.job.Job
        :param script_name: job script's name
        :rtype scriptname: str
        :param hold: send job hold
        :type hold: boolean
        :return: job id for the submitted job
        :rtype: int
        """
        if job is None or not job:
            x11 = False
        else:
            x11 = job.x11
        if not x11:
            self.get_submit_cmd(script_name, job, hold=hold, export=export)
            return None
        else:
            cmd = self.get_submit_cmd(script_name, job, hold=hold, export=export)
            if cmd is None:
                return None
            if self.send_command(cmd,x11=x11):
                job_id = self.get_submitted_job_id(self.get_ssh_output(),x11=x11)
                Log.debug("Job ID: {0}", job_id)
                return int(job_id)
            else:
                return None

    def submit_Script(self, hold=False):
        # type: (bool) -> Union[List[str], str]
        """
        Sends a Submit file Script, execute it  in the platform and retrieves the Jobs_ID of all jobs at once.

        :param hold: if True, the job will be held
        :type hold: bool
        :return: job id for  submitted jobs
        :rtype: list(str)
        """
        try:
            self.send_file(self.get_submit_script(), False)
            cmd = os.path.join(self.get_files_path(),
                               os.path.basename(self._submit_script_path))
            try:
                self.send_command(cmd)
            except AutosubmitError as e:
                raise
            except AutosubmitCritical as e:
                raise
            except Exception as e:
                raise
            jobs_id = self.get_submitted_job_id(self.get_ssh_output())
            return jobs_id
        except IOError as e:
            raise AutosubmitError("Submit script is not found, retry again in next AS iteration", 6008, str(e))
        except AutosubmitError as e:
            raise
        except AutosubmitCritical as e:
            raise
        except Exception as e:
            raise AutosubmitError("Submit script is not found, retry again in next AS iteration", 6008, str(e))
    def check_remote_log_dir(self):
        """
        Creates log dir on remote host
        """

        try:
            # Test if remote_path exists
            self._ftpChannel.chdir(self.remote_log_dir)
        except IOError as e:
            try:
                if self.send_command(self.get_mkdir_cmd()):
                    Log.debug('{0} has been created on {1} .',
                              self.remote_log_dir, self.host)
                else:
                    raise AutosubmitError("SFTP session not active ", 6007, "Could not create the DIR {0} on HPC {1}'.format(self.remote_log_dir, self.host)".format(
                        self.remote_log_dir, self.host))
            except BaseException as e:
                raise AutosubmitError(
                    "SFTP session not active ", 6007, str(e))

    def update_cmds(self):
        """
        Updates commands for platforms
        """
        self.root_dir = os.path.join(
            self.scratch, self.project_dir, self.user, self.expid)
        self.remote_log_dir = os.path.join(self.root_dir, "LOG_" + self.expid)
        self.cancel_cmd = "scancel"
        self._checkhost_cmd = "echo 1"
        self._submit_cmd = 'sbatch -D {1} {1}/'.format(
            self.host, self.remote_log_dir)
        self._submit_command_name = "sbatch"
        self._submit_hold_cmd = 'sbatch -H -D {1} {1}/'.format(
            self.host, self.remote_log_dir)
        # jobid =$(sbatch WOA_run_mn4.sh 2 > & 1 | grep -o "[0-9]*"); scontrol hold $jobid;
        self.put_cmd = "scp"
        self.get_cmd = "scp"
        self.mkdir_cmd = "mkdir -p " + self.remote_log_dir

    def hold_job(self, job):
        try:
            cmd = "scontrol release {0} ; sleep 2 ; scontrol hold {0} ".format(job.id)
            self.send_command(cmd)
            job_status = self.check_job(job, submit_hold_check=True)
            if job_status == Status.RUNNING:
                self.send_command("scancel {0}".format(job.id))
                return False
            elif job_status == Status.FAILED:
                return False
            cmd = self.get_queue_status_cmd(job.id)
            self.send_command(cmd)

            queue_status = self._ssh_output
            reason = self.parse_queue_reason(queue_status, job.id)
            self.send_command(self.get_estimated_queue_time_cmd(job.id))
            estimated_time = self.parse_estimated_time(self._ssh_output)
            if reason == '(JobHeldAdmin)':  # Job is held by the system
                self.send_command("scancel {0}".format(job.id))
                return False
            else:
                Log.info(
                    f"The {job.name} will be elegible to run the day {estimated_time.get('date', 'Unknown')} at {estimated_time.get('time', 'Unknown')}\nQueuing reason is: {reason}")
                return True
        except BaseException as e:
            try:
                self.send_command("scancel {0}".format(job.id))
                raise AutosubmitError(
                    "Can't hold jobid:{0}, canceling job".format(job.id), 6000, str(e))
            except BaseException as e:
                raise AutosubmitError(
                    "Can't cancel the jobid: {0}".format(job.id), 6000, str(e))
            except AutosubmitError as e:
                raise

    def get_checkhost_cmd(self):
        return self._checkhost_cmd

    def get_mkdir_cmd(self):
        return self.mkdir_cmd

    def get_remote_log_dir(self):
        return self.remote_log_dir

    def parse_job_output(self, output):
        return output.strip().split(' ')[0].strip()

    def parse_job_finish_data(self, output, packed):
        """Parses the context of the sacct query to SLURM for a single job.
        Only normal jobs return submit, start, finish, joules, ncpus, nnodes.

        When a wrapper has finished, capture finish time.

        :param output: The sacct output
        :type output: str
        :param packed: true if job belongs to package
        :type packed: bool
        :return: submit, start, finish, joules, ncpus, nnodes, detailed_data
        :rtype: int, int, int, int, int, int, json object (str)
        """
        try:
            # Setting up: Storing detail for posterity
            detailed_data = dict()
            steps = []
            # No blank spaces after or before
            output = output.strip() if output else None
            lines = output.split("\n") if output else []
            is_end_of_wrapper = False
            extra_data = None
            # If there is output, list exists
            if len(lines) > 0:
                # Collecting information from all output
                for line in lines:
                    line = line.strip().split()
                    if len(line) > 0:
                        # Collecting detailed data
                        name = str(line[0])
                        if packed:
                            # If it belongs to a wrapper
                            extra_data = {"ncpus": str(line[2] if len(line) > 2 else "NA"),
                                          "nnodes": str(line[3] if len(line) > 3 else "NA"),
                                          "submit": str(line[4] if len(line) > 4 else "NA"),
                                          "start": str(line[5] if len(line) > 5 else "NA"),
                                          "finish": str(line[6] if len(line) > 6 else "NA"),
                                          "energy": str(line[7] if len(line) > 7 else "NA"),
                                          "MaxRSS": str(line[8] if len(line) > 8 else "NA"),
                                          "AveRSS": str(line[9] if len(line) > 9 else "NA")}
                        else:
                            # Normal job
                            extra_data = {"submit": str(line[4] if len(line) > 4 else "NA"),
                                          "start": str(line[5] if len(line) > 5 else "NA"),
                                          "finish": str(line[6] if len(line) > 6 else "NA"),
                                          "energy": str(line[7] if len(line) > 7 else "NA"),
                                          "MaxRSS": str(line[8] if len(line) > 8 else "NA"),
                                          "AveRSS": str(line[9] if len(line) > 9 else "NA")}
                        # Detailed data will contain the important information from output
                        detailed_data[name] = extra_data
                        steps.append(name)
                submit = start = finish = energy = nnodes = ncpus = 0
                status = "UNKNOWN"
                # Take first line as source
                line = lines[0].strip().split()
                ncpus = int(line[2] if len(line) > 2 else 0)
                nnodes = int(line[3] if len(line) > 3 else 0)
                status = str(line[1])
                if packed is False:
                    # If it is not wrapper job, take first line as source
                    if status not in ["COMPLETED", "FAILED", "UNKNOWN"]:
                        # It is not completed, then its error and send default data plus output
                        return 0, 0, 0, 0, ncpus, nnodes, detailed_data, False
                else:
                    # If it is a wrapped job
                    # Check if the wrapper has finished
                    if status in ["COMPLETED", "FAILED", "UNKNOWN"]:
                        # Wrapper has finished
                        is_end_of_wrapper = True
                # Continue with first line as source
                if line:
                    try:
                        # Parse submit and start only for normal jobs (not packed)
                        submit = int(mktime(datetime.strptime(
                            line[4], "%Y-%m-%dT%H:%M:%S").timetuple())) if not packed else 0
                        start = int(mktime(datetime.strptime(
                            line[5], "%Y-%m-%dT%H:%M:%S").timetuple())) if not packed else 0
                        # Assuming the job has been COMPLETED
                        # If normal job or end of wrapper => Try to get the finish time from the first line of the output, else default to now.
                        finish = 0

                        if not packed:
                            # If normal job, take finish time from first line
                            finish = (int(mktime(datetime.strptime(line[6], "%Y-%m-%dT%H:%M:%S").timetuple(
                            ))) if len(line) > 6 and line[6] != "Unknown" else int(time()))
                            energy = parse_output_number(line[7]) if len(
                                line) > 7 and len(line[7]) > 0 else 0
                        else:
                            # If it is a wrapper job
                            # If end of wrapper, take data from first line
                            if is_end_of_wrapper is True:
                                finish = (int(mktime(datetime.strptime(line[6], "%Y-%m-%dT%H:%M:%S").timetuple(
                                ))) if len(line) > 6 and line[6] != "Unknown" else int(time()))
                                energy = parse_output_number(line[7]) if len(
                                    line) > 7 and len(line[7]) > 0 else 0
                            else:
                                # If packed but not end of wrapper, try to get info from current data.
                                if "finish" in list(extra_data.keys()) and extra_data["finish"] != "Unknown":
                                    # finish data exists
                                    finish = int(mktime(datetime.strptime(
                                        extra_data["finish"], "%Y-%m-%dT%H:%M:%S").timetuple()))
                                else:
                                    # if finish date does not exist, query previous step.
                                    if len(steps) >= 2 and detailed_data.__contains__(steps[-2]):
                                        new_extra_data = detailed_data[steps[-2]]
                                        if "finish" in list(new_extra_data.keys()) and new_extra_data["finish"] != "Unknown":
                                            # This might result in a job finish < start, need to handle that in the caller function
                                            finish = int(mktime(datetime.strptime(
                                                new_extra_data["finish"], "%Y-%m-%dT%H:%M:%S").timetuple()))
                                        else:
                                            finish = int(time())
                                    else:
                                        finish = int(time())
                                if "energy" in list(extra_data.keys()) and extra_data["energy"] != "NA":
                                    # energy exists
                                    energy = parse_output_number(
                                        extra_data["energy"])
                                else:
                                    # if energy does not exist, query previous step
                                    if len(steps) >= 2 and detailed_data.__contains__(steps[-2]):
                                        new_extra_data = detailed_data[steps[-2]]
                                        if "energy" in list(new_extra_data.keys()) and new_extra_data["energy"] != "NA":
                                            energy = parse_output_number(
                                                new_extra_data["energy"])
                                        else:
                                            energy = 0
                                    else:
                                        energy = 0
                    except Exception as exp:
                        # print(line)
                        # Log.info(traceback.format_exc())
                        Log.info(
                            "Parsing mishandling.")
                        # joules = -1
                        pass

                detailed_data = detailed_data if not packed or is_end_of_wrapper is True else extra_data
                return submit, start, finish, energy, ncpus, nnodes, detailed_data, is_end_of_wrapper

            return 0, 0, 0, 0, 0, 0, dict(), False
        except Exception as exp:
            Log.warning(
                "Autosubmit couldn't parse SLURM energy output. From parse_job_finish_data: {0}".format(str(exp)))
            return 0, 0, 0, 0, 0, 0, dict(), False

    def parse_Alljobs_output(self, output, job_id):
        status = ""
        try:
            status = [x.split()[1] for x in output.splitlines()
                      if x.split()[0] == str(job_id)]
        except BaseException as e:
            pass
        if len(status) == 0:
            return status
        return status[0]

    def get_submitted_job_id(self, outputlines, x11 = False):
        try:
            if outputlines.find("failed") != -1:
                raise AutosubmitCritical(
                    "Submission failed. Command Failed", 7014)
            jobs_id = []
            for output in outputlines.splitlines():
                jobs_id.append(int(output.split(' ')[3]))
            if x11 == "true":
                return jobs_id[0]
            else:
                return jobs_id
        except IndexError:
            raise AutosubmitCritical(
                "Submission failed. There are issues on your config file", 7014)

    def jobs_in_queue(self):
        dom = parseString('')
        jobs_xml = dom.getElementsByTagName("JB_job_number")
        return [int(element.firstChild.nodeValue) for element in jobs_xml]

    def get_submit_cmd(self, job_script, job, hold=False, export=""):
        if (export is None or export.lower() == "none") or len(export) == 0:
            export = ""
        else:
            export += " ; "
        if job is None or not job:
            x11 = False
        else:
            x11 = job.x11

        if x11 == "true":
            if not hold:
                return export + self._submit_cmd + job_script
            else:
                return export + self._submit_hold_cmd + job_script
        else:
            try:
                lang = locale.getlocale()[1]
                if lang is None:
                    lang = locale.getdefaultlocale()[1]
                    if lang is None:
                        lang = 'UTF-8'
                if not hold:
                    self._submit_script_file.write((export + self._submit_cmd + job_script + "\n").encode(lang))
                else:
                    self._submit_script_file.write((export + self._submit_hold_cmd + job_script + "\n").encode(lang))
            except BaseException as e:
                pass

    def get_checkjob_cmd(self, job_id):
        return 'sacct -n -X --jobs {1} -o "State"'.format(self.host, job_id)

    def get_checkAlljobs_cmd(self, jobs_id):
        return "sacct -n -X --jobs  {1} -o jobid,State".format(self.host, jobs_id)
    def get_estimated_queue_time_cmd(self, job_id):
        return f"scontrol -o show JobId {job_id} | grep -Po '(?<=EligibleTime=)[0-9-:T]*'"

    def get_queue_status_cmd(self, job_id):
        return 'squeue -j {0} -o %A,%R'.format(job_id)

    def get_jobid_by_jobname_cmd(self, job_name):
        return 'squeue -o %A,%.50j -n {0}'.format(job_name)


    def cancel_job(self, job_id):
        return 'scancel {0}'.format(job_id)

    def get_job_energy_cmd(self, job_id):
        return 'sacct -n --jobs {0} -o JobId%25,State,NCPUS,NNodes,Submit,Start,End,ConsumedEnergy,MaxRSS%25,AveRSS%25'.format(job_id)

    def parse_queue_reason(self, output, job_id):
        """
        Parses the queue reason from the output of the command
        :param output: output of the command
        :param job_id: job id
        :return: queue reason
        :rtype: str
        """
        reason = [x.split(',')[1] for x in output.splitlines()
                  if x.split(',')[0] == str(job_id)]
        if isinstance(reason,list):
            # convert reason to str
            return ''.join(reason)
        return reason

<<<<<<< HEAD
    def parse_estimated_time(self, output):
        """
        Parses the estimated time from the output of the command
        :param output: output of the command
        :return: estimated time date and time
        :rtype: dict
        """
        parsed_output = {}
        parsed_output["date"] = "Unknown"
        parsed_output["time"] = "Unknown"
        with suppress(Exception):
            output = output.split("T")
            parsed_output["date"] = output[0]
            parsed_output["time"] = output[1]
        return parsed_output

=======
    def get_queue_status(self, in_queue_jobs, list_queue_jobid, as_conf):
        if not in_queue_jobs:
            return
        cmd = self.get_queue_status_cmd(list_queue_jobid)
        self.send_command(cmd)
        queue_status = self._ssh_output
        for job in in_queue_jobs:
            reason = self.parse_queue_reason(queue_status, job.id)
            if job.queuing_reason_cancel(reason): # this should be a platform method to be implemented
                Log.error(
                    "Job {0} will be cancelled and set to FAILED as it was queuing due to {1}", job.name, reason)
                self.send_command(
                    self.cancel_cmd + " {0}".format(job.id))
                job.new_status = Status.FAILED
                job.update_status(as_conf)
            elif reason == '(JobHeldUser)':
                if not job.hold:
                    # should be self.release_cmd or something like that but it is not implemented
                    self.send_command("scontrol release {0}".format(job.id))
                    job.new_status = Status.QUEUING  # If it was HELD and was released, it should be QUEUING next.
                else:
                    job.new_status = Status.HELD
>>>>>>> 2cb9eb1b
    @staticmethod
    def wrapper_header(filename, queue, project, wallclock, num_procs, dependency, directives, threads, method="asthreads", partition=""):
        if method == 'srun':
            language = "#!/bin/bash"
            return \
                language + """
###############################################################################
#              {0}
###############################################################################
#
#SBATCH -J {0}
{1}
{8}
#SBATCH -A {2}
#SBATCH --output={0}.out
#SBATCH --error={0}.err
#SBATCH -t {3}:00
#SBATCH -n {4}
#SBATCH --cpus-per-task={7}
{5}
{6}

#
###############################################################################
                """.format(filename, queue, project, wallclock, num_procs, dependency,
                           '\n'.ljust(13).join(str(s) for s in directives), threads,partition)
        else:
            language = "#!/usr/bin/env python3"
            return \
                language + """
###############################################################################
#              {0}
###############################################################################
#
#SBATCH -J {0}
{1}
{8}
#SBATCH -A {2}
#SBATCH --output={0}.out
#SBATCH --error={0}.err
#SBATCH -t {3}:00
#SBATCH --cpus-per-task={7}
#SBATCH -n {4}
{5}
{6}
#
###############################################################################
            """.format(filename, queue, project, wallclock, num_procs, dependency,
                       '\n'.ljust(13).join(str(s) for s in directives), threads,partition)

    @staticmethod
    def allocated_nodes():
        return """os.system("scontrol show hostnames $SLURM_JOB_NODELIST > node_list_{0}".format(node_id))"""

    def check_file_exists(self, filename,wrapper_failed=False):
        file_exist = False
        sleeptime = 5
        retries = 0
        max_retries = 3
        while not file_exist and retries < max_retries:
            try:
                # This return IOError if path doesn't exist
                self._ftpChannel.stat(os.path.join(
                    self.get_files_path(), filename))
                file_exist = True
            except IOError as e:  # File doesn't exist, retry in sleeptime
                Log.debug("{2} File does not exist.. waiting {0}s for a new retry (retries left: {1})", sleeptime,
                          max_retries - retries, os.path.join(self.get_files_path(), filename))
                if not wrapper_failed:
                    sleep(sleeptime)
                    sleeptime = sleeptime + 5
                    retries = retries + 1
                else:
                    retries = 9999
            except BaseException as e:  # Unrecoverable error
                if str(e).lower().find("garbage") != -1:
                    if not wrapper_failed:
                        sleep(sleeptime)
                        sleeptime = sleeptime + 5
                        retries = retries + 1
                else:
                    Log.printlog("remote logs {0} couldn't be recovered".format(filename), 6001)
                    file_exist = False  # won't exist
                    retries = 999  # no more retries
        return file_exist<|MERGE_RESOLUTION|>--- conflicted
+++ resolved
@@ -584,24 +584,6 @@
             return ''.join(reason)
         return reason
 
-<<<<<<< HEAD
-    def parse_estimated_time(self, output):
-        """
-        Parses the estimated time from the output of the command
-        :param output: output of the command
-        :return: estimated time date and time
-        :rtype: dict
-        """
-        parsed_output = {}
-        parsed_output["date"] = "Unknown"
-        parsed_output["time"] = "Unknown"
-        with suppress(Exception):
-            output = output.split("T")
-            parsed_output["date"] = output[0]
-            parsed_output["time"] = output[1]
-        return parsed_output
-
-=======
     def get_queue_status(self, in_queue_jobs, list_queue_jobid, as_conf):
         if not in_queue_jobs:
             return
@@ -624,7 +606,6 @@
                     job.new_status = Status.QUEUING  # If it was HELD and was released, it should be QUEUING next.
                 else:
                     job.new_status = Status.HELD
->>>>>>> 2cb9eb1b
     @staticmethod
     def wrapper_header(filename, queue, project, wallclock, num_procs, dependency, directives, threads, method="asthreads", partition=""):
         if method == 'srun':
