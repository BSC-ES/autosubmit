--- conflicted
+++ resolved
@@ -837,14 +837,6 @@
 
                 Log.info("No more jobs to run.")
                 if len(job_list.get_failed()) > 0:
-<<<<<<< HEAD
-=======
-
-                    if as_conf.get_notifications():
-                        Notifier.notify_status_change(exp_id,job_name,prev_status,status,as_conf.get_mails_to())
-
-
->>>>>>> 41bdd545
                     Log.info("Some jobs have failed and reached maximum retrials")
                     return False
                 else:
