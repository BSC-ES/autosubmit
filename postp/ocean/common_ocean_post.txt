###############################################################################
#    This file gathers a set of bash functions that rely on cdftools to       #
#    compute various ocean diagnostics :                                      #
#                                                                             #
# reduce_mmo                                                                  #
# get_nemovar                                                                 #
# get_diagsMMO                                                                #
# clean_diagsMMO                                                              #
# vertmeansal                                                                 #
# heat_sal_mxl                                                                #
# cutsection                                                                  #
# moc                                                                         #
# psi                                                                         #
# area_moc                                                                    #
# max_moc                                                                     #
# siasiesiv                                                                   #
# ohc                                                                         #
# interp3d                                                                    #
# setminmax                                                                   #
# concat                                                                      #
# gather_memb                                                                 #
# ohc_specified_layer                                                         #
#                                                                             #
#      Those functions would never have seen the day without Hui Du,          #
#                     usually referred to as Super-Hui.                       #
#                                                                             #
#   He made a crucial work to develop what ended up below in the functions    #
#   that computes the sea ice extent, sea ice area, ocean heat content and    #
#   meridional overturning streamfunction.                                    #
#   Especially, he developped new options from the cdftools sources to be     #
#   able to compute the heat content in different basins.                     #
#                                                                             #
#@@@@@@@@@@@@@@@@@@@@@@@@@@@@@@@@@@@@@@@@@@@@@@@@@@@@@@@@@@@@@@@@@@@@@@@@@@@@@@
#               You want to make available a new diagnostic ?                 @
#                                                                             @
#  1) Get an MMO tar files from any experiment on cfunas                      @
#  2) Write a bash function that works on a grid_T or grid_U or grid_V or     @
#     grid_W file or a combination from this MMO file                         @
#  --> You can test your function by defining the CON_FILES and NEMOVERSION   @
#      variables and by sourcing the current file, the meshmasks will be      @
#      available after sourcing, remember to source again after any           @
#      modification of your function                                          @
#  --> Your function should work on input files of any resolution             @
#      ORCA1/ORCA025/ORCA2                                                    @
#  --> Your function should work on input files of any time length            @
#  --> The output file should contain a proper time axis that you can copy    @
#      from your input file                                                   @
#  --> The output file should be at most a 3d field including the time        @
#      dimension                                                              @
#  3) Write a short description of your function, and add its name to the     @
#     list above                                                              @
#  4) Go the the ocean_pp.sh script to add a call to your function            @
#                                                                             @
#                      Any doubt ---> vguemas@ic3.cat                         @
#@@@@@@@@@@@@@@@@@@@@@@@@@@@@@@@@@@@@@@@@@@@@@@@@@@@@@@@@@@@@@@@@@@@@@@@@@@@@@@
#                         Link constant file for co                           #
###############################################################################

ln -sf ${CON_FILES}/mesh_mask_nemo.${NEMOVERSION}.nc mesh_hgr.nc
ln -sf ${CON_FILES}/mesh_mask_nemo.${NEMOVERSION}.nc mesh_zgr.nc
ln -sf ${CON_FILES}/mesh_mask_nemo.${NEMOVERSION}.nc mask.nc
ln -sf ${CON_FILES}/new_maskglo.${NEMOVERSION}.nc new_maskglo.nc

###############################################################################
#       Reduced number of variables in diag files to save disk space          #
#                                                                             #
# $1 : input grid_T file name                                                 #
# $2 : input icemod file name                                                 #
# $3 : suffix of output files with nc extension                               #
#                                                                             #
#         Created in February 2012      Author : vguemas@ic3.cat              #
###############################################################################

function reduce_mmo {
ncks -O -v sosstsst,sosaline,somixhgt,somxl010 $1 sstsssmld_${3} 
typeset var lstvars=`cdo showvar $2`
if [[ ${lstvars/ileadfra} != ${lstvars} ]]  ; then
  ncks -O -v isnowthi,iicethic,ileadfra,iicetemp $2 ice_${3} 
else 
  ncks -O -v isnowthi,iicethic,iiceconc,iicetemp $2 ice_${3}
fi
ncks -O -v votemper $1 t3d_${3} 
}
###############################################################################
#                    Copy diags or MMO files from cfunas                      #
#                                                                             #
# $1 : starting date                                                          #
# $2 : expid                                                                  #
# $3 : member                                                                 #
# $4 : starting leadtime                                                      # 
# $5 : end leadtime                                                           #
# $6 : chunk length in month                                                  #
# $7 : nemo/ecearth                                                           #
# $8 : diags/MMO                                                              #
#                                                                             #
#         Created in May 2012           Author : vguemas@ic3.cat              #
###############################################################################

function get_diagsMMO {
typeset var yyyy0=`echo $1|cut -c1-4`
typeset var mm0=`echo $1|cut -c5-6`
typeset var jt
typeset var year1
typeset var year2
typeset var mon1
typeset var mon2
for ((jt=$4;jt<=$5;jt=$((jt+$6)))) ; do
  year1=$(($yyyy0+(10#$mm0+$jt-2)/12)) 
  mon1=$(((10#$mm0+$jt-2)%12+1))
  year2=$(($yyyy0+(10#$mm0+$jt+$6-3)/12))
  mon2=$(((10#$mm0+$jt+$6-3)%12+1)) 
  cp /cfunas/exp/$7/$2/$1/fc$3/outputs/$8_$2_$1_fc$3_${year1}$(printf "%02d" $mon1)01-${year2}$(printf "%02d" $mon2)*.tar .
  tar -xvf $8_$2_$1_fc$3_${year1}$(printf "%02d" $mon1)01-${year2}$(printf "%02d" $mon2)*.tar
  rm -f $8_$2_$1_fc$3_${year1}$(printf "%02d" $mon1)01-${year2}$(printf "%02d" $mon2)*.tar
  if [[ $8 == 'MMO' ]] ; then gunzip *.gz ; fi
done

typeset var listroots
case $8 in 
  'diags' ) if [[ $6 -lt 12 ]] ; then listroots="t3d heat_sal_mxl ice moc psi sal_0-300m sal_300-5400m sstsssmld" ; fi ;;
  'MMO' ) listroots="grid_T grid_U grid_V grid_W icemod" ;;
esac
typeset var root
typeset var lstfiles
for root in ${listroots[@]} ; do
  lstfiles=`ls *${root}* | grep -v "${root}_$2_$1_fc*_$(($yyyy0+(10#$mm0+$4-1)/12))$(printf "%02d" $(((10#$mm0+$4-1)%12+1)))_${year2}$(printf "%02d" $mon2).nc"`
  if [[ $root == 'grid_T' || $root == 't3d' ]] ; then
    for file in $lstfiles ; do 
      ncatted -O -a valid_max,votemper,d,, $file $file
      ncatted -O -a valid_min,votemper,d,, $file $file
    done 
  fi
<<<<<<< HEAD
  file1=`echo "${lstfiles}" | tail -1`
  typeset var lstvars=`cdo showvar $file1`
  if [[ ${lstvars/iicenflx} != ${lstvars} ]] ; then for file in $lstfiles ; do ncks -O -x -v iicenflx $file $file ; done ; fi
=======
>>>>>>> 27276ce2
  cdo mergetime $lstfiles ${root}_$2_$1_fc$3_$(($yyyy0+(10#$mm0+$4-2)/12))$(printf "%02d" $(((10#$mm0+$4-2)%12+1)))_${year2}$(printf "%02d" $mon2).nc
  if [[ $root == 'moc' ]] ; then 
    ncrename -d gsize,y ${root}_$2_$1_fc$3_$(($yyyy0+(10#$mm0+$4-2)/12))$(printf "%02d" $(((10#$mm0+$4-2)%12+1)))_${year2}$(printf "%02d" $mon2).nc
    ncks -A -v nav_lon,nav_lat `echo $lstfiles | awk '{print $1}' ` ${root}_$2_$1_fc$3_$(($yyyy0+(10#$mm0+$4-2)/12))$(printf "%02d" $(((10#$mm0+$4-2)%12+1)))_${year2}$(printf "%02d" $mon2).nc 
  fi
  rm -f $lstfiles
done
}
###############################################################################
#                         Copy NEMOVAR files from cfunas                      #
#                                                                             #
# $1 : expid                                                                  #
# $2 : member                                                                 #
# $3 : starting year                                                          # 
# $4 : end year                                                               #
#                                                                             #
#         Created in May 2012           Author : vguemas@ic3.cat              #
###############################################################################

function get_nemovar {
typeset var path
typeset var yearf
case $1 in
  'nemovar_s4') path=/cfunas/exp/ECMWF/NEMOVAR_S4/outputs/fc$2/s4 ; yearf=2012 ;;
  'nemovar_combine') path=/cfunas/exp/ECMWF/NEMOVAR_COMBINE/outputs/opa0/fa9p_1m ; yearf=2009 ;;
esac
typeset var year
typeset var mon
typeset var mona
typeset var monb
for ((year=$3;year<=$4;year=$((year+1)))) ; do
  case $year in
    $3) mona=9 ; monb=12 ;;
    $yearf) mona=1; monb=5 ;;
    $4) mona=1 ;monb=8 ;;
    *) mona=1 ;monb=12 ;;
  esac   
  for ((mon=$mona;mon<=$monb;mon=$((mon+1)))); do
    cp ${path}_fc$2_${year}$(printf "%02d" $mon)*.gz .
  done
done
gunzip *.gz

typeset var listroots="grid_T grid_U grid_V grid_W"
typeset var root
typeset var lstfiles
typeset var ntimes
typeset var jt
for root in ${listroots[@]} ; do
  lstfiles=`ls *fc${2}*${root}* | grep -v "${root}_$1_195709_fc$2_${3}09_${4}$(printf "%02d" $monb).nc"`
  ncrcat -O -x -v vorbiasp $lstfiles tmp_${root}.nc 
  cdo settaxis,${3}-09-15,12:00,1mon tmp_${root}.nc ${root}_$1_19570901_fc$2_${3}09_${4}$(printf "%02d" $monb).nc
  rm -f $lstfiles tmp_${root}.nc
done
}
###############################################################################
#                 Clean diags or MMO files after postprocessing               #
#                                                                             #
# $1 : starting date                                                          #
# $2 : expid                                                                  #
# $3 : member                                                                 #
# $4 : starting leadtime                                                      # 
# $5 : end leadtime                                                           #
# $6 : diags/MMO                                                              #
#                                                                             #
#         Created in May 2012           Author : vguemas@ic3.cat              #
###############################################################################

function clean_diagsMMO {
typeset var yyyy0=`echo $1|cut -c1-4`
typeset var mm0=`echo $1|cut -c5-6`
typeset var year1=$(($yyyy0+(10#$mm0+$4-2)/12))
typeset var year2=$(($yyyy0+(10#$mm0+$5-2)/12))
typeset var mon1=$(((10#$mm0+$4-2)%12+1))
typeset var mon2=$(((10#$mm0+$5-2)%12+1))

typeset var listroots
#if [[ $year1 == $yyyy0 && $(printf "%02d" $mon1) == $mm0 ]] ; then
  case $6 in
    'diags' ) listroots="t3d" ;;
    'MMO' ) listroots="grid_T grid_U grid_V grid_W icemod" ;;
  esac
#else
#  if [[ $6 == 'diags' ]] ; then
#    listroots="heat_sal_mxl ice moc psi_U psi_V sal_0-300m sal_300-5400m sstsssmld t3d" 
#  fi
#fi
typeset var root
typeset var lstfiles
for root in ${listroots[@]} ; do
  rm -f ${root}_$2_$1_fc$3_${year1}$(printf "%02d" $mon1)_${year2}$(printf "%02d" $mon2).nc
done
}
###############################################################################
#                     Vertically averaged salt content                        #
#                                                                             #
# $1 : input grid_T file name                                                 #
# $2 : upper depth of the layer (in meters)                                   #
# $3 : lower depth of the layer (in meters)                                   #
# $4 : output file name                                                       #
#                                                                             #
#         Created in February 2012      Author : vguemas@ic3.cat              #
###############################################################################

function vertmeansal {
typeset var ntime=`cdo ntime $1`
typeset var list=""
typeset var jt
for ((jt=1;jt<=$ntime;jt++)); do
  cdo seltimestep,$jt $1 intvertmeansal.nc
  cdfvertmean intvertmeansal.nc vosaline T $2 $3
  ncrename -O -v sovertmean,vertmeansal -d time_counter,time -v time_counter,time vertmean.nc
  mv vertmean.nc outputvertmeansal_$jt.nc
  list=$list" "outputvertmeansal_$jt.nc
  rm -f intvertmeansal.nc
done
cdo cat $list $4
ncks -A -v time $1 $4
rm -f $list 
setminmax $4 vertmeansal
}
###############################################################################
#                    Compute mixed layer heat and salt content                #
#                                                                             #
# $1 : input grid_T file name                                                 #
# $2 : output file name                                                       #
#                                                                             #
#         Created in February 2012      Author : vguemas@ic3.cat              #
################################################################################

function heat_sal_mxl {
typeset var ntime=`cdo ntime $1`
typeset var list=""
typeset var jt 
typeset var lstvars=`cdo showvar $1`
for ((jt=1;jt<=$ntime;jt++)); do
 cdo seltimestep,$jt $1 intheat_sal_mxl.nc
 cdfmxlheatc intheat_sal_mxl.nc 
 if [[ $lstvars != ${lstvars/vosaline} ]] ; then  
   cdfmxlsaltc intheat_sal_mxl.nc
   ncks -A mxlsaltc.nc mxlheatc.nc  
   rm -f mxlsaltc.nc
 fi
 mv mxlheatc.nc outputintheat_sal_mxl_$jt.nc
 list=$list" "outputintheat_sal_mxl_$jt.nc
 rm -f intheat_sal_mxl.nc
done
cdo cat $list $2
ncks -A -v time $1 $2
rm -f $list
setminmax $2 somxlheatc
if [[ $lstvars != ${lstvars/vosaline} ]] ; then setminmax $2 somxlsaltc ; fi
}
###############################################################################
#          Pointwise Ocean Heat Content in a specified ocean thickness        #
#          (J/m-2)
#                                                                             #
# $1 : input grid_T file name                                                 #
# $2 : upper depth of the layer (in meters)                                   #
# $3 : lower depth of the layer (in meters)                                   #
# $4 : output file name                                                       #
#                                                                             #
#         Created in June 2012      Author : iandreu@ic3.cat                  #
###############################################################################

function ohc_specified_layer {
typeset var ntime=`cdo ntime $1`
typeset var list=""
typeset var jt
ncap2 -v -O -s "heatc_sl=tmask*e3t" mesh_zgr.nc e3t_file.nc
ncrename -d t,time -d z,deptht e3t_file.nc
for ((jt=1;jt<=$ntime;jt++)); do
  cdo seltimestep,$jt $1 intohc_slayer.nc
  ncks -O -v votemper intohc_slayer.nc intmeantem.nc
  ncrename -v votemper,heatc_sl intmeantem.nc #to be commented
  cdo mul intmeantem.nc e3t_file.nc heatc_sl_out.nc
#?  ncks -A -m -v nav_lon,nav_lat $1 heatc_sl_out.nc
  # extract the data between the two given depths --> heatc_sl_top.nc
  ncks -d deptht,$2,$3 heatc_sl_out.nc heatc_sl_top.nc
  #perform the integration of ohc down to that level (main contribution)
  ncap2 -O -s 'heatc_sl=heatc_sl.total($deptht)' heatc_sl_top.nc heatc_sl_top.nc
  # now extract a few levels below, to compute the residual ohc 
  lower_bnd=`echo "$3 + 200.0" | bc`
  ncks -d deptht,$3,$lower_bnd heatc_sl_out.nc heatc_sl_bottom.nc
  # obtain the weight for the extra level containing the 300 m
  # deptht in the gridT files is positive
  # weight = (300.0 - depth_top)/(depth_bottom - depth_top)
  # and add the thickness down to 300 m in the next layer
  ncpdq -a '-deptht' heatc_sl_top.nc heatc_sl_top_invert.nc
  ncks -d deptht,0,0,1 heatc_sl_top_invert.nc level_above.nc
  ncks -d deptht,0,0,1 heatc_sl_bottom.nc level_below.nc
  ## Here, add the residual contribution, before adding it to the main contribution 
  ncrename -v deptht,layerthcknss level_below.nc
  ncrename -v deptht,layerthcknss level_above.nc
  ncbo -A --op_typ=sub -v layerthcknss level_below.nc level_above.nc depth_diff_lay.nc
  ncrename -v layerthcknss,heatc_sl depth_diff_lay.nc
  ncap2 -s "heatc_sl=($3 - layerthcknss)" level_above.nc depth_diff_sublay.nc
  ncbo --op_typ=/ -v heatc_sl depth_diff_sublay.nc depth_diff_lay.nc factor.nc
  ncrename -v heatc_sl,factor factor.nc #to be commented
  ncks -A -v factor factor.nc level_below.nc
  rm -f depth_diff_sublay.nc depth_diff_lay.nc
  ncap2 -O -s "heatc_sl=(factor * heatc_sl)" level_below.nc level_below.nc
  ncwa -O -a deptht level_below.nc level_below.nc
  ncbo --op_typ=+ -v heatc_sl heatc_sl_top.nc level_below.nc total_heatc_sl.nc
  ncap2 -s "heatc_sl=1020.0*4000*heatc_sl" total_heatc_sl.nc heatc_sl_$jt.nc
  list=$list" "heatc_sl_$jt.nc
  rm -f depth_diff_lay.nc depth_diff_sublay.nc
  rm -f heatc_sl_out.nc heatc_sl_top.nc heatc_sl_top_invert.nc heatc_sl_bottom.nc 
  rm -f level_above.nc level_below.nc
  rm -f intohc_slayer.nc intmeantem.nc vertmean.nc total_heatc_sl.nc
  rm -f factor.nc
done
cdo cat $list $4
ncks -A -v time $1 $4
rm -f $list 
rm -f e3t_file.nc
setminmax $4 heatc_sl
}
###############################################################################
#                      Compute the MOC for oceanic basins                     #
#                                                                             #
# $1 : input grid_V file name                                                 #
# $2 : output file name                                                       #
#                                                                             #
#         Created in March 2012         Author : vguemas@ic3.cat              #
###############################################################################

function moc {
typeset var ntime=`cdo ntime $1`
typeset var list=""
typeset var jt
for ((jt=1;jt<=$ntime;jt++)); do
 cdo seltimestep,$jt $1 intmoc.nc
 cdfmoc intmoc.nc
 ncwa -O -a x moc.nc outmoc_$jt.nc
 list=$list" "outmoc_$jt.nc
 rm -f intmoc.nc moc.nc
done
cdo cat $list $2
lstdims=`ncdump -h $2 | awk /dimensions:/,/variables:/ | grep -v dimensions: | grep -v variables: | awk '{print $1}'`
if [[ ${lstdims/gsize} != ${lstdims} ]] ; then
  ncrename -d gsize,y $2
fi
ncks -A -v nav_lon,nav_lat outmoc_1.nc $2
ncks -A -v time $1 $2
rm -f $list
}
###############################################################################
#                                                                             #
#                     Compute the barotropic stream function                  #
#                                                                             #
# $1 : input grid_U file name                                                 #
# $2 : input grid_V file name                                                 #
# $3 : output file name without nc extension                                  #
#                                                                             #
#         Created in March 2012         Author : vguemas@ic3.cat              #
################################################################################

function psi {
typeset var ntime=`cdo ntime $1`
typeset var list=""
typeset var jt
for ((jt=1;jt<=$ntime;jt++)); do
  cdo seltimestep,$jt $1 intU.nc
  cdo seltimestep,$jt $2 intV.nc
  cdfpsi intU.nc intV.nc
  mv psi.nc psi_U.nc
  cdfpsi intU.nc intV.nc V 
  mv psi.nc psi_V.nc
  ncea psi_U.nc psi_V.nc psi_${jt}.nc
  list=$list" "psi_$jt.nc
  rm -f intU.nc intV.nc psi_U.nc psi_V.nc
done
cdo cat $list ${3}
ncks -A -v time $1 ${3}
rm -f $list
}
###############################################################################
#                                                                             #
#   Compute an Atlantic MOC index by averaging the meridional overturning     #
#                in a latitude band between 1km and 2km                       #
#        or any other index averaging the meridional overturning in           #
#                   a given basin and a given domain                          #
#                                                                             #
# $1 : input moc file name                                                    #
# $2 : latitude min                                                           #
# $3 : latitude max                                                           #
# $4 : output file name                                                       #
# $5 : depth min (default : 1km)                                              #
# $6 : depth max (default : 2km)                                              #
# $7 : basin (default :  zomsfatl)                                            # 
#                                                                             #
#         Created in March 2012         Author : vguemas@ic3.cat              #
###############################################################################

function area_moc {
if [ -z "$5" ] ; then
  typeset var depmin=-1000.0
else
  typeset var depmin=-$5
fi
if [ -z "$6" ] ; then
  typeset var depmax=-2000.0
else
  typeset var depmax=-$6
fi
if [ -z "$7" ] ; then
  typeset var basin=zomsfatl
else
  typeset var basin=$7
fi
ncrename -O -d y,lat -v nav_lat,lat $1 tmpmoc.nc
ncks -O -v $basin,time,depthw,lat  tmpmoc.nc  tmpmoc.nc 
ncks -d lat,$2,$3 -d depthw,${depmax},${depmin} tmpmoc.nc area_moc.nc
cdo vertmean area_moc.nc area_ave_moc.nc
ncap -O -s "coslat[lat]=cos(lat[lat]*3.141592657/180.0)" area_ave_moc.nc area_ave_moc2.nc
ncwa -w coslat -a lat area_ave_moc2.nc area_ave_moc3.nc
ncks -O -v $basin,time area_ave_moc3.nc $4
rm -f tmpmoc.nc area_moc.nc area_ave_moc2.nc area_ave_moc3.nc
if [[ $4 != area_ave_moc.nc ]] ; then
  rm -f area_ave_moc.nc
fi
}
###############################################################################
#                                                                             #
#   Compute an Atlantic MOC index by finding the maximum  of the annual       #
#        mean meridional overturning in a latitude / depth region             #
#                                                                             #
# $1 : input moc file name                                                    #
# $2 : latitude min                                                           #
# $3 : latitude max                                                           #
# $4 : depth mean                                                             #
# $5 : depth max                                                              #
# $6 : output file name                                                       #
#                                                                             #
#         Created in March 2012         Author : vguemas@ic3.cat              #
###############################################################################

function max_moc {
if [ ! -f $6 ] ; then
 ncecat -h $1 tmpmoc1.nc
 ncrename -d record,x tmpmoc1.nc
 ncpdq -O -h -a time,x tmpmoc1.nc tmpmoc1.nc
 ncpdq -O -h -a depthw,x tmpmoc1.nc tmpmoc1.nc
 ncpdq -O -h -a y,x tmpmoc1.nc tmpmoc1.nc
 cdo yearmean tmpmoc1.nc tmpmoc.nc 
 typeset var ntime=`cdo ntime tmpmoc.nc`
 typeset var list=""
 for ((jt=1;jt<=$ntime;jt++)) ; do
   cdo seltimestep,$jt tmpmoc.nc tmpmoc2.nc
   cdfmaxmoc tmpmoc2.nc atl $2 $3 $4 $5
   mv maxmoc.nc maxmoc_$jt.nc
   list=${list}" "maxmoc_$jt.nc
   rm -f tmpmoc2.nc
 done
 cdo cat $list $6
 ncks -A -v time tmpmoc.nc $6
 rm -f $list tmpmoc.nc tmpmoc1.nc
fi
}
###############################################################################
#                                                                             #
#        Compute the sia extent, area and volume in both hemispheres          #
#                                                                             #
# $1 : input ice file name                                                    #
# $2 : output file name                                                       #
#                                                                             #
#         Created in April 2012         Author : vguemas@ic3.cat              #
###############################################################################

function siasiesiv {
cp ${CON_FILES}/ice_template.nc toto_N.nc
cp ${CON_FILES}/ice_template.nc toto_S.nc
  
typeset var ntime=`cdo ntime $1`
typeset var list1=""
typeset var list2=""
typeset var jt
for ((jt=1;jt<=$ntime;jt++)) ; do
  cdo seltimestep,$jt $1 tmpice.nc
  cdficediags tmpice.nc>ice.txt
  for d in N S;do
    ncdump toto_${d}.nc  > ice_template.cdl
    sia=`grep ${d}Area ice.txt |awk '{print $4}'`
    sie=`grep ${d}Extend ice.txt|awk '{print $4}'`
    siv=`grep ${d}Volume ice.txt|awk '{print $4}'`
    sed -e "s/sia =.*/sia = $sia ;/" ice_template.cdl > ice_template2.cdl
    sed -e "s/sie =.*/sie = $sie ;/" ice_template2.cdl > ice_template3.cdl
    sed -e "s/siv =.*/siv = $siv ;/" ice_template3.cdl > ice_template.cdl
    ncgen -o ice_${d}_${jt}.nc ice_template.cdl
    rm -f ice_template.cdl ice_template2.cdl ice_template3.cdl
  done
  list1=$list1" "ice_N_${jt}.nc
  list2=$list2" "ice_S_${jt}.nc
  rm -f ice.txt tmpice.nc icediags.nc
done
cdo cat $list1 ice_N_${2}
cdo cat $list2 ice_S_${2}
ncks -A -v time $1 ice_N_${2}
ncks -A -v time $1 ice_S_${2}
rm -f $list1 $list2 toto_N.nc toto_S.nc
setminmax ice_N_${2} sia sie siv
setminmax ice_S_${2} sia sie siv
}
###############################################################################
#                                                                             #
#                    Compute the total ocean heat extent                      #
#                                                                             #
# $1 : input temperature file name                                            #
# $2 : output file name                                                       #
# $3 : basin (NAtl, NPac, TAtl, TPac, TInd, Anta, Arct, Glob) Default : Glob  #
#      $4 = 0 if $3 = Glob                                                    #
# $4 : mixed layer (1=only, 0=included, -1=without) Default : 0               # 
# $5 : upper level of the layer (optional) Default : top                      #
# $6 : lower level of the layer (optional) Default : bottom                   #
#                                                                             #
#         Created in May 2012           Author : vguemas@ic3.cat              #
###############################################################################

function ohc {
cp ${CON_FILES}/depth.${NEMOVERSION}.txt depth.txt
#
# Input arguments
#
if [ -z "$3" ] ; then
  typeset var basin='Glob'
else
  typeset var basin=$3
fi
if [ -z "$4" ] ; then
  typeset var mxl=0
else
  typeset var mxl=$4
fi
if [ -z "$5" ] ; then 
  typeset var up=1 
else
  typeset var up=$5
fi
if [ -z "$6" ] ; then
  typeset var down=`cat depth.txt | wc -l`  
else
  typeset var down=$6
fi

if [[ ${up} -eq 1 ]] ; then
  typeset var depmin=0
else
  typeset var depmin=`cat depth.txt |head -${up} |tail -1 | awk '{print $2}' | awk '{printf "%.0f",$1}'`
fi
typeset var depmax=`cat depth.txt |head -${down} |tail -1 | awk '{print $2}' | awk '{printf "%.0f",$1}'`

cp ${CON_FILES}/heatc_template.nc template_heatc.nc
ncdump template_heatc.nc > template_heatc.cdl
#exec=/home/huidu/download/CDFTOOLS_2.1/cdfheatc-cfu
exec=/home/vguemas/CDFTOOLS_2.1/cdfheatc-cfu
#
#  Define some parameters
#
typeset var para
typeset var output
typeset var nlev=`cat depth.txt | wc -l`
if [[ ! -z "$depmin" && ! -z "$depmax" ]] ; then
  if [[ $depmin != 0 || ${down} != ${nlev} && ${down} != 0 ]] ; then
    output=${depmin}-${depmax}'_'
  fi
fi

case $basin in
 'NAtl') para="atl $mxl 0 0 10 65"; output='NAtl_10N65N_'${output} ;;
 'TAtl') para="atl $mxl 0 0 -30 30" ; output='TAtl_30S30N_'${output} ;;
 'NPac') para="pac $mxl 0 0 10 70" ; output='NPac_10N70N_'${output} ;;
 'TPac') para="pac $mxl 0 0 -30 30" ; output='TPac_30S30N_'${output} ;;
 'Arct') para="atl $mxl 0 0 65 90" ; output='Arc_65N90N_'${output} ;;
 'Anta') para="all $mxl 0 0 -90 -60" ; output='Ant_90S60S_'${output} ;;
 'TInd') para="ind $mxl 0 0 -30 30" ; output='TInd_30S30N_'${output} ;;
 'Glob') para="all $mxl 0 0 0 0" ;;
esac

case $mxl in
 1) output='mxl_'${output} ;;
 -1) output='nonmxl_'${output} ;; 
esac
#
# Compute ohc
#
typeset var ntime=`cdo ntime $1`
typeset var list=""
typeset var jt
for ((jt=1;jt<=$ntime;jt++)) ; do
 cdo seltimestep,$jt $1 tmpohc.nc
 ncks -v somxl010,somixhgt tmpohc.nc mxl.nc
 #cdfmxl tmpohc.nc mxl.nc
 $exec tmpohc.nc $para $up $down > tmp.log
 cat tmp.log
 thc=`cat tmp.log | grep "Total Heat content :" | awk '{print $5}'`;
 uhc=`cat tmp.log | grep "Total Heat content/volume" | awk '{print $5}'`;
 sed -e "s/thc =.*/thc = $thc ;/" template_heatc.cdl > template_heatc2.cdl
 sed -e "s/uhc =.*/uhc = $uhc ;/" template_heatc2.cdl > template_heatc.cdl
 ncgen -o heatc_${jt}.nc template_heatc.cdl
 rm -f template_heatc2.cdl tmpohc.nc mxl.nc tmp.log
 list=$list" "heatc_${jt}.nc
done
cdo cat $list ${output}$2
ncks -h -A -v time $1 ${output}$2
rm -f $list template_heatc.nc template_heatc.cdl depth.txt
setminmax ${output}$2 thc uhc
}
###############################################################################
#                                                                             #
#                    Cut a meridional or zonal section                        #
#                                                                             #
#                                                                             #
# $1 : input file                                                             #
# $2 : input var                                                              #
# $3 : Z/M   (zonal / meridional section)                                     #
# $4 : lat/lon                                                                #
# $5 : output file                                                            #
#                                                                             #
#         Created in September 2012     Author : vguemas@ic3.cat              #
#                                                                             #
###############################################################################

function cutsection {
  typeset var ntime=`cdo ntime $1`
  typeset var nx=`ncdump -h $1|grep 'x = '|head -1|cut -f3 -d" "`
  typeset var ny=`ncdump -h $1|grep 'y = '|head -1|cut -f3 -d" "`
  typeset var nz=`ncdump -h $1|grep 'depth'|head -1|cut -f3 -d" "`
cat>section.R<<EOF1
  library(ncdf) 
  # Get latitudes, longitudes, depth, mask
  fncm=open.ncdf('mesh_hgr.nc')
  lon=get.var.ncdf(fncm,'nav_lon')
  lat=get.var.ncdf(fncm,'nav_lat')
  close.ncdf(fncm)
  fncm=open.ncdf('mesh_zgr.nc')
  depth=get.var.ncdf(fncm,'nav_lev')
  close.ncdf(fncm)
  fncm=open.ncdf('mask.nc')
  mask=get.var.ncdf(fncm,switch('$2','vozocrtx'='umask','vomecrty'='vmask','tmask'))
  close.ncdf(fncm)
  # Latitude / longitude of the zonal / meridional section
  exactpos=$4
  if ('$3'=='M') {
    while (exactpos<min(lon)) {exactpos=exactpos+360}
    while (exactpos>max(lon)) {exactpos=exactpos-360}
  }
  # Collect the indexes defining the section
  listi=array(dim=switch('$3','Z'=$nx-2,'M'=$ny-1))
  listj=array(dim=switch('$3','Z'=$nx-2,'M'=$ny-1))
  for (jpt in 1:length(listi)) {
    vect=switch('$3','Z'=lat[jpt,],'M'=lon[,jpt+1])
    if (min(abs(vect-exactpos))<(2*360./$nx)) {
      pos=sort(abs(vect-exactpos),index.return=T)\$ix[1]
      listi[jpt]=switch('$3','Z'=jpt+1,'M'=pos)
      listj[jpt]=switch('$3','Z'=pos,'M'=jpt)
    }
  }
  listi=listi[is.na(listi)==F]
  listj=listj[is.na(listj)==F]
  print(listi)
  print(listj)
  # Select variable at those indexes
  fnc1=open.ncdf('$1')
  varout=array(dim=c(length(listi),$nz,$ntime))
  for (jt in 1:$ntime) {
    varin=get.var.ncdf(fnc1,'$2',start=c(1,1,1,jt),count=c($nx,$ny,$nz,1))
    varin[which(mask<0.5)]=1e20
    for (jpt in 1:length(listi)) {
      varout[jpt,,jt]=varin[listi[jpt],listj[jpt],]
    }  
  }
  close.ncdf(fnc1)
  # Write the output
  wtime=dim.def.ncdf("time","",seq(1,$ntime)) 
  dimout=array(dim=length(listi))
  for (jpt in 1:length(listi)) {
    dimout[jpt]=switch('$3','Z'=lon[listi[jpt],listj[jpt]],'M'=lat[listi[jpt],listj[jpt]])
  }
  wsec=switch('$3','Z'=dim.def.ncdf("lon","",dimout),'M'=dim.def.ncdf("lat","",dimout))
  wdep=dim.def.ncdf("deptht","",depth)
  wvar=var.def.ncdf("$2","",list(wsec,wdep,wtime),1e20)
  fnc2=create.ncdf('$5',wvar)
  put.var.ncdf(fnc2,wvar,varout)
  close.ncdf(fnc2)
EOF1
R CMD BATCH section.R
ncks -h -A -v time $1 $5
}
###############################################################################
#                                                                             #
#   3-dimensional conservative interpolation to the regular atmospheric grid  #
#                                                                             #
# $1 : input file                                                             #
# $2 : input var                                                              #
# $3 : output file                                                            #
#                                                                             #
#         Created in November 2012      Author : vguemas@ic3.cat              #
#                                                                             #
###############################################################################

function interp3d {
  typeset var nz=`ncdump -h $1|grep 'deptht'|head -1|cut -f3 -d" "`
  ln -sf  /cfu/pub/scripts/interpolation/scrip_use scrip_use
  for ((lev=1;lev<=$nz;lev++)) ; do
    ncks -d deptht,$((lev-1)) -v $2 $1 tmp_${lev}.nc
    ncwa -O -h -a deptht tmp_${lev}.nc tmp_${lev}.nc
    ln -sf /cfu/autosubmit/con_files/weigths/rmp_orca1t_to_t106_EcEarthv2_lev${lev}.nc .
    cat > scrip_use_in <<EOF
&remap_inputs
    remap_wgt   = 'rmp_orca1t_to_t106_EcEarthv2_lev${lev}.nc'
    infile      = 'tmp_${lev}.nc'
    invertlat   = FALSE
    var         = '$2'
    fromregular = FALSE
    outfile     = 'tmp_$(printf "%02d" $lev).nc'
/
EOF
    ./scrip_use
    ncecat -O -h tmp_$(printf "%02d" $lev).nc tmp_$(printf "%02d" $lev).nc
    ncrename -h -O -d record,deptht tmp_$(printf "%02d" $lev).nc tmp_$(printf "%02d" $lev).nc 
  done
  ncrcat -n $nz,2,1 -v $2 tmp_01.nc tmpout.nc
  ncpdq -O -h -a time,deptht tmpout.nc tmp2out.nc 
  ncks -A -v deptht $1 tmp2out.nc
  cdo setgrid,t106grid tmp2out.nc tmp3out.nc
  cdo invertlatdata tmp3out.nc $3
  rm -f tmp_* tmpout.nc tmp2out.nc tmp3out.nc rmp_orca1t_to_t106_EcEarthv2_lev* scrip_use scrip_use_in
}

###############################################################################
#                                                                             #
#                    Set minimum and maximum attributes                       #
#                                                                             #
# $1 : input file                                                             #
# $2 : input vars provided as a list                                          #
#                                                                             #
#         Created in May 2012           Author : vguemas@ic3.cat              #
###############################################################################

function setminmax {
  cdo fldmax -timmax $1 intmax.nc
  cdo fldmin -timmin $1 intmin.nc
  typeset var listvars=""
  typeset args=("$@")
  typeset var ind
  for ((ind=1;ind<$#;ind++)) ; do
    listvars=$listvars" "${args[$ind]}
  done
  typeset name
  for name in ${listvars[@]} ; do
    typeset var var_max=`ncdump -v $name intmax.nc | tail -2 | head -1 | awk '{print $1}'`
    ncatted -h -a valid_max,$name,m,f,$var_max $1
    typeset var var_min=`ncdump -v $name intmin.nc | tail -2 | head -1 | awk '{print $1}'`
    ncatted -h -a valid_min,$name,m,f,$var_min $1
  done
  rm -f intmax.nc intmin.nc
}

###############################################################################
#                                                                             #
#              Concatenate with a weight of the results obtained              #
#                             on partial years                                #
#                                                                             #
# $1 : input file 1                                                           #
# $2 : input file 2                                                           #
# $3 : ending month file 1                                                    # 
# $4 : output file                                                            #
#                                                                             #
#         Created in May 2012           Author : vguemas@ic3.cat              #
###############################################################################

function concat {
  typeset var wgt=$((10#${3}%12))
  typeset var ntimes=`cdo ntime $1`
  ncks -O -d time,$(($ntimes-1)) $1 part1.nc
  ncks -O -d time,0 $2 part2.nc
  cdo mulc,$wgt part1.nc part1_bis.nc
  cdo mulc,$((12-$wgt)) part2.nc part2_bis.nc
  cdo add part1_bis.nc part2_bis.nc tmp2_bis.nc
  cdo divc,12 tmp2_bis.nc tmp2.nc
  lstdims=`ncdump -h tmp2.nc | awk /dimensions:/,/variables:/ | grep -v dimensions: | grep -v variables: | awk '{print $1}'`
  if [[ ${lstdims/lev} != ${lstdims} ]] ; then
    ncrename -d lev,ensemble tmp2.nc 
  else
    ncecat -O -h tmp2.nc tmp2.nc
    ncrename -h -O -d record,ensemble tmp2.nc tmp2.nc
    ncpdq -O -h -a time,ensemble tmp2.nc tmp2.nc
  fi
  rm -f part1.nc part2.nc part1_bis.nc part2_bis.nc tmp2_bis.nc
  ncks -O -d time,0,$((ntimes-2+10#${3}/12)) $1 tmp1.nc
  ncks -O -d time,1, $2 tmp3.nc
  ncrcat -O tmp1.nc tmp2.nc tmp3.nc $4
  rm -f tmp1.nc tmp2.nc tmp3.nc
}

###############################################################################
#                                                                             #
#                Gather the members in a single netcdf file                   #
#                                                                             #
# $1 : prefix netcdf file name for all the members                            #
# $2 : suffix netcdf file name for all the members                            #
# $3 : output file name                                                       #
#                                                                             #
#         Created in May 2012           Author : vguemas@ic3.cat              #
###############################################################################        

function gather_memb {
  typeset var lstfiles1=`ls ${1}*${2}`
  typeset var file
  typeset var ind=1
  typeset var lstfiles2=""
  for file in ${lstfiles1[@]} ; do
    typeset var lstvars=`cdo showvar $file`
    typeset var lstexclude=( 'nav_lon' 'nav_lat' )
    for varex in ${lstexclude[@]} ; do
      if [[ ${lstvars/${varex}/} != ${lstvars} ]] ; then
        ncks -O -x -v ${varex} $file $file
      fi
    done
    if [[ ! -z "`ncdump -h ${file} | grep ensemble | head -1 | awk '{print $3}' | grep [0-9]`" ]] ; then
      typeset var nrec=`ncdump -h ${file} | grep ensemble | head -1 | awk '{print $3}' | grep [0-9]`
      typeset var jrec
      for ((jrec=1;jrec<=$nrec;jrec++)) ; do
        ncks -d ensemble,$((jrec-1)) $file tmp_record_${ind}.nc
        ncwa -O -a ensemble tmp_record_${ind}.nc tmp_record_${ind}.nc
        lstfiles2=${lstfiles2}" "tmp_record_${ind}.nc
        ind=$((ind+1))
      done
    else 
      lstfiles2=${lstfiles2}" "$file
    fi
  done
  ncecat -h ${lstfiles2} ${3}
  rm -f tmp_record_*.nc
  ncrename -h -O -d record,ensemble ${3} ${3}
  ncpdq -O -h -a time,ensemble ${3} ${3}
}<|MERGE_RESOLUTION|>--- conflicted
+++ resolved
@@ -92,6 +92,7 @@
 # $6 : chunk length in month                                                  #
 # $7 : nemo/ecearth                                                           #
 # $8 : diags/MMO                                                              #
+# $9 : storage frequency (daily/monthly)                                      #
 #                                                                             #
 #         Created in May 2012           Author : vguemas@ic3.cat              #
 ###############################################################################
@@ -112,7 +113,7 @@
   cp /cfunas/exp/$7/$2/$1/fc$3/outputs/$8_$2_$1_fc$3_${year1}$(printf "%02d" $mon1)01-${year2}$(printf "%02d" $mon2)*.tar .
   tar -xvf $8_$2_$1_fc$3_${year1}$(printf "%02d" $mon1)01-${year2}$(printf "%02d" $mon2)*.tar
   rm -f $8_$2_$1_fc$3_${year1}$(printf "%02d" $mon1)01-${year2}$(printf "%02d" $mon2)*.tar
-  if [[ $8 == 'MMO' ]] ; then gunzip *.gz ; fi
+  if [[ `ls *.gz` != '' ]] ; then gunzip *.gz ; fi
 done
 
 typeset var listroots
@@ -120,28 +121,30 @@
   'diags' ) if [[ $6 -lt 12 ]] ; then listroots="t3d heat_sal_mxl ice moc psi sal_0-300m sal_300-5400m sstsssmld" ; fi ;;
   'MMO' ) listroots="grid_T grid_U grid_V grid_W icemod" ;;
 esac
+case $9 in
+  'daily') freqexcl1='1m' ; freqexcl2='MM' ;;
+  'monthly' ) freqexcl1='1d' ; freqexcl2='DD' ;;
+  *) freqexcl1='1d' ; freqexcl2='DD' ;;
+esac
 typeset var root
 typeset var lstfiles
 for root in ${listroots[@]} ; do
-  lstfiles=`ls *${root}* | grep -v "${root}_$2_$1_fc*_$(($yyyy0+(10#$mm0+$4-1)/12))$(printf "%02d" $(((10#$mm0+$4-1)%12+1)))_${year2}$(printf "%02d" $mon2).nc"`
+  lstfiles=`ls *${root}* | grep -v "${root}_$2_$1_fc*_$(($yyyy0+(10#$mm0+$4-2)/12))$(printf "%02d" $(((10#$mm0+$4-2)%12+1)))_${year2}$(printf "%02d" $mon2).nc" | grep -v "${freqexcl1}" | grep -v "${freqexcl2}" `
   if [[ $root == 'grid_T' || $root == 't3d' ]] ; then
     for file in $lstfiles ; do 
       ncatted -O -a valid_max,votemper,d,, $file $file
       ncatted -O -a valid_min,votemper,d,, $file $file
     done 
   fi
-<<<<<<< HEAD
   file1=`echo "${lstfiles}" | tail -1`
   typeset var lstvars=`cdo showvar $file1`
   if [[ ${lstvars/iicenflx} != ${lstvars} ]] ; then for file in $lstfiles ; do ncks -O -x -v iicenflx $file $file ; done ; fi
-=======
->>>>>>> 27276ce2
   cdo mergetime $lstfiles ${root}_$2_$1_fc$3_$(($yyyy0+(10#$mm0+$4-2)/12))$(printf "%02d" $(((10#$mm0+$4-2)%12+1)))_${year2}$(printf "%02d" $mon2).nc
   if [[ $root == 'moc' ]] ; then 
     ncrename -d gsize,y ${root}_$2_$1_fc$3_$(($yyyy0+(10#$mm0+$4-2)/12))$(printf "%02d" $(((10#$mm0+$4-2)%12+1)))_${year2}$(printf "%02d" $mon2).nc
     ncks -A -v nav_lon,nav_lat `echo $lstfiles | awk '{print $1}' ` ${root}_$2_$1_fc$3_$(($yyyy0+(10#$mm0+$4-2)/12))$(printf "%02d" $(((10#$mm0+$4-2)%12+1)))_${year2}$(printf "%02d" $mon2).nc 
   fi
-  rm -f $lstfiles
+  rm -f $lstfiles *${freqexcl1}* *${freqexcl2}*
 done
 }
 ###############################################################################
@@ -273,6 +276,12 @@
 typeset var lstvars=`cdo showvar $1`
 for ((jt=1;jt<=$ntime;jt++)); do
  cdo seltimestep,$jt $1 intheat_sal_mxl.nc
+ if [[ ${lstvars/somxl010} == ${lstvars} ]] ; then
+  cdfmxl intheat_sal_mxl.nc mxl.nc
+  ncrename -d time_counter,time mxl.nc
+  ncks -A mxl.nc intheat_sal_mxl.nc
+  rm -f mxl.nc
+ fi
  cdfmxlheatc intheat_sal_mxl.nc 
  if [[ $lstvars != ${lstvars/vosaline} ]] ; then  
    cdfmxlsaltc intheat_sal_mxl.nc
@@ -509,6 +518,10 @@
 function siasiesiv {
 cp ${CON_FILES}/ice_template.nc toto_N.nc
 cp ${CON_FILES}/ice_template.nc toto_S.nc
+
+case ${NEMOVERSION} in
+  'Ec3.0_O1L46'|'Ec3.0_O25L46') ncrename -v ice_pres,ileadfra $1 ;;
+esac
   
 typeset var ntime=`cdo ntime $1`
 typeset var list1=""
@@ -622,13 +635,17 @@
 #
 # Compute ohc
 #
+typeset var lstvars=`cdo showvar $1`
 typeset var ntime=`cdo ntime $1`
 typeset var list=""
 typeset var jt
 for ((jt=1;jt<=$ntime;jt++)) ; do
  cdo seltimestep,$jt $1 tmpohc.nc
- ncks -v somxl010,somixhgt tmpohc.nc mxl.nc
- #cdfmxl tmpohc.nc mxl.nc
+ if [[ ${lstvars/somxl010} != ${lstvars} ]] ; then
+  ncks -v somxl010 tmpohc.nc mxl.nc
+ else
+  cdfmxl tmpohc.nc mxl.nc
+ fi
  $exec tmpohc.nc $para $up $down > tmp.log
  cat tmp.log
  thc=`cat tmp.log | grep "Total Heat content :" | awk '{print $5}'`;
@@ -710,7 +727,7 @@
   }
   close.ncdf(fnc1)
   # Write the output
-  wtime=dim.def.ncdf("time","",seq(1,$ntime)) 
+  wtime=dim.def.ncdf("time","",seq(1,$ntime),unlim=TRUE) 
   dimout=array(dim=length(listi))
   for (jpt in 1:length(listi)) {
     dimout[jpt]=switch('$3','Z'=lon[listi[jpt],listj[jpt]],'M'=lat[listi[jpt],listj[jpt]])
@@ -743,10 +760,10 @@
   for ((lev=1;lev<=$nz;lev++)) ; do
     ncks -d deptht,$((lev-1)) -v $2 $1 tmp_${lev}.nc
     ncwa -O -h -a deptht tmp_${lev}.nc tmp_${lev}.nc
-    ln -sf /cfu/autosubmit/con_files/weigths/rmp_orca1t_to_t106_EcEarthv2_lev${lev}.nc .
+    ln -sf /cfu/autosubmit/con_files/weigths/${NEMOVERSION}/rmp_${NEMOVERSION}_to_*_lev${lev}.nc rmp_${NEMOVERSION}_to_regular_lev${lev}.nc
     cat > scrip_use_in <<EOF
 &remap_inputs
-    remap_wgt   = 'rmp_orca1t_to_t106_EcEarthv2_lev${lev}.nc'
+    remap_wgt   = 'rmp_${NEMOVERSION}_to_regular_lev${lev}.nc'
     infile      = 'tmp_${lev}.nc'
     invertlat   = FALSE
     var         = '$2'
@@ -763,7 +780,7 @@
   ncks -A -v deptht $1 tmp2out.nc
   cdo setgrid,t106grid tmp2out.nc tmp3out.nc
   cdo invertlatdata tmp3out.nc $3
-  rm -f tmp_* tmpout.nc tmp2out.nc tmp3out.nc rmp_orca1t_to_t106_EcEarthv2_lev* scrip_use scrip_use_in
+  rm -f tmp_* tmpout.nc tmp2out.nc tmp3out.nc rmp_${NEMOVERSION}_to_regular_lev* scrip_use scrip_use_in
 }
 
 ###############################################################################
