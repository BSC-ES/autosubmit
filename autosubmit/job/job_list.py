--- conflicted
+++ resolved
@@ -609,13 +609,8 @@
                 for c in m['cs']:
                     Log.debug("Chunk: " + c)
                     chunk = int(c)
-<<<<<<< HEAD
                     for job in [i for i in self._job_list if i.date == date and i.member == member
                                 and i.chunk == chunk]:
-=======
-                    for job in [i for i in self._job_list if i.date == date and i.member == member and
-                                i.chunk == chunk]:
->>>>>>> 8b4601f7
                         if not job.rerun_only or chunk != previous_chunk + 1:
                             job.status = Status.WAITING
                             Log.debug("Job: " + job.name)
