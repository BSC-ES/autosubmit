--- conflicted
+++ resolved
@@ -249,11 +249,9 @@
         graph.nodes[u]["job"].add_children([graph.nodes[v]["job"] for v in graph[u]])
     return graph
 
-<<<<<<< HEAD
-def get_job_package_code(expid, job_name) -> int:
-=======
+
 def get_job_package_code(expid: str, job_name: str) -> int:
->>>>>>> 8b666f64
+
     """
     Finds the package code and retrieves it. None if no package.
 
@@ -286,12 +284,10 @@
 
     """
 
-<<<<<<< HEAD
+
     def __init__(self, section, distance=None, running=None, sign=None,
                  delay=-1, splits=None,relationships=None) -> None:
-=======
-    def __init__(self, section, distance=None, running=None, sign=None, delay=-1, splits=None,relationships=None) -> None:
->>>>>>> 8b666f64
+
         self.section = section
         self.distance = distance
         self.running = running
@@ -317,12 +313,10 @@
     Class to manage package times
     """
 
-<<<<<<< HEAD
+
     def __init__(self, name, package=None, queue=0, run=0, total=0,
                  status="UNKNOWN") -> None:
-=======
-    def __init__(self, name, package=None, queue=0, run=0, total=0, status="UNKNOWN") -> None:
->>>>>>> 8b666f64
+
         self.name = name
         self.package = package
         self.queue = queue
@@ -339,12 +333,10 @@
     Class to manage list of SubJobs
     """
 
-<<<<<<< HEAD
+
     def __init__(self, subjoblist, job_to_package=None, package_to_jobs=None,
                  current_structure=None) -> None:
-=======
-    def __init__(self, subjoblist, job_to_package=None, package_to_jobs=None, current_structure=None) -> None:
->>>>>>> 8b666f64
+
         self.subjobList = subjoblist
         # print("Number of jobs in SubManager : {}".format(len(self.subjobList)))
         self.job_to_package = job_to_package
