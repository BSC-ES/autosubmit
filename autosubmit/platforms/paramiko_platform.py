from time import sleep

import os
import paramiko
import datetime
import select
import random
from autosubmit.job.job_common import Status
from autosubmit.job.job_common import Type
from autosubmit.platforms.platform import Platform
from bscearth.utils.date import date2str
from log.log import AutosubmitError,AutosubmitCritical,Log

class ParamikoPlatform(Platform):
    """
    Class to manage the connections to the different platforms with the Paramiko library.
    """

    def __init__(self, expid, name, config):
        """

        :param config:
        :param expid:
        :param name:
        """

        Platform.__init__(self, expid, name, config)
        self.connected = False
        self._default_queue = None
        self.job_status = None
        self._ssh = None
        self._ssh_config = None
        self._ssh_output = None
        self._user_config_file = None
        self._host_config = None
        self._host_config_id = None
        self.submit_cmd = ""
        self._ftpChannel = None
        self.transport = None
    @property
    def header(self):
        """
        Header to add to jobs for scheduler configuration

        :return: header
        :rtype: object
        """
        return self._header

    @property
    def wrapper(self):
        """
        Handler to manage wrappers

        :return: wrapper-handler
        :rtype: object
        """
        return self._wrapper
    def reset(self):
        self.connected = False
        self._ssh = None
        self._ssh_config = None
        self._ssh_output = None
        self._user_config_file = None
        self._host_config = None
        self._host_config_id = None
        self._ftpChannel = None
        self.transport = None

    def test_connection(self):
        """
        Test if the connection is still alive, reconnect if not.
        """
        try:
            self.reset()
            self.restore_connection()
            transport = self._ssh.get_transport()
            transport.send_ignore()
        except EOFError as e:
            raise AutosubmitError("After a reconnection procedure, the platform is still not alive.", 6002)
        except Exception as e:
            raise AutosubmitError("Connection established, but session still not active", 6002)
    def restore_connection(self):
        try:
            self.connected = False
            retries = 2
            retry = 0
            try:
                self.connect()
            except Exception as e:
                if ',' in self.host:
                    Log.printlog("Connection Failed to {0}, will test another host".format(self.host.split(',')[0]), 6002)
                else:
                    raise AutosubmitCritical("First connection to {0} is failed, check host configuration or try another login node ".format(self.host),7050)
            while self.connected is False and retry < retries:
                try:
                    self.connect(True)
                except:
                    pass
                retry += 1
            if not self.connected:
                trace='Can not create ssh or sftp connection to {0}: Connection could not be established to platform {1}\n Please, check your expid platform.conf to see if there are mistakes in the configuration\n Also Ensure that the login node listed on HOST parameter is available(try to connect via ssh on a terminal)\n Also you can put more than one host using a comma as separator'.format(self.host, self.name)
                raise AutosubmitCritical('Experiment cant no continue without unexpected behaviour, Stopping Autosubmit',7050,trace)

        except AutosubmitCritical:
            raise
        except Exception as e:
            raise AutosubmitCritical('Cant connect to this platform due an unknown error',7050,e.message)

    def connect(self, reconnect=False):
        """
        Creates ssh connection to host

        :return: True if connection is created, False otherwise
        :rtype: bool
        """
        try:
            self._ssh = paramiko.SSHClient()
            self._ssh.set_missing_host_key_policy(paramiko.AutoAddPolicy())
            self._ssh_config = paramiko.SSHConfig()

            self._user_config_file = os.path.expanduser("~/.ssh/config")
            if os.path.exists(self._user_config_file):
                with open(self._user_config_file) as f:
                    # noinspection PyTypeChecker
                    self._ssh_config.parse(f)
            self._host_config = self._ssh_config.lookup(self.host)
            if "," in self._host_config['hostname']:
                if reconnect:
                    self._host_config['hostname'] = random.choice(self._host_config['hostname'].split(',')[1:])
                else:
                    self._host_config['hostname'] = self._host_config['hostname'].split(',')[0]
            if 'identityfile' in self._host_config:
                self._host_config_id = self._host_config['identityfile']

            if 'proxycommand' in self._host_config:
                self._proxy = paramiko.ProxyCommand(self._host_config['proxycommand'])
                self._ssh.connect(self._host_config['hostname'], 22, username=self.user,
                                  key_filename=self._host_config_id, sock=self._proxy)
            else:
                self._ssh.connect(self._host_config['hostname'], 22, username=self.user,
                                  key_filename=self._host_config_id)
            self.transport = paramiko.Transport((self._host_config['hostname'], 22))
            self.transport.connect(username=self.user)
            self._ftpChannel = self._ssh.open_sftp()
            self.connected = True
        except BaseException as e:
            self.connected = False
            if "Authentication failed." in e.message:
                raise AutosubmitCritical("Authentication Failed, please check the platform.conf of {0}".format(self._host_config['hostname']),7050,e.message)
            if not reconnect and "," in self._host_config['hostname']:
                self.restore_connection(reconnect=True)
            else:
                raise AutosubmitError("Couldn't establish a connection to the specified host, wrong configuration?",6003,e.message)

    def check_completed_files(self, sections=None):
        if self.host == 'localhost':
            return None
        command = "find %s " % self.remote_log_dir
        if sections:
            for i, section in enumerate(sections.split()):
                command += " -name *%s_COMPLETED" % section
                if i < len(sections.split())-1:
                    command += " -o "
        else:
            command += " -name *_COMPLETED"

        if self.send_command(command,True):
            return self._ssh_output
        else:
            return None

    def remove_multiple_files(self, filenames):
        #command = "rm"
        log_dir = os.path.join(self.tmp_path, 'LOG_{0}'.format(self.expid))
        multiple_delete_previous_run = os.path.join(log_dir,"multiple_delete_previous_run.sh")
        if os.path.exists(log_dir):
            open(multiple_delete_previous_run, 'w+').write("rm -f"+filenames)
            os.chmod(multiple_delete_previous_run, 0o770)
            self.send_file(multiple_delete_previous_run, False)
            command = os.path.join(self.get_files_path(),"multiple_delete_previous_run.sh")
            if self.send_command(command, ignore_log=True):
                return self._ssh_output
            else:
                return ""
        return ""

    def send_file(self, filename, check=True):
        """
        Sends a local file to the platform
        :param filename: name of the file to send
        :type filename: str
        """

        if check:
            self.check_remote_log_dir()
            self.delete_file(filename)
        try:
            local_path = os.path.join(os.path.join(self.tmp_path, filename))
            remote_path = os.path.join(self.get_files_path(), os.path.basename(filename))
            self._ftpChannel.put(local_path, remote_path)
            self._ftpChannel.chmod(remote_path,os.stat(local_path).st_mode)
            return True
        except IOError as e:
            raise AutosubmitError('Can not send file {0} to {1}'.format(os.path.join(self.tmp_path, filename)), os.path.join(self.get_files_path(), filename), 6004, e.message)
        except BaseException as e:
            raise AutosubmitError('Send file failed. Connection seems to no be active',6004)

    # Gets .err and .out
    def get_file(self, filename, must_exist=True, relative_path=''):
        """
        Copies a file from the current platform to experiment's tmp folder

        :param filename: file name
        :type filename: str
        :param must_exist: If True, raises an exception if file can not be copied
        :type must_exist: bool
        :param relative_path: path inside the tmp folder
        :type relative_path: str
        :return: True if file is copied successfully, false otherwise
        :rtype: bool
        """

        local_path = os.path.join(self.tmp_path, relative_path)
        if not os.path.exists(local_path):
            os.makedirs(local_path)

        file_path = os.path.join(local_path, filename)
        if os.path.exists(file_path):
            os.remove(file_path)
        remote_path = os.path.join(self.get_files_path(), filename)
        try:
            self._ftpChannel.get(remote_path, file_path)
            return True
        except Exception as e:
            if str(e) in "Garbage":
                raise AutosubmitError("Files couldn't be retrieved, session not active".format(filename),6004,e.message)
            if must_exist:
                raise AutosubmitError("A critical file couldn't be retrieved, File {0} does not exists".format(filename),6004,e.message)
            else:
                Log.printlog("Log file couldn't be retrieved: {0}".format(filename),5000)
                return False

    def delete_file(self, filename):
        """
        Deletes a file from this platform

        :param filename: file name
        :type filename: str
        :return: True if successful or file does no exists
        :rtype: bool
        """

        try:
            self._ftpChannel.remove(os.path.join(self.get_files_path(), filename))
            return True
        except IOError as e:
            Log.printlog("{0} couldn't be retrieved, session not active".format(os.path.join(self.get_files_path(), filename)),6004)
            return False
        except BaseException as e:
            Log.error('Could not remove file {0} due a wrong configuration'.format(os.path.join(self.get_files_path(), filename)))
            if e.lower().contains("garbage"):
                raise AutosubmitCritical("Wrong User or invalid .ssh/config. Or invalid user in platform.conf or public key not set ",7051,e.message)




    def move_file(self, src, dest,must_exist=False):
        """
        Moves a file on the platform (includes .err and .out)
        :param src: source name
        :type src: str
        :param dest: destination name
        :param must_exist: ignore if file exist or not
        :type dest: str
        """
        try:
            path_root = self.get_files_path()
            self._ftpChannel.rename(os.path.join(path_root, src),
                                    os.path.join(path_root, dest))
            return True

        except (Exception,IOError) as e:
            if str(e) in "Garbage":
                raise AutosubmitError('File {0} does not exists'.format(os.path.join(self.get_files_path(), src)),6004,e.message)
            if must_exist:
                raise AutosubmitError("A critical file couldn't be retrieved, File {0} does not exists".format(os.path.join(self.get_files_path(), src)),6004,e.message)
            else:
                Log.printlog("Log file couldn't be moved: {0}".format(os.path.join(self.get_files_path(), src)),5001)
                return False

    def submit_job(self, job, script_name, hold=False):
        """
        Submit a job from a given job object.

        :param job: job object
        :type job: autosubmit.job.job.Job
        :param script_name: job script's name
        :rtype scriptname: str
        :param hold: send job hold
        :type hold: boolean
        :return: job id for the submitted job
        :rtype: int
        """
        if self.type == 'slurm':
            self.get_submit_cmd(script_name, job, hold=hold)
            return None
        else:
            if self.send_command(self.get_submit_cmd(script_name, job)):
                job_id = self.get_submitted_job_id(self.get_ssh_output())
                Log.debug("Job ID: {0}", job_id)
                return int(job_id)
            else:
                return None
<<<<<<< HEAD
=======

    def check_job_energy(self, job_id, packed=False):
        """
        Checks job energy and return values. Defined in child classes.

        Args:
            job_id (int): Id of Job

        Returns:
            4-tuple (int, int, int, int): submit time, start time, finish time, energy
        """
        check_energy_cmd = self.get_job_energy_cmd(job_id)
        self.send_command(check_energy_cmd)
        return self.parse_job_finish_data(
                self.get_ssh_output(), packed)

>>>>>>> 0a6c232b
    def submit_Script(self, hold=False):
        """
        Sends a SubmitfileScript, exec in platform and retrieve the Jobs_ID.

        :param job: job object
        :type job: autosubmit.job.job.Job
        :return: job id for  submitted jobs
        :rtype: list(int)
        """
        raise NotImplementedError

    def check_job(self, job, default_status=Status.COMPLETED, retries=5):
        """
        Checks job running status

        :param retries: retries
        :param job: job
        :type job: class(job)
        :param default_status: status to assign if it can be retrieved from the platform
        :type default_status: autosubmit.job.job_common.Status
        :return: current job status
        :rtype: autosubmit.job.job_common.Status
        """
        job_id = job.id
        job_status = Status.UNKNOWN
        if type(job_id) is not int and type(job_id) is not str:
            Log.error('check_job() The job id ({0}) is not an integer neither a string.', job_id)
            job.new_status = job_status
        sleep_time=5
        while not (self.send_command(self.get_checkjob_cmd(job_id)) and retries >= 0) or (self.get_ssh_output() == "" and retries >= 0):
            retries -= 1
            Log.debug('Retrying check job command: {0}', self.get_checkjob_cmd(job_id))
            Log.debug('retries left {0}', retries)
            Log.debug('Will be retrying in {0} seconds', sleep_time)
            sleep(sleep_time)
            sleep_time = sleep_time+5
        if retries >= 0:
            Log.debug('Successful check job command: {0}', self.get_checkjob_cmd(job_id))
            job_status = self.parse_job_output(self.get_ssh_output()).strip("\n")
            # URi: define status list in HPC Queue Class
            if job_status in self.job_status['COMPLETED'] or retries == 0:
                job_status = Status.COMPLETED
            elif job_status in self.job_status['RUNNING']:
                job_status = Status.RUNNING
            elif job_status in self.job_status['QUEUING'] and job.hold is False:
                job_status = Status.QUEUING
            elif job_status in self.job_status['QUEUING'] and job.hold is True:
                job_status = Status.HELD
            elif job_status in self.job_status['FAILED']:
                job_status = Status.FAILED
            else:
                job_status = Status.UNKNOWN
        else:
            Log.error(" check_job(), job is not on the queue system. Output was: {0}", self.get_checkjob_cmd(job_id))
            job_status = Status.UNKNOWN
            Log.error('check_job() The job id ({0}) status is {1}.', job_id, job_status)
        job.new_status = job_status
    def _check_jobid_in_queue(self,ssh_output,job_list_cmd):
        for job in job_list_cmd[:-1].split(','):
            if job not in ssh_output:
                return False
        return True
    def check_Alljobs(self, job_list,job_list_cmd,remote_logs, retries=5):
        """
        Checks jobs running status

        :param retries: retries
        :param job_id: job id
        :type job_id: str
        :param remote_logs: retrieve logs from remote if queue fails
        :type default_status: bool
        :return: current job status
        :rtype: autosubmit.job.job_common.Status
        """

        cmd = self.get_checkAlljobs_cmd(job_list_cmd)
        sleep_time=5
        while not (self.send_command(cmd) and retries >= 0) or ( not self._check_jobid_in_queue(self.get_ssh_output(),job_list_cmd) and retries >= 0):
            retries -= 1
            Log.debug('Retrying check job command: {0}', cmd)
            Log.debug('retries left {0}', retries)
            Log.debug('Will be retrying in {0} seconds', sleep_time)

            sleep(sleep_time)
            sleep_time=sleep_time+5
        job_list_status = self.get_ssh_output()
        Log.debug('Successful check job command: {0}, \n output: {1}', cmd, self._ssh_output)
        if retries >= 0:
            in_queue_jobs = []
            list_queue_jobid = ""
            for job in job_list:
                job_id = job.id
                job_status = self.parse_Alljobs_output(job_list_status,job_id)
                # URi: define status list in HPC Queue Class
                if job_status in self.job_status['COMPLETED']:
                    job_status = Status.COMPLETED
                elif job_status in self.job_status['RUNNING']:
                    job_status = Status.RUNNING
                elif job_status in self.job_status['QUEUING']:
                    if job.hold:
                        job_status = Status.HELD # release?
                    else:
                        job_status = Status.QUEUING
                    list_queue_jobid += str(job.id) + ','
                    in_queue_jobs.append(job)
                elif job_status in self.job_status['FAILED']:
                    job_status = Status.FAILED
                elif retries == 0:
                    job_status = Status.COMPLETED
                    job.update_status(remote_logs)

                else:
                    job_status = Status.UNKNOWN
                    Log.error('check_job() The job id ({0}) status is {1}.', job_id, job_status)
                job.new_status=job_status
            reason = str()
            if self.type == 'slurm' and len(in_queue_jobs) > 0:
                cmd=self.get_queue_status_cmd(list_queue_jobid)
                self.send_command(cmd)
                queue_status=self._ssh_output
                for job in in_queue_jobs:
                    reason = self.parse_queue_reason(queue_status,job.id)
                    if job.queuing_reason_cancel(reason):
                        Log.error("Job {0} will be cancelled and set to FAILED as it was queuing due to {1}", job.name, reason)
                        self.send_command(self.platform.cancel_cmd + " {0}".format(job.id))
                        job.new_status = Status.FAILED
                        job.update_status(remote_logs)
                        return
                    elif reason == '(JobHeldUser)':
                        job.new_status=Status.HELD
                        if not job.hold:
                            self.send_command("scontrol release "+"{0}".format(job.id)) # SHOULD BE MORE CLASS (GET_scontrol realease but not sure if this can be implemented on others PLATFORMS
                            Log.info("Job {0} is being released (id:{1}) ", job.name,job.id)
                        else:
                            Log.info("Job {0} is HELD", job.name)
                    elif reason == '(JobHeldAdmin)':
                        Log.info("Job {0} Failed to be HELD, canceling... ", job.name)
                        job.new_status = Status.WAITING
                        job.platform.send_command(job.platform.cancel_cmd + " {0}".format(job.id))

        else:
            for job in job_list:
                job_status = Status.UNKNOWN
                Log.warning('check_job() The job id ({0}) from platform {1} has an status of {2}.', job.id, self.name, job_status)
            raise AutosubmitError("Some Jobs are in Unknown status",6008)
                #job.new_status=job_status


    def get_checkjob_cmd(self, job_id):
        """
        Returns command to check job status on remote platforms

        :param job_id: id of job to check
        :param job_id: int
        :return: command to check job status
        :rtype: str
        """
        raise NotImplementedError

    def get_checkAlljobs_cmd(self, jobs_id):
        """
        Returns command to check jobs status on remote platforms

        :param jobs_id: id of jobs to check
        :param job_id: str
        :return: command to check job status
        :rtype: str
        """
        raise NotImplementedError
    def send_command(self, command, ignore_log=False):
        """
        Sends given command to HPC

        :param command: command to send
        :type command: str
        :return: True if executed, False if failed
        :rtype: bool
        """

        if "-rP" in command or "find" in command or "convertLink" in command:
            timeout = 60*60  # Max Wait 1hour if the command is a copy or simbolic links ( migrate can trigger long times)
        elif "rm" in command:
            timeout = 60/2
        else:
            timeout = 60*2
        stderr_readlines = []
        stdout_chunks = []
        try:
            stdin, stdout, stderr = self._ssh.exec_command(command)
            channel = stdout.channel
            channel.settimeout(timeout)
            stdin.close()
            channel.shutdown_write()

            stdout_chunks.append(stdout.channel.recv(len(stdout.channel.in_buffer)))


            while not channel.closed or channel.recv_ready() or channel.recv_stderr_ready():
                # stop if channel was closed prematurely, and there is no data in the buffers.
                got_chunk = False
                readq, _, _ = select.select([stdout.channel], [], [], 2)
                for c in readq:
                    if c.recv_ready():
                        stdout_chunks.append(stdout.channel.recv(len(c.in_buffer)))
                        #stdout_chunks.append(" ")
                        got_chunk = True
                    if c.recv_stderr_ready():
                        # make sure to read stderr to prevent stall
                        stderr_readlines.append(stderr.channel.recv_stderr(len(c.in_stderr_buffer)))
                        #stdout_chunks.append(" ")
                        got_chunk = True
                if not got_chunk and stdout.channel.exit_status_ready() and not stderr.channel.recv_stderr_ready() and not stdout.channel.recv_ready():
                    # indicate that we're not going to read from this channel anymore
                    stdout.channel.shutdown_read()
                    # close the channel
                    stdout.channel.close()
                    break
            # close all the pseudofiles
            stdout.close()
            stderr.close()
            self._ssh_output = ""
            for s in stdout_chunks:
                if s != '':
                    self._ssh_output += s
            for errorLine in stderr_readlines:
                if errorLine.find("submission failed") != -1 or errorLine.find("git clone") != -1:
                    raise AutosubmitError('Command {0} in {1} warning: {2}'.format(command, self.host, '\n'.join(stderr_readlines),6005))
            if not ignore_log:
                if len(stderr_readlines) > 0:
                    Log.printlog('Command {0} in {1} warning: {2}'.format(command, self.host, '\n'.join(stderr_readlines)),6006)
                else:
                    Log.debug('Command {0} in {1} successful with out message: {2}', command, self.host, self._ssh_output)
            return True
        except AttributeError as e:
            raise AutosubmitError(
                'Session not active: {0}'.format(e.message), 6005)
        except BaseException as e:
            raise AutosubmitError('Command {0} in {1} warning: {2}'.format(command, self.host, '\n'.join(stderr_readlines)),6005,e.message)

    def parse_job_output(self, output):
        """
        Parses check job command output so it can be interpreted by autosubmit

        :param output: output to parse
        :type output: str
        :return: job status
        :rtype: str
        """
        raise NotImplementedError
    def parse_Alljobs_output(self, output,job_id):
        """
        Parses check jobs command output so it can be interpreted by autosubmit
        :param output: output to parse
        :param job_id: select the job to parse
        :type output: str
        :return: job status
        :rtype: str
        """
        raise NotImplementedError

    def open_submit_script(self):
        pass

    def get_submit_script(self):
        pass


    def get_submit_cmd(self, job_script, job_type,hold=False):
        """
        Get command to add job to scheduler

        :param job_type:
        :param job_script: path to job script
        :param job_script: str
        :param hold: submit a job in a held status
        :param hold: boolean
        :return: command to submit job to platforms
        :rtype: str
        """
        raise NotImplementedError

    def get_mkdir_cmd(self):
        """
        Gets command to create directories on HPC

        :return: command to create directories on HPC
        :rtype: str
        """
        raise NotImplementedError

    def parse_queue_reason(self, output):
        raise NotImplementedError

    def get_ssh_output(self):
        """
        Gets output from last command executed

        :return: output from last command
        :rtype: str
        """
        Log.debug('Output {0}', self._ssh_output)
        return self._ssh_output

    def get_call(self, job_script, job):
        """
        Gets execution command for given job

        :param job: job
        :type job: Job
        :param job_script: script to run
        :type job_script: str
        :return: command to execute script
        :rtype: str
        """
        executable = ''
        if job.type == Type.BASH:
            executable = 'bash'
        elif job.type == Type.PYTHON:
            executable = 'python'
        elif job.type == Type.R:
            executable = 'Rscript'
        return 'nohup ' + executable + ' {0} > {1} 2> {2} & echo $!'.format(
            os.path.join(self.remote_log_dir, job_script),
            os.path.join(self.remote_log_dir, job.remote_logs[0]),
            os.path.join(self.remote_log_dir, job.remote_logs[1])
        )

    @staticmethod
    def get_pscall(job_id):
        """
        Gets command to check if a job is running given process identifier

        :param job_id: process indentifier
        :type job_id: int
        :return: command to check job status script
        :rtype: str
        """
        return 'nohup kill -0 {0} > /dev/null 2>&1; echo $?'.format(job_id)

    def get_submitted_job_id(self, output):
        """
        Parses submit command output to extract job id
        :param output: output to parse
        :type output: str
        :return: job id
        :rtype: str
        """
        raise NotImplementedError

    def get_header(self, job):
        """
        Gets header to be used by the job

        :param job: job
        :type job: Job
        :return: header to use
        :rtype: str
        """
        if str(job.processors) == '1':
            header = self.header.SERIAL
        else:
            header = self.header.PARALLEL

        str_datetime = date2str(datetime.datetime.now(), 'S')
        out_filename = "{0}.{1}.out".format(job.name, str_datetime)
        err_filename = "{0}.{1}.err".format(job.name, str_datetime)
        job.local_logs = (out_filename, err_filename)
        header = header.replace('%OUT_LOG_DIRECTIVE%', out_filename)
        header = header.replace('%ERR_LOG_DIRECTIVE%', err_filename)

        if hasattr(self.header, 'get_queue_directive'):
            header = header.replace('%QUEUE_DIRECTIVE%', self.header.get_queue_directive(job))
        if hasattr(self.header, 'get_tasks_per_node'):
            header = header.replace('%TASKS_PER_NODE_DIRECTIVE%', self.header.get_tasks_per_node(job))
        if hasattr(self.header, 'get_threads_per_task'):
            header = header.replace('%THREADS%', self.header.get_threads_per_task(job))
        if hasattr(self.header, 'get_scratch_free_space'):
            header = header.replace('%SCRATCH_FREE_SPACE_DIRECTIVE%', self.header.get_scratch_free_space(job))
        if hasattr(self.header, 'get_custom_directives'):
            header = header.replace('%CUSTOM_DIRECTIVES%', self.header.get_custom_directives(job))
        if hasattr(self.header, 'get_exclusivity'):
            header = header.replace('%EXCLUSIVITY_DIRECTIVE%', self.header.get_exclusivity(job))
        if hasattr(self.header, 'get_account_directive'):
            header = header.replace('%ACCOUNT_DIRECTIVE%', self.header.get_account_directive(job))
        if hasattr(self.header, 'get_memory_directive'):
            header = header.replace('%MEMORY_DIRECTIVE%', self.header.get_memory_directive(job))
        if hasattr(self.header, 'get_memory_per_task_directive'):
            header = header.replace('%MEMORY_PER_TASK_DIRECTIVE%', self.header.get_memory_per_task_directive(job))
        if hasattr(self.header, 'get_hyperthreading_directive'):
            header = header.replace('%HYPERTHREADING_DIRECTIVE%', self.header.get_hyperthreading_directive(job))
        return header

    def closeConnection(self):
        if self._ftpChannel is not None:
            self._ftpChannel.close()
        if self._ssh is not None:
            self._ssh.close()
            self.transport.close()
            self.transport.stop_thread()
            try:
                self.transport.sys.exit(0)
            except:
                Log.debug("Transport already closed")


    def check_remote_log_dir(self):
        """
        Creates log dir on remote host
        """

        if self.type == "slurm":
            try:
                self._ftpChannel.chdir(self.remote_log_dir)  # Test if remote_path exists
            except IOError:
                try:
                    if self.send_command(self.get_mkdir_cmd()):
                        Log.debug('{0} has been created on {1} .', self.remote_log_dir, self.host)
                    else:
                        raise AutosubmitError("SFTP session not active ", 6007,"Could not create the DIR {0} on HPC {1}'.format(self.remote_log_dir, self.host)".format(self.remote_log_dir, self.host))
                except BaseException as e:
                    raise AutosubmitError("SFTP session not active ", 6007,e.message)
        else:
            try:
                if self.send_command(self.get_mkdir_cmd()):
                    Log.debug('{0} has been created on {1} .', self.remote_log_dir, self.host)
                else:
                    Log.error('Could not create the DIR {0} to HPC {1}'.format(self.remote_log_dir, self.host))
            except BaseException as e:
                raise AutosubmitError("Couldn't send the file {0} to HPC {1}".format(self.remote_log_dir,self.host), 6004, e.message)


class ParamikoPlatformException(Exception):
    """
    Exception raised from HPC queues
    """

    def __init__(self, msg):
        self.message = msg<|MERGE_RESOLUTION|>--- conflicted
+++ resolved
@@ -312,8 +312,6 @@
                 return int(job_id)
             else:
                 return None
-<<<<<<< HEAD
-=======
 
     def check_job_energy(self, job_id, packed=False):
         """
@@ -330,7 +328,6 @@
         return self.parse_job_finish_data(
                 self.get_ssh_output(), packed)
 
->>>>>>> 0a6c232b
     def submit_Script(self, hold=False):
         """
         Sends a SubmitfileScript, exec in platform and retrieve the Jobs_ID.
