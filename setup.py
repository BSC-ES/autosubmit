#!/usr/bin/env python3

# Copyright 2014 Climate Forecasting Unit, IC3

# This file is part of Autosubmit.

# Autosubmit is free software: you can redistribute it and/or modify
# it under the terms of the GNU General Public License as published by
# the Free Software Foundation, either version 3 of the License, or
# (at your option) any later version.

# Autosubmit is distributed in the hope that it will be useful,
# but WITHOUT ANY WARRANTY; without even the implied warranty of
# MERCHANTABILITY or FITNESS FOR A PARTICULAR PURPOSE.  See the
# GNU General Public License for more details.

# You should have received a copy of the GNU General Public License
# along with Autosubmit.  If not, see <http://www.gnu.org/licenses/>.

from os import path
from setuptools import setup
from setuptools import find_packages

here = path.abspath(path.dirname(__file__))

# Get the version number from the relevant file
with open(path.join(here, 'VERSION')) as f:
    version = f.read().strip()

setup(
    name='autosubmit',
    license='GNU GPL v3',
    platforms=['GNU/Linux Debian'],
    version=version,
<<<<<<< HEAD
    description='Autosubmit: a versatile tool to manage Weather and Climate Experiments in diverse '
                'Supercomputing Environments',
=======
    description='Autosubmit is a Python-based workflow manager to create, manage and monitor complex tasks involving different substeps, such as scientific computational experiments. These workflows may involve multiple computing systems for their completion, from HPCs to post-processing clusters or workstations. Autosubmit can orchestrate all the tasks integrating the workflow by managing their dependencies, interfacing with all the platforms involved, and handling eventual errors.',
    long_description=open('README_PIP.md').read(),
>>>>>>> bf288eaa
    author='Daniel Beltran Mora',
    author_email='daniel.beltran@bsc.es',
    url='http://www.bsc.es/projects/earthscience/autosubmit/',
    download_url='https://earth.bsc.es/wiki/doku.php?id=tools:autosubmit',
    keywords=['climate', 'weather', 'workflow', 'HPC'],
<<<<<<< HEAD
    install_requires=['argparse>=1.2,<2','six>=1.10.0', 'python-dateutil>2', 'pydotplus>=2', 'pyparsing>=2.0.1',
                      'numpy', 'matplotlib', 'typing', 'paramiko == 2.7.1',
                      'mock>=1.3.0', 'portalocker==0.5.7', 'networkx', 'bscearth.utils', 'Xlib == 0.21', 'requests'],
    extras_require={
        'dialog': ["python2-pythondialog>=3.3.0"]
    },
=======
    install_requires=['packaging>19','six>=1.10.0','configobj>=5.0.6','argparse>=1.4.0','python-dateutil>=2.8.2','matplotlib==3.4.3','numpy==1.21.6','py3dotplus>=1.1.0','pyparsing>=3.0.7','paramiko>=2.9.2','mock>=4.0.3','portalocker>=2.3.2','networkx==2.6.3','requests>=2.27.1','bscearth.utils>=0.5.2','cryptography>=36.0.1','setuptools>=60.8.2','xlib>=0.21','pip>=22.0.3','ruamel.yaml','pythondialog','pytest','nose','coverage','PyNaCl==1.4.0','Pygments','autosubmitconfigparser==0.0.74'],
    classifiers=[
        "Programming Language :: Python :: 3.7",
        "License :: OSI Approved :: GNU General Public License (GPL)",
        "Operating System :: POSIX :: Linux",
    ],
>>>>>>> bf288eaa
    packages=find_packages(),
    include_package_data=True,
    package_data={'autosubmit': [
        'autosubmit/config/files/autosubmit.conf',
        'autosubmit/config/files/expdef.conf',
        'autosubmit/database/data/autosubmit.sql',
        'README',
        'CHANGELOG',
        'VERSION',
        'LICENSE',
        'docs/autosubmit.pdf'
    ]
    },
    scripts=['bin/autosubmit']
)<|MERGE_RESOLUTION|>--- conflicted
+++ resolved
@@ -32,33 +32,19 @@
     license='GNU GPL v3',
     platforms=['GNU/Linux Debian'],
     version=version,
-<<<<<<< HEAD
-    description='Autosubmit: a versatile tool to manage Weather and Climate Experiments in diverse '
-                'Supercomputing Environments',
-=======
     description='Autosubmit is a Python-based workflow manager to create, manage and monitor complex tasks involving different substeps, such as scientific computational experiments. These workflows may involve multiple computing systems for their completion, from HPCs to post-processing clusters or workstations. Autosubmit can orchestrate all the tasks integrating the workflow by managing their dependencies, interfacing with all the platforms involved, and handling eventual errors.',
     long_description=open('README_PIP.md').read(),
->>>>>>> bf288eaa
     author='Daniel Beltran Mora',
     author_email='daniel.beltran@bsc.es',
     url='http://www.bsc.es/projects/earthscience/autosubmit/',
     download_url='https://earth.bsc.es/wiki/doku.php?id=tools:autosubmit',
     keywords=['climate', 'weather', 'workflow', 'HPC'],
-<<<<<<< HEAD
-    install_requires=['argparse>=1.2,<2','six>=1.10.0', 'python-dateutil>2', 'pydotplus>=2', 'pyparsing>=2.0.1',
-                      'numpy', 'matplotlib', 'typing', 'paramiko == 2.7.1',
-                      'mock>=1.3.0', 'portalocker==0.5.7', 'networkx', 'bscearth.utils', 'Xlib == 0.21', 'requests'],
-    extras_require={
-        'dialog': ["python2-pythondialog>=3.3.0"]
-    },
-=======
     install_requires=['packaging>19','six>=1.10.0','configobj>=5.0.6','argparse>=1.4.0','python-dateutil>=2.8.2','matplotlib==3.4.3','numpy==1.21.6','py3dotplus>=1.1.0','pyparsing>=3.0.7','paramiko>=2.9.2','mock>=4.0.3','portalocker>=2.3.2','networkx==2.6.3','requests>=2.27.1','bscearth.utils>=0.5.2','cryptography>=36.0.1','setuptools>=60.8.2','xlib>=0.21','pip>=22.0.3','ruamel.yaml','pythondialog','pytest','nose','coverage','PyNaCl==1.4.0','Pygments','autosubmitconfigparser==0.0.74'],
     classifiers=[
         "Programming Language :: Python :: 3.7",
         "License :: OSI Approved :: GNU General Public License (GPL)",
         "Operating System :: POSIX :: Linux",
     ],
->>>>>>> bf288eaa
     packages=find_packages(),
     include_package_data=True,
     package_data={'autosubmit': [
