--- conflicted
+++ resolved
@@ -50,11 +50,7 @@
 
 sys.path.insert(0, os.path.abspath('.'))
 
-<<<<<<< HEAD
-# noinspection PyPackageRequirements
-=======
 # noinspection PyPep8
->>>>>>> 236bf243
 from config.basicConfig import BasicConfig
 # noinspection PyPackageRequirements
 from config.config_common import AutosubmitConfig
@@ -481,37 +477,11 @@
         parameters = as_conf.load_parameters()
         for platform_name in platforms:
             platform = platforms[platform_name]
-<<<<<<< HEAD
             platform.add_parameters(parameters)
 
         platform = platforms[as_conf.get_platform()]
         platform.add_parameters(parameters, True)
 
-=======
-            parameters['{0}_ARCH'.format(platform.name)] = platform.name
-            parameters['{0}_HOST'.format(platform.name)] = platform.get_host()
-            parameters['{0}_USER'.format(platform.name)] = platform.user
-            parameters['{0}_PROJ'.format(platform.name)] = platform.project
-            parameters['{0}_BUDG'.format(platform.name)] = platform.budget
-            parameters['{0}_TYPE'.format(platform.name)] = platform.type
-            parameters['{0}_VERSION'.format(platform.name)] = platform.version
-            parameters['{0}_SCRATCH_DIR'.format(platform.name)] = platform.scratch
-            parameters['{0}_ROOTDIR'.format(platform.name)] = platform.root_dir
-            parameters['{0}_LOGDIR'.format(platform.name)] = platform.remote_log_dir
-
-        platform = platforms[as_conf.get_platform()]
-        parameters['HPCARCH'] = platform.name
-        parameters['HPCHOST'] = platform.get_host()
-        parameters['HPCUSER'] = platform.user
-        parameters['HPCPROJ'] = platform.project
-        parameters['HPCBUDG'] = platform.budget
-        parameters['HPCTYPE'] = platform.type
-        parameters['HPCVERSION'] = platform.version
-        parameters['SCRATCH_DIR'] = platform.scratch
-        parameters['HPCROOTDIR'] = platform.root_dir
-        parameters['HPCLOGDIR'.format(platform.name)] = platform.remote_log_dir
-        Log.debug("Updating parameters...")
->>>>>>> 236bf243
         joblist.update_parameters(parameters)
 
     @staticmethod
@@ -580,15 +550,9 @@
             if job.platform_name is None:
                 job.platform_name = hpcarch
             # noinspection PyTypeChecker
-<<<<<<< HEAD
-            job.set_platform(submitter.platforms[job.platform_name])
-            # noinspection PyTypeChecker
-            platforms_to_test.add(submitter.platforms[job.get_platform().name])
-=======
             job.set_platform(platforms[job.platform_name.lower()])
             # noinspection PyTypeChecker
             platforms_to_test.add(platforms[job.platform_name.lower()])
->>>>>>> 236bf243
 
         joblist.check_scripts(as_conf)
 
@@ -605,13 +569,10 @@
             as_conf.reload()
             Autosubmit._load_parameters(as_conf, joblist, submitter.platforms)
 
-<<<<<<< HEAD
-=======
             # variables to be updated on the fly
             total_jobs = len(joblist.get_job_list())
             Log.info("\n\n{0} of {1} jobs remaining ({2})".format(total_jobs - len(joblist.get_completed()), total_jobs,
                                                                   strftime("%H:%M")))
->>>>>>> 236bf243
             safetysleeptime = as_conf.get_safetysleeptime()
             Log.debug("Sleep: {0}", safetysleeptime)
             default_retrials = as_conf.get_retrials()
@@ -625,116 +586,12 @@
                 for job in joblist.get_in_queue(platform):
                     job.update_status(platform.check_job(job.id))
 
-<<<<<<< HEAD
             joblist.update_list(True)
             if Autosubmit.exit:
                 return 2
 
             Autosubmit.submit_ready_jobs(as_conf, joblist, platforms_to_test)
             joblist.save()
-=======
-                jobinqueue = joblist.get_in_queue(platform)
-                if len(jobinqueue) == 0:
-                    continue
-
-                Log.info("\nJobs in {0} queue: {1}", platform.name, str(len(jobinqueue)))
-
-                if not platform.check_host():
-                    Log.debug("{0} is not available", platform.name)
-                    continue
-
-                for job in jobinqueue:
-                    job.print_job()
-                    previous_status = job.status
-                    status = platform.check_job(job.id)
-                    if job.status != status:
-                        save_pkl = True
-                    if status == Status.COMPLETED:
-                        Log.debug("This job seems to have completed...checking")
-                        platform.get_completed_files(job.name)
-                        job.check_completion()
-                    else:
-                        job.status = status
-
-                    if job.status is Status.QUEUING:
-                        Log.info("Job {0} is QUEUING", job.name)
-                    elif job.status is Status.RUNNING:
-                        Log.info("Job {0} is RUNNING", job.name)
-                    elif job.status is Status.COMPLETED:
-                        Log.result("Job {0} is COMPLETED", job.name)
-                    elif job.status is Status.FAILED:
-                        Log.user_warning("Job {0} is FAILED", job.name)
-                    elif job.status is Status.UNKNOWN:
-                        Log.debug("Job {0} in UNKNOWN status. Checking completed files", job.name)
-                        platform.get_completed_files(job.name)
-                        job.check_completion(Status.UNKNOWN)
-                    elif job.status is Status.SUBMITTED:
-                        # after checking the jobs , no job should have the status "submitted"
-                        Log.warning('Job {0} in SUBMITTED status after checking.', job.name)
-
-                    if job.write_start or previous_status != Status.RUNNING and job.status in [Status.COMPLETED,
-                                                                                               Status.FAILED,
-                                                                                               Status.UNKNOWN,
-                                                                                               Status.RUNNING]:
-                        job.write_start = not job.write_start_time()
-                    if job.status in [Status.COMPLETED, Status.FAILED, Status.UNKNOWN]:
-                        job.write_end_time(job.status == Status.COMPLETED)
-
-            ##############################
-            # AUTOSUBMIT - JOBS TO SUBMIT
-            ##############################
-            # get the list of jobs READY
-            joblist.update_list(as_conf)
-            for platform in platforms_to_test:
-
-                jobsavail = joblist.get_ready(platform)
-                if len(jobsavail) == 0:
-                    continue
-
-                Log.info("\nJobs ready for {1}: {0}", len(jobsavail), platform.name)
-
-                if not platform.check_host():
-                    Log.debug("{0} is not available", platform.name)
-                    continue
-
-                max_jobs = platform.total_jobs
-                max_waiting_jobs = platform.max_waiting_jobs
-                waiting = len(joblist.get_submitted(platform) + joblist.get_queuing(platform))
-                jobinqueue = joblist.get_in_queue(platform)
-                available = min(max_waiting_jobs - waiting, max_jobs - len(jobinqueue))
-
-                if min(available, len(jobsavail)) == 0:
-                    Log.debug("Number of jobs ready: {0}", len(jobsavail))
-                    Log.debug("Number of jobs available: {0}", available)
-                elif min(available, len(jobsavail)) > 0:
-                    Log.info("Jobs to submit: {0}", min(available, len(jobsavail)))
-                    # should sort the jobsavail by priority Clean->post->sim>ini
-                    # s = sorted(jobsavail, key=lambda k:k.name.split('_')[1][:6])
-                    # probably useless to sort by year before sor1ting by type
-                    s = sorted(jobsavail, key=lambda k: k.long_name.split('_')[1][:6])
-
-                    list_of_jobs_avail = sorted(s, key=lambda k: k.priority, reverse=True)
-
-                    for job in list_of_jobs_avail[0:min(available, len(jobsavail), max_jobs - len(jobinqueue))]:
-                        Log.debug(job.name)
-                        job.update_parameters(as_conf, joblist.parameters)
-                        scriptname = job.create_script(as_conf)
-                        Log.debug(scriptname)
-
-                        if not platform.send_script(scriptname):
-                            continue
-                        job.id = platform.submit_job(scriptname)
-                        if job.id is None:
-                            continue
-                        # set status to "submitted"
-                        job.status = Status.SUBMITTED
-                        job.write_submit_time()
-                        save_pkl = True
-                        Log.info("{0} submitted", job.name)
-
-            if save_pkl:
-                joblist.save()
->>>>>>> 236bf243
             if Autosubmit.exit:
                 return 2
             time.sleep(safetysleeptime)
@@ -938,8 +795,6 @@
         if platforms is None:
             return False
 
-<<<<<<< HEAD
-=======
         platforms_to_test = set()
         for job in job_list.get_job_list():
             if job.platform_name is None:
@@ -952,8 +807,7 @@
         for platform in platforms_to_test:
             platform.connect()
             platform.check_remote_log_dir()
-            
->>>>>>> 236bf243
+
         if all_jobs:
             jobs_to_recover = job_list.get_job_list()
         else:
@@ -1360,11 +1214,7 @@
                 date_format = 'H'
             if date.minute > 1:
                 date_format = 'M'
-<<<<<<< HEAD
-        job_list.create(date_list, member_list, num_chunks, parameters, date_format)
-=======
         job_list.create(date_list, member_list, num_chunks, parameters, date_format, as_conf.get_retrials())
->>>>>>> 236bf243
         if rerun == "true":
             chunk_list = Autosubmit._create_json(as_conf.get_chunk_list())
             job_list.rerun(chunk_list)
@@ -1492,15 +1342,10 @@
         Log.set_file(os.path.join(BasicConfig.LOCAL_ROOT_DIR, expid, BasicConfig.LOCAL_TMP_DIR,
                                   'change_pkl.log'))
         Log.debug('Exp ID: {0}', expid)
-<<<<<<< HEAD
-        job_list = cPickle.load(file(os.path.join(BasicConfig.LOCAL_ROOT_DIR, expid, 'pkl', root_name + "_" + expid +
-                                     ".pkl"), 'r'))
-=======
         job_list = pickle.load(open(os.path.join(BasicConfig.LOCAL_ROOT_DIR, expid, 'pkl', root_name + "_" + expid +
                                     ".pkl"), 'r'))
         as_conf = AutosubmitConfig(expid)
         as_conf.reload()
->>>>>>> 236bf243
 
         final_status = Autosubmit._get_status(final)
         if filter_chunks:
