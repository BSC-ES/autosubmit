import locale
import os

import traceback
from autosubmit.job.job_common import Status
from typing import List, Union

from autosubmit.job.job_exceptions import WrongTemplateException
from log.log import AutosubmitCritical, AutosubmitError, Log

class Platform(object):
    """
    Class to manage the connections to the different platforms.
    """

    def __init__(self, expid, name, config):
        """
        :param config:
        :param expid:
        :param name:
        """
        self.connected = False
        self.expid = expid # type: str
        self.name = name # type: str
        self.config = config
        self.tmp_path = os.path.join(
            self.config.LOCAL_ROOT_DIR, self.expid, self.config.LOCAL_TMP_DIR)
        self._serial_platform = None
        self._serial_queue = None
        self._default_queue = None
        self.processors_per_node = "1"
        self.scratch_free_space = None
        self.custom_directives = None
        self.host = ''
        self.user = ''
        self.project = ''
        self.budget = ''
        self.reservation = ''
        self.exclusivity = ''
        self.type = ''
        self.scratch = ''
        self.project_dir = ''
        self.temp_dir = ''
        self.root_dir = ''
        self.service = None
        self.scheduler = None
        self.directory = None
        self.hyperthreading = False
        self.max_wallclock = '2:00'
        self.total_jobs = 20
        self.max_processors = "480"
        self._allow_arrays = False
        self._allow_wrappers = False
        self._allow_python_jobs = True

    def get_multiple_jobids(self,job_list,valid_packages_to_submit,failed_packages,error_message="",hold=False):
        return False,valid_packages_to_submit
        #raise NotImplementedError

    def process_batch_ready_jobs(self, valid_packages_to_submit, failed_packages, error_message="", hold=False):
        return True, valid_packages_to_submit

    def submit_ready_jobs(self, as_conf, job_list, platforms_to_test, packages_persistence, packages_to_submit,
                          inspect=False, only_wrappers=False, hold=False):

        """
        Gets READY jobs and send them to the platforms if there is available space on the queues

        :param hold:
        :param packages_to_submit:
        :param as_conf: autosubmit config object \n
        :type as_conf: AutosubmitConfig object  \n
        :param job_list: job list to check  \n
        :type job_list: JobList object  \n
        :param platforms_to_test: platforms used  \n
        :type platforms_to_test: set of Platform Objects, e.g. SgePlatform(), LsfPlatform().  \n
        :param packages_persistence: Handles database per experiment. \n
        :type packages_persistence: JobPackagePersistence object \n
        :param inspect: True if coming from generate_scripts_andor_wrappers(). \n
        :type inspect: Boolean \n
        :param only_wrappers: True if it comes from create -cw, False if it comes from inspect -cw. \n
        :type only_wrappers: Boolean \n
        :return: True if at least one job was submitted, False otherwise \n
        :rtype: Boolean
        """
        save = False
        failed_packages = list()
        error_message = ""
        if not inspect:
            job_list.save()
        if not hold:
            Log.debug("\nJobs ready for {1}: {0}", len(
                job_list.get_ready(self, hold=hold)), self.name)
            ready_jobs = job_list.get_ready(self, hold=hold)
        else:
            Log.debug("\nJobs prepared for {1}: {0}", len(
                job_list.get_prepared(self)), self.name)
        if not inspect:
            self.open_submit_script()
        valid_packages_to_submit = []  # type: List[JobPackageBase]
        for package in packages_to_submit:
            try:
                # If called from inspect command or -cw
                if only_wrappers or inspect:
                    if hasattr(package, "name"):
                        job_list.packages_dict[package.name] = package.jobs
                        from ..job.job import WrapperJob
                        wrapper_job = WrapperJob(package.name, package.jobs[0].id, Status.READY, 0,
                                                 package.jobs,
                                                 package._wallclock, package._num_processors,
                                                 package.platform, as_conf, hold)
                        job_list.job_package_map[package.jobs[0].id] = wrapper_job
                        packages_persistence.save(
                            package.name, package.jobs, package._expid, inspect)
                    for innerJob in package._jobs:
                        # Setting status to COMPLETED, so it does not get stuck in the loop that calls this function
                        innerJob.status = Status.COMPLETED

                # If called from RUN or inspect command
                if not only_wrappers:
                    try:
                        package.submit(as_conf, job_list.parameters, inspect, hold=hold)
                        save = True
                        if not inspect:
                            job_list.save()
                        valid_packages_to_submit.append(package)
                        # Log.debug("FD end-submit: {0}".format(log.fd_show.fd_table_status_str(open()))
                    except (IOError, OSError):
                        if package.jobs[0].id != 0:
                            failed_packages.append(package.jobs[0].id)
                        continue
                    except AutosubmitError as e:
                        if package.jobs[0].id != 0:
                            failed_packages.append(package.jobs[0].id)
                        self.connected = False
                        if e.message.lower().find("bad parameters") != -1 or e.message.lower().find(
                                "scheduler is not installed") != -1:
                            error_msg = ""
                            for package_tmp in valid_packages_to_submit:
                                for job_tmp in package_tmp.jobs:
                                    if job_tmp.section not in error_msg:
                                        error_msg += job_tmp.section + "&"
                            for job_tmp in package.jobs:
                                if job_tmp.section not in error_msg:
                                    error_msg += job_tmp.section + "&"
                            if e.message.lower().find("bad parameters") != -1:
                                error_message += "\ncheck job and queue specified in jobs.conf. Sections that could be affected: {0}".format(
                                    error_msg[:-1])
                            else:
                                error_message += "\ncheck that {1} platform has set the correct scheduler. Sections that could be affected: {0}".format(
                                    error_msg[:-1], self.name)

                    except WrongTemplateException as e:
                        raise AutosubmitCritical("Invalid parameter substitution in {0} template".format(
                            e.job_name), 7014, e.message)
                    except AutosubmitCritical:
                        raise
                    except Exception as e:
                        self.connected = False
                        raise AutosubmitError(
                            "{0} submission failed. May be related to running a job with check=on_submission and another that affect this job template".format(
                                self.name), 6015, str(e))
            except WrongTemplateException as e:
                raise AutosubmitCritical(
                    "Invalid parameter substitution in {0} template".format(e.job_name), 7014)
            except AutosubmitCritical as e:
                raise AutosubmitCritical(e.message, e.code, e.trace)
            except AutosubmitError as e:
                raise
            except Exception as e:
                raise
        return save, failed_packages, error_message, valid_packages_to_submit

    @property
    def serial_platform(self):
        """
        Platform to use for serial jobs
        :return: platform's object
        :rtype: platform
        """
        if self._serial_platform is None:
            return self
        return self._serial_platform

    @serial_platform.setter
    def serial_platform(self, value):
        self._serial_platform = value

    @property
    def queue(self):
        """
        Queue to use for jobs
        :return: queue's name
        :rtype: str
        """
        if self._default_queue is None:
            return ''
        return self._default_queue

    @queue.setter
    def queue(self, value):
        self._default_queue = value

    @property
    def serial_queue(self):
        """
        Queue to use for serial jobs
        :return: queue's name
        :rtype: str
        """
        if self._serial_queue is None:
            return self.queue
        return self._serial_queue

    @serial_queue.setter
    def serial_queue(self, value):
        self._serial_queue = value

    @property
    def allow_arrays(self):
        if type(self._allow_arrays) is bool and self._allow_arrays:
            return True
        return self._allow_arrays == "true"

    @property
    def allow_wrappers(self):
        if type(self._allow_wrappers) is bool and self._allow_wrappers:
            return True
        return self._allow_wrappers == "true"

    @property
    def allow_python_jobs(self):
        if type(self._allow_python_jobs) is bool and self._allow_python_jobs:
            return True
        return self._allow_python_jobs == "true"

    def add_parameters(self, parameters, main_hpc=False):
        """
        Add parameters for the current platform to the given parameters list

        :param parameters: parameters list to update
        :type parameters: dict
        :param main_hpc: if it's True, uses HPC instead of NAME_ as prefix for the parameters
        :type main_hpc: bool
        """
        if main_hpc:
            prefix = 'HPC'
            parameters['SCRATCH_DIR'.format(prefix)] = self.scratch
        else:
            prefix = self.name + '_'

        parameters['{0}ARCH'.format(prefix)] = self.name
        parameters['{0}HOST'.format(prefix)] = self.host
        parameters['{0}QUEUE'.format(prefix)] = self.queue
        parameters['{0}USER'.format(prefix)] = self.user
        parameters['{0}PROJ'.format(prefix)] = self.project
        parameters['{0}BUDG'.format(prefix)] = self.budget
        parameters['{0}RESERVATION'.format(prefix)] = self.reservation
        parameters['{0}EXCLUSIVITY'.format(prefix)] = self.exclusivity
        parameters['{0}TYPE'.format(prefix)] = self.type
        parameters['{0}SCRATCH_DIR'.format(prefix)] = self.scratch
        parameters['{0}TEMP_DIR'.format(prefix)] = self.temp_dir
        if self.temp_dir is None:
            self.temp_dir = ''
        parameters['{0}ROOTDIR'.format(prefix)] = self.root_dir

        parameters['{0}LOGDIR'.format(prefix)] = self.get_files_path()

    def send_file(self, filename, check=True):
        """
        Sends a local file to the platform
        :param check:
        :param filename: name of the file to send
        :type filename: str
        """
        raise NotImplementedError

    def move_file(self, src, dest):
        """
        Moves a file on the platform
        :param src: source name
        :type src: str
        :param dest: destination name
        :type dest: str
        """
        raise NotImplementedError

    def get_file(self, filename, must_exist=True, relative_path='', ignore_log=False, wrapper_failed=False):
        """
        Copies a file from the current platform to experiment's tmp folder

        :param wrapper_failed:
        :param ignore_log:
        :param filename: file name
        :type filename: str
        :param must_exist: If True, raises an exception if file can not be copied
        :type must_exist: bool
        :param relative_path: relative path inside tmp folder
        :type relative_path: str
        :return: True if file is copied successfully, false otherwise
        :rtype: bool
        """
        raise NotImplementedError

    def get_files(self, files, must_exist=True, relative_path=''):
        """
        Copies some files from the current platform to experiment's tmp folder

        :param files: file names
        :type files: [str]
        :param must_exist: If True, raises an exception if file can not be copied
        :type must_exist: bool
        :param relative_path: relative path inside tmp folder
        :type relative_path: str
        :return: True if file is copied successfully, false otherwise
        :rtype: bool
        """
        for filename in files:
            self.get_file(filename, must_exist, relative_path)

    def delete_file(self, filename):
        """
        Deletes a file from this platform

        :param filename: file name
        :type filename: str
        :return: True if successful or file does not exist
        :rtype: bool
        """
        raise NotImplementedError

    # Executed when calling from Job
    def get_logs_files(self, exp_id, remote_logs):
        """
        Get the given LOGS files

        :param exp_id: experiment id
        :type exp_id: str
        :param remote_logs: names of the log files
        :type remote_logs: (str, str)
        """
        (job_out_filename, job_err_filename) = remote_logs
        self.get_files([job_out_filename, job_err_filename], False, 'LOG_{0}'.format(exp_id))

    def get_completed_files(self, job_name, retries=0, recovery=False, wrapper_failed=False):
        """
        Get the COMPLETED file of the given job


        :param wrapper_failed:
        :param recovery:
        :param job_name: name of the job
        :type job_name: str
        :param retries: Max number of tries to get the file
        :type retries: int
        :return: True if successful, false otherwise
        :rtype: bool
        """
        if recovery:
            if self.get_file('{0}_COMPLETED'.format(job_name), False, ignore_log=recovery):
                return True
            else:
                return False
        if self.check_file_exists('{0}_COMPLETED'.format(job_name), wrapper_failed=wrapper_failed):
            if self.get_file('{0}_COMPLETED'.format(job_name), True, wrapper_failed=wrapper_failed):
                return True
            else:
                return False
        else:
            return False

    def remove_stat_file(self, job_name):
        """
        Removes *STAT* files from remote

        :param job_name: name of job to check
        :type job_name: str
        :return: True if successful, False otherwise
        :rtype: bool
        """
        filename = job_name + '_STAT'
        if self.delete_file(filename):
            Log.debug('{0}_STAT have been removed', job_name)
            return True
        return False

    def remove_stat_file_by_retrials(self, job_name):
        """
        Removes *STAT* files from remote

        :param job_name: name of job to check
        :type job_name: str
        :return: True if successful, False otherwise
        :rtype: bool
        """
        filename = job_name
        if self.delete_file(filename):
            return True
        return False

    def remove_completed_file(self, job_name):
        """
        Removes *COMPLETED* files from remote

        :param job_name: name of job to check
        :type job_name: str
        :return: True if successful, False otherwise
        :rtype: bool
        """
        filename = job_name + '_COMPLETED'
        if self.delete_file(filename):
            Log.debug('{0} been removed', filename)
            return True
        return False

    def check_file_exists(self, src, wrapper_failed=False):
        return True

    def get_stat_file(self, job_name, retries=0):
        """
        Copies *STAT* files from remote to local

        :param retries: number of intents to get the completed files
        :type retries: int
        :param job_name: name of job to check
        :type job_name: str
        :return: True if succesful, False otherwise
        :rtype: bool
        """
        filename = job_name + '_STAT'
        stat_local_path = os.path.join(
            self.config.LOCAL_ROOT_DIR, self.expid, self.config.LOCAL_TMP_DIR, filename)
        if os.path.exists(stat_local_path):
            os.remove(stat_local_path)
        if self.check_file_exists(filename):
            if self.get_file(filename, True):
                Log.debug('{0}_STAT file have been transferred', job_name)
                return True
        Log.debug('{0}_STAT file not found', job_name)
        return False

    def check_stat_file_by_retrials(self, job_name, retries=0):
        """
         check *STAT* file

         :param retries: number of intents to get the completed files
         :type retries: int
         :param job_name: name of job to check
         :type job_name: str
         :return: True if succesful, False otherwise
         :rtype: bool
         """
        filename = job_name
        if self.check_file_exists(filename):
            return True
        else:
            return False

    def get_stat_file_by_retrials(self, job_name, retries=0):
        """
        Copies *STAT* files from remote to local

        :param retries: number of intents to get the completed files
        :type retries: int
        :param job_name: name of job to check
        :type job_name: str
        :return: True if succesful, False otherwise
        :rtype: bool
        """
        filename = job_name
        stat_local_path = os.path.join(
            self.config.LOCAL_ROOT_DIR, self.expid, self.config.LOCAL_TMP_DIR, filename)
        if os.path.exists(stat_local_path):
            os.remove(stat_local_path)
        if self.check_file_exists(filename):
            if self.get_file(filename, True):
                return True
            else:
                return False
        else:
            return False

    def get_files_path(self):
        """
        Get the path to the platform's LOG directory

        :return: platform's LOG directory
        :rtype: str
        """
        if self.type == "local":
            path = os.path.join(
                self.root_dir, self.config.LOCAL_TMP_DIR, 'LOG_{0}'.format(self.expid))
        else:
            path = os.path.join(self.root_dir, 'LOG_{0}'.format(self.expid))
        return path

    def submit_job(self, job, script_name, hold=False, export="none"):
        """
        Submit a job from a given job object.

        :param job: job object
        :type job: autosubmit.job.job.Job
        :param script_name: job script's name
        :rtype script_name: str
        :param hold: if True, the job will be submitted in hold state
        :type hold: bool
        :param export: export environment variables
        :type export: str
        :return: job id for the submitted job
        :rtype: int
        """
        raise NotImplementedError
<<<<<<< HEAD

=======
    def check_Alljobs(self, job_list, as_conf, retries=5):
        for job,job_prev_status in job_list:
            self.check_job(job)
>>>>>>> bf288eaa
    def check_job(self, job, default_status=Status.COMPLETED, retries=5, submit_hold_check=False, is_wrapper=False):
        """
        Checks job running status

        :param is_wrapper:
        :param submit_hold_check:
        :param job:
        :param retries: retries
        :param default_status: status to assign if it can be retrieved from the platform
        :type default_status: autosubmit.job.job_common.Status
        :return: current job status
        :rtype: autosubmit.job.job_common.Status
        """
        raise NotImplementedError

    def closeConnection(self):
        return

    def write_jobid(self, jobid, complete_path):
        """
        Writes Job id in an out file.

        :param jobid: job id
        :type jobid: str
        :param complete_path: complete path to the file, includes filename
        :type complete_path: str
        :return: Modifies file and returns True, False if file could not be modified
        :rtype: Boolean
        """
        try:
            lang = locale.getlocale()[1]
            if lang is None:
                lang = locale.getdefaultlocale()[1]
                if lang is None:
                    lang = 'UTF-8'
            title_job = b"[INFO] JOBID=" + str(jobid).encode(lang)
            if os.path.exists(complete_path):
                file_type = complete_path[-3:]
                if file_type == "out" or file_type == "err":
                    with open(complete_path, "rb+") as f:
                        # Reading into memory (Potentially slow)
                        first_line = f.readline()
                        # Not rewrite
                        if not first_line.startswith(b'[INFO] JOBID='):
                            content = f.read()
                            # Write again (Potentially slow)
                            # start = time()
                            # Log.info("Attempting job identification of " + str(jobid))
                            f.seek(0, 0)
                            f.write(title_job + b"\n\n" + first_line + content)
                        f.close()
                        # finish = time()
                        # Log.info("Job correctly identified in " + str(finish - start) + " seconds")

        except Exception as ex:
            Log.error("Writing Job Id Failed : " + str(ex))

    def write_job_extrainfo(self, job_hdata, complete_path):
        """[summary]

        :param job_hdata: job extra data 
        :type job_hdata: str 
        :param complete_path: complete path to the file, includes filename 
        :type complete_path: str 
        :return: Modifies file and returns True, False if file could not be modified 
        :rtype: Boolean 
        """
        try:
            # footer = "extra_data = {0}".format()
            # print("Complete path {0}".format(complete_path))
            if os.path.exists(complete_path):
                file_type = complete_path[-3:]
                # print("Detected file type {0}".format(file_type))
                if file_type == "out" or file_type == "err":
                    with open(complete_path, "ab") as f:
                        job_footer_info = "[INFO] HDATA={0}".format(job_hdata)
                        f.write(job_footer_info)
                        f.close()
        except Exception as ex:
            Log.debug(traceback.format_exc())
            Log.warning(
                "Autosubmit has not written extra information into the .out log.")
            pass

    def open_submit_script(self):
        # type: () -> None
        """ Opens Submit script file """
        raise NotImplementedError
    
    def submit_Script(self, hold=False):
        # type: (bool) -> Union[List[str], str]
        """
        Sends a Submit file Script, execute it  in the platform and retrieves the Jobs_ID of all jobs at once.
        """
        raise NotImplementedError<|MERGE_RESOLUTION|>--- conflicted
+++ resolved
@@ -510,13 +510,9 @@
         :rtype: int
         """
         raise NotImplementedError
-<<<<<<< HEAD
-
-=======
     def check_Alljobs(self, job_list, as_conf, retries=5):
         for job,job_prev_status in job_list:
             self.check_job(job)
->>>>>>> bf288eaa
     def check_job(self, job, default_status=Status.COMPLETED, retries=5, submit_hold_check=False, is_wrapper=False):
         """
         Checks job running status
