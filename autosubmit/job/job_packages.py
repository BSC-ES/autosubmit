#!/usr/bin/env python3

# Copyright 2017-2020 Earth Sciences Department, BSC-CNS

# This file is part of Autosubmit.

# Autosubmit is free software: you can redistribute it and/or modify
# it under the terms of the GNU General Public License as published by
# the Free Software Foundation, either version 3 of the License, or
# (at your option) any later version.

# Autosubmit is distributed in the hope that it will be useful,
# but WITHOUT ANY WARRANTY; without even the implied warranty of
# MERCHANTABILITY or FITNESS FOR A PARTICULAR PURPOSE.  See the
# GNU General Public License for more details.

# You should have received a copy of the GNU General Public License
# along with Autosubmit.  If not, see <http://www.gnu.org/licenses/>.



import os
from datetime import timedelta

import time
import random
from autosubmit.job.job_common import Status
from log.log import Log,AutosubmitCritical,AutosubmitError
Log.get_logger("Autosubmit")
from autosubmit.job.job import Job
from bscearth.utils.date import sum_str_hours
from threading import Thread, Lock
from typing import List
import multiprocessing
import tarfile
import datetime
import re
import locale
lock = Lock()
def threaded(fn):
    def wrapper(*args, **kwargs):
        thread = Thread(target=fn, args=args, kwargs=kwargs)
        thread.name = "data_processing"
        thread.start()
        return thread
    return wrapper
class JobPackageBase(object):
    """
    Class to manage the package of jobs to be submitted by autosubmit
    """

    def __init__(self, jobs):
        # type: (List[Job]) -> None
        self._common_script = None
        self._jobs = jobs # type: List[Job]
        self._expid = jobs[0].expid # type: str
        self.hold = False # type: bool
        self.export = jobs[0].export 
        self.x11 = jobs[0].x11
        try:
            self._tmp_path = jobs[0]._tmp_path
            self._platform = jobs[0]._platform
            self._custom_directives = set()
            for job in jobs:
                if job._platform.name != self._platform.name or job.platform is None:
                    raise Exception('Only one valid platform per package')
        except IndexError:
            raise Exception('No jobs given')

    def __len__(self):
        return self._jobs.__len__()

    @property
    def jobs(self):
        # type: () -> List[Job]
        """
        Returns the jobs

        :return: jobs
        :rtype: List[Job]
        """
        return self._jobs

    @property
    def platform(self):
        """
        Returns the platform

        :return: platform
        :rtype: Platform
        """
        return self._platform

    @threaded
    def check_scripts(self,jobs,configuration, parameters,only_generate,hold):
        for job in jobs:
            if job.check.lower() == Job.CHECK_ON_SUBMISSION.lower():
                if only_generate:
                    exit_ = True
                    break
                if not os.path.exists(os.path.join(configuration.get_project_dir(), job.file)):
                    lock.acquire()
                    if configuration.get_project_type().lower() != "none" and len(configuration.get_project_type()) > 0:
                        raise AutosubmitCritical(
                            "Template [ {0} ] using CHECK=On_submission has some empty variable {0}".format(
                                job.name), 7014)
                    lock.release()
                if not job.check_script(configuration, parameters, show_logs=job.check_warnings):
                    Log.warning("Script {0} check failed", job.name)
                    Log.warning("On submission script has  some empty variables")
                else:
                    Log.result("Script {0} OK", job.name)
            lock.acquire()
            job.update_parameters(configuration, parameters)
            lock.release()
            # looking for directives on jobs
            self._custom_directives = self._custom_directives | set(job.custom_directives)
    @threaded
    def _create_scripts_threaded(self,jobs,configuration):
        for i in range(0, len(jobs)):
            self._job_scripts[jobs[i].name] = jobs[i].create_script(configuration)

    def _create_common_script(self,filename=""):
        pass

    def submit(self, configuration, parameters,only_generate=False,hold=False):
        """
        :param hold:
        :para configuration: Autosubmit basic configuration \n
        :type configuration: AutosubmitConfig object \n
        :param parameters; Parameters from joblist \n
        :type parameters: JobList,parameters \n
        :param only_generate: True if coming from generate_scripts_andor_wrappers(). If true, only generates scripts; otherwise, submits. \n
        :type only_generate: Boolean 
        """
        job = None
        exit_=False
        thread_number = multiprocessing.cpu_count()
        if len(self.jobs) > 2500:
            thread_number = thread_number * 2
        elif len(self.jobs) > 5000:
            thread_number = thread_number * 3
        elif len(self.jobs) > 7500:
            thread_number = thread_number * 4
        elif len(self.jobs) > 10000:
            thread_number = thread_number * 5
        chunksize = int((len(self.jobs) + thread_number - 1) / thread_number)
        try:
            if len(self.jobs) < thread_number:
                for job in self.jobs:
                    if job.check == Job.CHECK_ON_SUBMISSION.lower():
                        if only_generate:
                            exit_=True
                            break
                        if not os.path.exists(os.path.join(configuration.get_project_dir(), job.file)):
<<<<<<< HEAD
                            if str(configuration.get_project_type()).lower() != "none":
=======
                            if configuration.get_project_type().lower() != "none" and len(configuration.get_project_type()) > 0:
>>>>>>> bf288eaa
                                raise AutosubmitCritical("Template [ {0} ] using CHECK=On_submission has some empty variable {0}".format(job.name),7014)
                        if not job.check_script(configuration, parameters,show_logs=job.check_warnings):
                            Log.warning("Script {0} check failed",job.name)
                            Log.warning("On submission script has some empty variables")
                        else:
                            Log.result("Script {0} OK",job.name)
                    job.update_parameters(configuration, parameters)
                    # looking for directives on jobs
                    self._custom_directives = self._custom_directives | set(job.custom_directives)
            else:
                Lhandle = list()
                for i in range(0, len(self.jobs), chunksize):
                    Lhandle.append(self.check_scripts(self.jobs[i:i + chunksize], configuration, parameters, only_generate, hold))
                for dataThread in Lhandle:
                    dataThread.join()
        except AutosubmitCritical : #Raise the intended message
            raise
        except BaseException as e: #should be IOERROR
            raise AutosubmitCritical(
                "Error on {1}, template [{0}] still does not exists in running time(check=on_submission actived) ".format(job.file,job.name), 7014)
        Log.debug("Creating Scripts")
        if not exit_:
            if len(self.jobs) < thread_number:
                self._create_scripts(configuration)
            else:
                Lhandle = list()
                for i in range(0, len(self.jobs), chunksize):
                    Lhandle.append(self._create_scripts_threaded(self.jobs[i:i + chunksize],configuration))
                for dataThread in Lhandle:
                    dataThread.join()
                self._common_script = self._create_common_script()
            if not only_generate:
                Log.debug("Sending Files")
                self._send_files()
                Log.debug("Submitting")
                self._do_submission(hold=hold)


    def _create_scripts(self, configuration):
        raise Exception('Not implemented')

    def _send_files(self):
        """ Send local files to the platform. """

    def _do_submission(self,job_scripts=None, hold=False):
        """ Submit package to the platform. """



class JobPackageSimple(JobPackageBase):
    """
    Class to manage a group of simple jobs, not packaged, to be submitted by autosubmit
    """

    def __init__(self, jobs):
        super(JobPackageSimple, self).__init__(jobs)
        self._job_scripts = {}
        self.export = jobs[0].export

    def _create_scripts(self, configuration):
        for job in self.jobs:
            self._job_scripts[job.name] = job.create_script(configuration)

    def _send_files(self):
        for job in self.jobs:
            self.platform.send_file(self._job_scripts[job.name])
            for file in job.additional_files:
                self.platform.send_file(file)

    def _do_submission(self, job_scripts="", hold=False):
        if len(job_scripts) == 0:
            job_scripts = self._job_scripts
        for job in self.jobs:
            #CLEANS PREVIOUS RUN ON LOCAL
            log_completed = os.path.join(self._tmp_path, job.name + '_COMPLETED')
            log_stat = os.path.join(self._tmp_path, job.name + '_STAT')
            if os.path.exists(log_completed):
                os.remove(log_completed)
            if os.path.exists(log_stat):
                os.remove(log_stat)
            self.platform.remove_stat_file(job.name)
            self.platform.remove_completed_file(job.name)
            job.id = self.platform.submit_job(job, job_scripts[job.name], hold=hold, export = self.export)
            if job.id is None or not job.id:
                continue
            Log.info("{0} submitted", job.name)
            job.status = Status.SUBMITTED            
            job.write_submit_time(hold=self.hold)


class JobPackageSimpleWrapped(JobPackageSimple):
    """
    Class to manage a group of simple wrapped jobs, not packaged, to be submitted by autosubmit
    """

    def __init__(self, jobs):
        super(JobPackageSimpleWrapped, self).__init__(jobs)
        self._job_wrapped_scripts = {}

    def _create_scripts(self, configuration):
        super(JobPackageSimpleWrapped, self)._create_scripts(configuration)
        for job in self.jobs:
            self._job_wrapped_scripts[job.name] = job.create_wrapped_script(configuration)

    def _send_files(self):
        super(JobPackageSimpleWrapped, self)._send_files()
        for job in self.jobs:
            self.platform.send_file(self._job_wrapped_scripts[job.name])

    def _do_submission(self, job_scripts=None, hold=False):
        if job_scripts is None or not job_scripts:
            job_scripts = self._job_wrapped_scripts
        super(JobPackageSimpleWrapped, self)._do_submission(job_scripts, hold=hold)


class JobPackageArray(JobPackageBase):
    """
    Class to manage an array-based package of jobs to be submitted by autosubmit
    """

    def __init__(self, jobs):
        self._job_inputs = {}
        self._job_scripts = {}
        self._common_script = None
        self._array_size_id = "[1-" + str(len(jobs)) + "]"
        self._wallclock = '00:00'
        self._num_processors = '1'
        for job in jobs:
            if job.wallclock > self._wallclock:
                self._wallclock = job.wallclock
            if job.processors > self._num_processors:
                self._num_processors = job.processors
        super(JobPackageArray, self).__init__(jobs)

    def _create_scripts(self, configuration):
        timestamp = str(int(time.time()))
        for i in range(0, len(self.jobs)):
            self._job_scripts[self.jobs[i].name] = self.jobs[i].create_script(configuration)
            self._job_inputs[self.jobs[i].name] = self._create_i_input(timestamp, i)
        self._common_script = self._create_common_script(timestamp)

    def _create_i_input(self, filename, index):
        filename += '.{0}'.format(index)
        input_content = self._job_scripts[self.jobs[index].name]
        open(os.path.join(self._tmp_path, filename), 'wb').write(input_content)
        os.chmod(os.path.join(self._tmp_path, filename), 0o755)
        return filename

    def _create_common_script(self, filename =""):
        script_content = self.platform.header.array_header(filename, self._array_size_id, self._wallclock,
                                                           self._num_processors,
                                                           directives=self.platform.custom_directives)
        filename += '.cmd'
        open(os.path.join(self._tmp_path, filename), 'wb').write(script_content)
        os.chmod(os.path.join(self._tmp_path, filename), 0o755)
        return filename

    def _send_files(self):
        for job in self.jobs:
            self.platform.send_file(self._job_scripts[job.name])
            self.platform.send_file(self._job_inputs[job.name])
        self.platform.send_file(self._common_script)

    def _do_submission(self, job_scripts=None, hold=False):
        for job in self.jobs:
            self.platform.remove_stat_file(job.name)
            self.platform.remove_completed_file(job.name)

        package_id = self.platform.submit_job(None, self._common_script, hold=hold, export = self.export)

        if package_id is None or not package_id:
            return

        for i in range(0, len(self.jobs)):
            Log.info("{0} submitted", self.jobs[i].name)
            self.jobs[i].id = str(package_id) + '[{0}]'.format(i)
            self.jobs[i].status = Status.SUBMITTED            
            self.jobs[i].write_submit_time(hold=hold)


class JobPackageThread(JobPackageBase):
    """
    Class to manage a thread-based package of jobs to be submitted by autosubmit

    :param dependency: Name of potential dependency
    :type dependency: String
    """
    FILE_PREFIX = 'ASThread'

    def __init__(self, jobs, dependency=None, jobs_resources=dict(),method='ASThread',configuration=None,wrapper_section="WRAPPERS", wrapper_info= {}):
        super(JobPackageThread, self).__init__(jobs)
        if len(wrapper_info) > 0 :
            self.wrapper_type = wrapper_info[0]
            self.wrapper_policy = wrapper_info[1]
            self.wrapper_method = wrapper_info[2]
            self.jobs_in_wrapper = wrapper_info[3]
            self.extensible_wallclock = wrapper_info[4]
        else:
            self.wrapper_type = None
            self.wrapper_policy = None
            self.wrapper_method = None
            self.jobs_in_wrapper = None
            self.extensible_wallclock = 0

        self._job_scripts = {}
        # Seems like this one is not used at all in the class
        self._job_dependency = dependency
        self._common_script = None
        self._wallclock = '00:00'
        self._num_processors = '1'
        self._jobs_resources = jobs_resources
        self._wrapper_factory = self.platform.wrapper
        self.current_wrapper_section = wrapper_section
        self.inner_retrials = 0
        if configuration is not None:
            self.inner_retrials = configuration.get_retrials()
            self.export = configuration.get_wrapper_export(configuration.experiment_data["WRAPPERS"][self.current_wrapper_section])
            if self.export.lower() != "none" and len(self.export) > 0:
                for job in self.jobs:
                    if job.export.lower() != "none" and len(job.export) > 0:
                        self.export == job.export
                        break
            wr_queue = configuration.get_wrapper_queue(configuration.experiment_data["WRAPPERS"][self.current_wrapper_section])
            if wr_queue is not None and len(str(wr_queue)) > 0:
                self.queue = wr_queue
            else:
                self.queue = jobs[0].queue
            wr_partition = configuration.get_wrapper_partition(configuration.experiment_data["WRAPPERS"][self.current_wrapper_section])
            if wr_partition is not None and len(str(wr_partition)) > 0:
                self.partition = wr_partition
            else:
                self.partition = jobs[0].partition
        else:
            self.queue = jobs[0].queue
            self.partition = jobs[0].partition
        self.method = method
#pipeline
    @property
    def name(self):
        return self._name
    @property
    def _jobs_scripts(self):
        self._jobs_resources['PROCESSORS_PER_NODE'] = self.platform.processors_per_node
        jobs_scripts = []
        for job in self.jobs:
            if job.section not in self._jobs_resources:
                self._jobs_resources[job.section] = dict()
                self._jobs_resources[job.section]['PROCESSORS'] = job.processors
                self._jobs_resources[job.section]['TASKS'] = job.tasks
            try:
                jobs_scripts.append(self._job_scripts[job.name])
            except BaseException as e:
                pass
        return jobs_scripts
    @property
    def queue(self):
        if str(self._num_processors) == '1':
            return self.platform.serial_platform.serial_queue
        else:
            return self._queue
    @queue.setter
    def queue(self,value):
        self._queue = value
    @property
    def _project(self):
        return self._platform.project
    def set_job_dependency(self, dependency):
        self._job_dependency = dependency
    def _create_scripts(self, configuration):
        for i in range(0, len(self.jobs)):
            self._job_scripts[self.jobs[i].name] = self.jobs[i].create_script(configuration)
        self._common_script = self._create_common_script()
    def _create_common_script(self,filename=""):
        lang = locale.getlocale()[1]
        if lang is None:
            lang = locale.getdefaultlocale()[1]
            if lang is None:
                lang = 'UTF-8'
        script_content = self._common_script_content()
        script_file = self.name + '.cmd'
        open(os.path.join(self._tmp_path, script_file), 'wb').write(script_content.encode(lang))
        os.chmod(os.path.join(self._tmp_path, script_file), 0o755)
        return script_file

    def _send_files(self):
        Log.debug("Check remote dir")
        self.platform.check_remote_log_dir()
        compress_type = "w"
        output_filepath = '{0}.tar'.format("wrapper_scripts")
        if callable(getattr(self.platform, 'remove_multiple_files')):
            filenames = str()
            for job in self.jobs:
                filenames += " " + self.platform.remote_log_dir + "/" + job.name + ".cmd"
            self.platform.remove_multiple_files(filenames)
        tar_path = os.path.join(self._tmp_path, output_filepath)
        Log.debug("Compressing multiple_files")
        with tarfile.open(tar_path, compress_type) as tar:
            for job in self.jobs:
                jfile = os.path.join(self._tmp_path,self._job_scripts[job.name])
                with open(jfile, 'rb') as f:
                    info = tar.gettarinfo(jfile,self._job_scripts[job.name])
                    tar.addfile(info, f)
        tar.close()
        os.chmod(tar_path, 0o755)
        self.platform.send_file(tar_path, check=False)
        Log.debug("Uncompress - send_command")
        self.platform.send_command("cd {0}; tar -xvf {1}".format(self.platform.get_files_path(),output_filepath))
        Log.debug("Send_file: common_script")
        self.platform.send_file(self._common_script)


    def _do_submission(self, job_scripts=None, hold=False):
        if callable(getattr(self.platform, 'remove_multiple_files')):
            filenames = str()
            for job in self.jobs:
                filenames += " " + self.platform.remote_log_dir + "/" + job.name + "_STAT " + \
                             self.platform.remote_log_dir + "/" + job.name + "_COMPLETED"
            self.platform.remove_multiple_files(filenames)
        else:
            for job in self.jobs:
                self.platform.remove_stat_file(job.name)
                self.platform.remove_completed_file(job.name)
                if hold:
                    job.hold = hold

        package_id = self.platform.submit_job(None, self._common_script, hold=hold, export = self.export)

        if package_id is None or not package_id:
            return

        for i in range(0, len(self.jobs) ):
            Log.info("{0} submitted", self.jobs[i].name)
            self.jobs[i].id = str(package_id)
            self.jobs[i].status = Status.SUBMITTED            
            self.jobs[i].write_submit_time(hold=hold)

    def _common_script_content(self):
        pass
class JobPackageThreadWrapped(JobPackageThread):
    """
    Class to manage a thread-based package of jobs to be submitted by autosubmit
    """
    FILE_PREFIX = 'ASThread'

    def __init__(self, jobs, dependency=None,configuration=None,wrapper_section="WRAPPERS"):
        super(JobPackageThreadWrapped, self).__init__(jobs,configuration)
        self._job_scripts = {}
        self._job_dependency = dependency
        self._common_script = None
        self._wallclock = '00:00'
        self._num_processors = '0'
        self.threads = '1'
        self.current_wrapper_section = wrapper_section


    @property
    def name(self):
        return self._name

    @property
    def _jobs_scripts(self):
        jobs_scripts = []
        for job in self.jobs:
            jobs_scripts.append(self._job_scripts[job.name])
        return jobs_scripts

    @property
    def queue(self):
        if str(self._num_processors) == '1':
            return self.platform.serial_platform.serial_queue
        else:
            return self.platform.queue
    @queue.setter
    def queue(self,value):
        self._queue = value
    @property
    def _project(self):
        return self._platform.project

    def _create_scripts(self, configuration):
        for i in range(0, len(self.jobs)):
            self._job_scripts[self.jobs[i].name] = self.jobs[i].create_script(configuration)
        self._common_script = self._create_common_script()

    def _create_common_script(self,filename=""):
        script_content = self._common_script_content()
        script_file = self.name + '.cmd'
        open(os.path.join(self._tmp_path, script_file), 'wb').write(script_content)
        os.chmod(os.path.join(self._tmp_path, script_file), 0o755)
        return script_file

    def _send_files(self):
        for job in self.jobs:
            self.platform.send_file(self._job_scripts[job.name])
        self.platform.send_file(self._common_script)

    def _do_submission(self, job_scripts=None, hold=False):
        for job in self.jobs:
            self.platform.remove_stat_file(job.name)
            self.platform.remove_completed_file(job.name)
            if hold:
                job.hold = hold

        package_id = self.platform.submit_job(None, self._common_script, hold=hold, export = self.export)

        if package_id is None or not package_id:
            raise Exception('Submission failed')

        for i in range(0, len(self.jobs)):
            Log.info("{0} submitted", self.jobs[i].name)
            self.jobs[i].id = str(package_id)
            self.jobs[i].status = Status.SUBMITTED            
            self.jobs[i].write_submit_time(hold=hold)
class JobPackageVertical(JobPackageThread):
    """
    Class to manage a vertical thread-based package of jobs to be submitted by autosubmit
    :param jobs: 
    :type jobs:
    :param: dependency:
    """
    def __init__(self, jobs, dependency=None,configuration=None,wrapper_section="WRAPPERS", wrapper_info = {}):
        super(JobPackageVertical, self).__init__(jobs, dependency,configuration=configuration,wrapper_section=wrapper_section, wrapper_info = wrapper_info)
        for job in jobs:
            if int(job.processors) >= int(self._num_processors):
                self._num_processors = job.processors
            self._threads = job.threads

            self._wallclock = sum_str_hours(self._wallclock, job.wallclock)
        self._name = self._expid + '_' + self.FILE_PREFIX + "_{0}_{1}_{2}".format(str(int(time.time())) +
                                                                                  str(random.randint(1, 10000)),
                                                                                  self._num_processors,
                                                                                  len(self._jobs))

    def parse_time(self):
        format_ = "minute"
        # noinspection Annotator
        regex = re.compile(r'(((?P<hours>\d+):)((?P<minutes>\d+)))(:(?P<seconds>\d+))?')
        parts = regex.match(self._wallclock)
        if not parts:
            return
        parts = parts.groupdict()
        if int(parts['hours']) > 0 :
            format_ = "hour"
        else:
            format_ = "minute"
        time_params = {}
        for name, param in parts.items():
            if param:
                time_params[name] = int(param)
        return timedelta(**time_params),format_
    def _common_script_content(self):
        if self.jobs[0].wrapper_type == "vertical":
            #wallclock = datetime.datetime.strptime(self._wallclock, '%H:%M')
            wallclock,format_ = self.parse_time()
            if format_ == "hour":
                total = wallclock.days * 24 + wallclock.seconds / 60 / 60
            else:
                total = wallclock.days * 24 + wallclock.seconds / 60
            total = total * 1.15
            if format_ == "hour":
                hour = int(total )
                minute = int((total - int(total)) * 60.0)
                second = int(((total - int(total)) * 60 -
                              int((total - int(total)) * 60.0)) * 60.0)
            else:
                hour = 0
                minute = int(total)
                second = int((total - int(total)) * 60.0)
            wallclock_delta = datetime.timedelta(hours=hour, minutes=minute,seconds=second)
            wallclock_seconds = wallclock_delta.days * 24 * 60 * 60 + wallclock_delta.seconds
            wallclock_by_level = wallclock_seconds/(self.jobs[-1].level+1)
            if self.extensible_wallclock > 0:
                original_wallclock_to_seconds = wallclock.days * 86400.0 + wallclock.seconds
                wallclock_seconds = int(original_wallclock_to_seconds + wallclock_by_level * self.extensible_wallclock)
                wallclock_delta = datetime.timedelta(hours=0, minutes=0, seconds=wallclock_seconds)
                total = wallclock.days * 24 + wallclock.seconds / 60 / 60
                hh = int(total)
                mm = int((total - int(total)) * 60.0)
                ss = int(((total - int(total)) * 60 -
                              int((total - int(total)) * 60.0)) * 60.0)
                if hh < 10:
                    hh_str='0'+str(hh)
                else:
                    hh_str = str(hh)
                if mm < 10:
                    mm_str='0'+str(mm)
                else:
                    mm_str = str(mm)
                self._wallclock = "{0}:{1}".format(hh_str,mm_str)
                Log.info("Submitting {2} with wallclock {0}:{1}".format(hh_str,mm_str,self._name))
        else:
            wallclock_by_level = None

        return self._wrapper_factory.get_wrapper(self._wrapper_factory.vertical_wrapper, name=self._name,
                                                 queue=self._queue, project=self._project, wallclock=self._wallclock,
                                                 num_processors=self._num_processors, jobs_scripts=self._jobs_scripts,
                                                 dependency=self._job_dependency, jobs_resources=self._jobs_resources,
                                                 expid=self._expid, rootdir=self.platform.root_dir,
                                                 directives=self._custom_directives,threads=self._threads,method=self.method.lower(),retrials=self.inner_retrials, wallclock_by_level=wallclock_by_level,partition=self.partition)


class JobPackageHorizontal(JobPackageThread):
    """
    Class to manage a horizontal thread-based package of jobs to be submitted by autosubmit
    """

    def __init__(self, jobs, dependency=None, jobs_resources=dict(),method='ASThread',configuration=None,wrapper_section="WRAPPERS"):
        super(JobPackageHorizontal, self).__init__(jobs, dependency, jobs_resources,configuration=configuration,wrapper_section=wrapper_section)
        self.method = method

        self._queue = self.queue
        for job in jobs:
            if job.wallclock > self._wallclock:
                self._wallclock = job.wallclock
            self._num_processors = str(int(self._num_processors) + int(job.processors))
            self._threads = job.threads
        self._name = self._expid + '_' + self.FILE_PREFIX + "_{0}_{1}_{2}".format(str(int(time.time())) +
                                                                                  str(random.randint(1, 10000)),
                                                                                  self._num_processors,
                                                                                  len(self._jobs))
        self._jobs_resources = jobs_resources

    def _common_script_content(self):
        return self._wrapper_factory.get_wrapper(self._wrapper_factory.horizontal_wrapper, name=self._name,
                                                 queue=self._queue, project=self._project, wallclock=self._wallclock,
                                                 num_processors=self._num_processors, jobs_scripts=self._jobs_scripts,
                                                 dependency=self._job_dependency, jobs_resources=self._jobs_resources,
                                                 expid=self._expid, rootdir=self.platform.root_dir,
                                                 directives=self._custom_directives,threads=self._threads,method=self.method.lower())

class JobPackageHybrid(JobPackageThread):
    """
        Class to manage a hybrid (horizontal and vertical) thread-based package of jobs to be submitted by autosubmit
        """

    def __init__(self, jobs, num_processors, total_wallclock, dependency=None, jobs_resources=dict(),method="ASThread",configuration=None,wrapper_section="WRAPPERS"):
        all_jobs = [item for sublist in jobs for item in sublist] #flatten list
        super(JobPackageHybrid, self).__init__(all_jobs, dependency, jobs_resources,method,configuration=configuration,wrapper_section=wrapper_section)
        self.jobs_lists = jobs
        self.method=method
        self._num_processors = int(num_processors)
        self._threads = all_jobs[0].threads
        self._wallclock = total_wallclock
        self._name = self._expid + '_' + self.FILE_PREFIX + "_{0}_{1}_{2}".format(str(int(time.time())) +
                                                                                  str(random.randint(1, 10000)),
                                                                                  self._num_processors,
                                                                                  len(self._jobs))

    @property
    def _jobs_scripts(self):
        self._jobs_resources['PROCESSORS_PER_NODE'] = self.platform.processors_per_node

        jobs_scripts = []
        for job_list in self.jobs_lists:
            inner_jobs = list()
            for job in job_list:
                inner_jobs.append(job.name + '.cmd')
                if job.section not in self._jobs_resources:
                    self._jobs_resources[job.section] = dict()
                    self._jobs_resources[job.section]['PROCESSORS'] = job.processors
                    self._jobs_resources[job.section]['TASKS'] = job.tasks
            jobs_scripts.append(inner_jobs)
        return jobs_scripts


class JobPackageVerticalHorizontal(JobPackageHybrid):

    def _common_script_content(self):
        return self._wrapper_factory.get_wrapper(self._wrapper_factory.hybrid_wrapper_vertical_horizontal,
                                                 name=self._name, queue=self._queue, project=self._project,
                                                 wallclock=self._wallclock, num_processors=self._num_processors,
                                                 jobs_scripts=self._jobs_scripts, dependency=self._job_dependency,
                                                 jobs_resources=self._jobs_resources, expid=self._expid,
                                                 rootdir=self.platform.root_dir, directives=self._custom_directives,threads=self._threads,method=self.method.lower())


class JobPackageHorizontalVertical(JobPackageHybrid):

    def _common_script_content(self):
        return self._wrapper_factory.get_wrapper(self._wrapper_factory.hybrid_wrapper_horizontal_vertical,
                                                 name=self._name, queue=self._queue, project=self._project,
                                                 wallclock=self._wallclock, num_processors=self._num_processors,
                                                 jobs_scripts=self._jobs_scripts, dependency=self._job_dependency,
                                                 jobs_resources=self._jobs_resources, expid=self._expid,
                                                 rootdir=self.platform.root_dir, directives=self._custom_directives,threads=self._threads,method=self.method.lower())
<|MERGE_RESOLUTION|>--- conflicted
+++ resolved
@@ -153,11 +153,7 @@
                             exit_=True
                             break
                         if not os.path.exists(os.path.join(configuration.get_project_dir(), job.file)):
-<<<<<<< HEAD
-                            if str(configuration.get_project_type()).lower() != "none":
-=======
                             if configuration.get_project_type().lower() != "none" and len(configuration.get_project_type()) > 0:
->>>>>>> bf288eaa
                                 raise AutosubmitCritical("Template [ {0} ] using CHECK=On_submission has some empty variable {0}".format(job.name),7014)
                         if not job.check_script(configuration, parameters,show_logs=job.check_warnings):
                             Log.warning("Script {0} check failed",job.name)
