--- conflicted
+++ resolved
@@ -16,18 +16,8 @@
 
 # You should have received a copy of the GNU General Public License
 # along with Autosubmit.  If not, see <http://www.gnu.org/licenses/>.
-<<<<<<< HEAD
 from ruamel.yaml import YAML
-=======
 import locale
-
-try:
-    # noinspection PyCompatibility
-    from configparser import SafeConfigParser
-except ImportError:
-    # noinspection PyCompatibility
-    from configparser import SafeConfigParser
->>>>>>> 82e19ec7
 import os
 import re
 import subprocess
