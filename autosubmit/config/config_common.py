#!/usr/bin/env python

# Copyright 2015-2020 Earth Sciences Department, BSC-CNS

# This file is part of Autosubmit.

# Autosubmit is free software: you can redistribute it and/or modify
# it under the terms of the GNU General Public License as published by
# the Free Software Foundation, either version 3 of the License, or
# (at your option) any later version.

# Autosubmit is distributed in the hope that it will be useful,
# but WITHOUT ANY WARRANTY; without even the implied warranty of
# MERCHANTABILITY or FITNESS FOR A PARTICULAR PURPOSE.  See the
# GNU General Public License for more details.

# You should have received a copy of the GNU General Public License
# along with Autosubmit.  If not, see <http://www.gnu.org/licenses/>.
try:
    # noinspection PyCompatibility
    from configparser import SafeConfigParser
except ImportError:
    # noinspection PyCompatibility
    from ConfigParser import SafeConfigParser
import os
import re
import subprocess
import traceback
import json

from pyparsing import nestedExpr

from bscearth.utils.date import parse_date
from log.log import Log, AutosubmitError, AutosubmitCritical

from autosubmit.config.basicConfig import BasicConfig
from collections import defaultdict


class AutosubmitConfig(object):
    """
    Class to handle experiment configuration coming from file or database

    :param expid: experiment identifier
    :type expid: str
    """

    def __init__(self, expid, basic_config, parser_factory):
        self.ignore_undefined_platforms = False
        self.expid = expid
        self.basic_config = basic_config
        self.parser_factory = parser_factory

        self._conf_parser = None
        self._conf_parser_file = os.path.join(self.basic_config.LOCAL_ROOT_DIR, expid, "conf",
                                              "autosubmit_" + expid + ".conf")
        self._exp_parser = None
        self._exp_parser_file = os.path.join(self.basic_config.LOCAL_ROOT_DIR, expid, "conf",
                                             "expdef_" + expid + ".conf")
        self._platforms_parser = None
        self._platforms_parser_file = os.path.join(self.basic_config.LOCAL_ROOT_DIR, expid, "conf",
                                                   "platforms_" + expid + ".conf")
        self._jobs_parser = None
        self._jobs_parser_file = os.path.join(self.basic_config.LOCAL_ROOT_DIR, expid, "conf",
                                              "jobs_" + expid + ".conf")
        self._proj_parser = None
        self._proj_parser_file = os.path.join(self.basic_config.LOCAL_ROOT_DIR, expid, "conf",
                                              "proj_" + expid + ".conf")
        self.ignore_file_path = False
        self.wrong_config = defaultdict(list)
        self.warn_config = defaultdict(list)

    @property
    def jobs_parser(self):
        return self._jobs_parser

    @property
    def experiment_file(self):
        """
        Returns experiment's config file name
        """
        return self._exp_parser_file

    @property
    def platforms_parser(self):
        """
        Returns experiment's platforms parser object

        :return: platforms config parser object
        :rtype: SafeConfigParser
        """
        return self._platforms_parser

    @property
    def platforms_file(self):
        """
        Returns experiment's platforms config file name

        :return: platforms config file's name
        :rtype: str
        """
        return self._platforms_parser_file

    @property
    def project_file(self):
        """
        Returns project's config file name
        """
        return self._proj_parser_file

    def check_proj_file(self):
        """
        Add a section header to the project's configuration file (if not exists)
        """
        if os.path.exists(self._proj_parser_file):
            with open(self._proj_parser_file, 'r+') as f:
                first_line = f.readline()
                if not re.match('^\[[^\[\]\# \t\n]*\][ \t]*$|^[ \t]+\[[^\[\]# \t\n]*\]', first_line):
                    content = f.read()
                    f.seek(0, 0)
                    f.write('[DEFAULT]'.rstrip('\r\n') +
                            '\n' + first_line + content)

    @property
    def jobs_file(self):
        """
        Returns project's jobs file name
        """
        return self._jobs_parser_file

    def get_full_config_as_dict(self):
        """
        Returns full configuration as json object
        """
        _conf = _exp = _platforms = _jobs = _proj = None
        result = {}

        def get_data(parser):
            """
            dictionary comprehension to get data from parser
            """
            res = {sec: {option: parser.get(sec, option) for option in parser.options(sec)} for sec in [
                section for section in parser.sections()]}
            return res

        result["conf"] = get_data(
            self._conf_parser) if self._conf_parser else None
        result["exp"] = get_data(
            self._exp_parser) if self._exp_parser else None
        result["platforms"] = get_data(
            self._platforms_parser) if self._platforms_parser else None
        result["jobs"] = get_data(
            self._jobs_parser) if self._jobs_parser else None
        result["proj"] = get_data(
            self._proj_parser) if self._proj_parser else None
        return result

    def get_full_config_as_json(self):
        """
        Return config as json object
        """
        try:
            return json.dumps(self.get_full_config_as_dict())
        except Exception as exp:
            Log.warning(
                "Autosubmit was not able to retrieve and save the configuration into the historical database.")
            return ""

    def get_project_dir(self):
        """
        Returns experiment's project directory

        :return: experiment's project directory
        :rtype: str
        """

        dir_templates = os.path.join(self.basic_config.LOCAL_ROOT_DIR, self.expid, BasicConfig.LOCAL_PROJ_DIR,
                                     self.get_project_destination())
        return dir_templates

    def get_wallclock(self, section):
        """
        Gets wallclock for the given job type
        :param section: job type
        :type section: str
        :return: wallclock time
        :rtype: str
        """
        return self._jobs_parser.get_option(section, 'WALLCLOCK', '')

<<<<<<< HEAD
    def get_export(self, section):
        """
        Gets command line for being submitted with
        :param section: job type
        :type section: str
        :return: wallclock time
        :rtype: str
        """
        return self._jobs_parser.get_option(section, 'EXPORT', "none")
=======
    def get_x11(self, section):
        """
        Active X11 for this section
        :param section: job type
        :type section: str
        :return: false/true
        :rtype: str
        """
        return self._jobs_parser.get_option(section, 'X11', 'false')
>>>>>>> c58ce0b6

    def get_wchunkinc(self, section):
        """
        Gets the chunk increase to wallclock  
        :param section: job type
        :type section: str
        :return: wallclock increase per chunk
        :rtype: str
        """
        return self._jobs_parser.get_option(section, 'WCHUNKINC', '')

    def get_synchronize(self, section):
        """
        Gets wallclock for the given job type
        :param section: job type
        :type section: str
        :return: wallclock time
        :rtype: str
        """
        return self._jobs_parser.get_option(section, 'SYNCHRONIZE', '')

    def get_processors(self, section):
        """
        Gets processors needed for the given job type
        :param section: job type
        :type section: str
        :return: wallclock time
        :rtype: str
        """
        return str(self._jobs_parser.get_option(section, 'PROCESSORS', 1))

    def get_threads(self, section):
        """
        Gets threads needed for the given job type
        :param section: job type
        :type section: str
        :return: threads needed
        :rtype: str
        """
        return str(self._jobs_parser.get_option(section, 'THREADS', 1))

    def get_tasks(self, section):
        """
        Gets tasks needed for the given job type
        :param section: job type
        :type section: str
        :return: tasks (processes) per host
        :rtype: str
        """
        return str(self._jobs_parser.get_option(section, 'TASKS', 0))

    def get_scratch_free_space(self, section):
        """
        Gets scratch free space needed for the given job type
        :param section: job type
        :type section: str
        :return: percentage of scratch free space needed
        :rtype: int
        """
        return int(self._jobs_parser.get_option(section, 'SCRATCH_FREE_SPACE', 0))

    def get_memory(self, section):
        """
        Gets memory needed for the given job type
        :param section: job type
        :type section: str
        :return: memory needed
        :rtype: str
        """
        return str(self._jobs_parser.get_option(section, 'MEMORY', ''))

    def get_memory_per_task(self, section):
        """
        Gets memory per task needed for the given job type
        :param section: job type
        :type section: str
        :return: memory per task needed
        :rtype: str
        """
        return str(self._jobs_parser.get_option(section, 'MEMORY_PER_TASK', ''))

    def get_migrate_user_to(self, section):
        """
        Returns the user to change to from platform config file.

        :return: migrate user to
        :rtype: str
        """
        return self._platforms_parser.get_option(section, 'USER_TO', '').lower()

    def get_migrate_duplicate(self, section):
        """
        Returns the user to change to from platform config file.

        :return: migrate user to
        :rtype: str
        """
        return self._platforms_parser.get_option(section, 'SAME_USER', 'false').lower()

    def get_current_user(self, section):
        """
        Returns the user to be changed from platform config file.

        :return: migrate user to
        :rtype: str
        """
        return self._platforms_parser.get_option(section, 'USER', '').lower()

    def get_current_host(self, section):
        """
        Returns the user to be changed from platform config file.

        :return: migrate user to
        :rtype: str
        """
        return self._platforms_parser.get_option(section, 'HOST', '').lower()

    def get_current_project(self, section):
        """
        Returns the project to be changed from platform config file.

        :return: migrate user to
        :rtype: str
        """
        return self._platforms_parser.get_option(section, 'PROJECT', '').lower()

    def set_new_user(self, section, new_user):
        """
        Sets new user for given platform
        :param new_user: 
        :param section: platform name
        :type: str
        """
        with open(self._platforms_parser_file) as p_file:
            contentLine = p_file.readline()
            contentToMod = ""
            content = ""
            mod = False
            while contentLine:
                if re.search(section, contentLine):
                    mod = True
                if mod:
                    contentToMod += contentLine
                else:
                    content += contentLine
                contentLine = p_file.readline()
        if mod:
            old_user = self.get_current_user(section)
            contentToMod = contentToMod.replace(re.search(
                r'[^#]\bUSER\b =.*', contentToMod).group(0)[1:], "USER = " + new_user)
            contentToMod = contentToMod.replace(re.search(
                r'[^#]\bUSER_TO\b =.*', contentToMod).group(0)[1:], "USER_TO = " + old_user)
        open(self._platforms_parser_file, 'w').write(content)
        open(self._platforms_parser_file, 'a').write(contentToMod)

    def set_new_host(self, section, new_host):
        """
        Sets new host for given platform
        :param new_host:
        :param section: platform name
        :type: str
        """
        with open(self._platforms_parser_file) as p_file:
            contentLine = p_file.readline()
            contentToMod = ""
            content = ""
            mod = False
            while contentLine:
                if re.search(section, contentLine):
                    mod = True
                if mod:
                    contentToMod += contentLine
                else:
                    content += contentLine
                contentLine = p_file.readline()
        if mod:
            old_host = self.get_current_host(section)
            contentToMod = contentToMod.replace(re.search(
                r'[^#]\bHOST\b =.*', contentToMod).group(0)[1:], "HOST = " + new_host)
            contentToMod = contentToMod.replace(re.search(
                r'[^#]\bHOST_TO\b =.*', contentToMod).group(0)[1:], "HOST_TO = " + old_host)
        open(self._platforms_parser_file, 'w').write(content)
        open(self._platforms_parser_file, 'a').write(contentToMod)

    def get_migrate_project_to(self, section):
        """
        Returns the project to change to from platform config file.

        :return: migrate project to
        :rtype: str
        """
        return self._platforms_parser.get_option(section, 'PROJECT_TO', '').lower()

    def get_migrate_host_to(self, section):
        """
        Returns the host to change to from platform config file.

        :return: host_to
        :rtype: str
        """
        return self._platforms_parser.get_option(section, 'HOST_TO', "none").lower()

    def set_new_project(self, section, new_project):
        """
        Sets new project for given platform
        :param new_project: 
        :param section: platform name
        :type: str
        """
        with open(self._platforms_parser_file) as p_file:
            contentLine = p_file.readline()
            contentToMod = ""
            content = ""
            mod = False
            while contentLine:
                if re.search(section, contentLine):
                    mod = True
                if mod:
                    contentToMod += contentLine
                else:
                    content += contentLine
                contentLine = p_file.readline()
        if mod:
            old_project = self.get_current_project(section)
            contentToMod = contentToMod.replace(re.search(
                r"[^#]\bPROJECT\b =.*", contentToMod).group(0)[1:], "PROJECT = " + new_project)
            contentToMod = contentToMod.replace(re.search(
                r"[^#]\bPROJECT_TO\b =.*", contentToMod).group(0)[1:], "PROJECT_TO = " + old_project)
        open(self._platforms_parser_file, 'w').write(content)
        open(self._platforms_parser_file, 'a').write(contentToMod)

    def get_custom_directives(self, section):
        """
        Gets custom directives needed for the given job type
        :param section: job type
        :type section: str
        :return: custom directives needed
        :rtype: str
        """
        return str(self._jobs_parser.get_option(section, 'CUSTOM_DIRECTIVES', ''))

    def show_messages(self):

        if len(self.warn_config.keys()) == 0 and len(self.wrong_config.keys()) == 0:
            Log.result("Configuration files OK\n")
        elif len(self.warn_config.keys()) > 0 and len(self.wrong_config.keys()) == 0:
            Log.result("Configuration files contain some issues ignored")
        if len(self.warn_config.keys()) > 0:
            message = "In Configuration files:\n"
            for section in self.warn_config:
                message += "Issues in [{0}] config file:".format(section)
                for parameter in self.warn_config[section]:
                    message += "\n[{0}] {1} ".format(parameter[0],
                                                     parameter[1])
                message += "\n"
            Log.printlog(message, 6013)

        if len(self.wrong_config.keys()) > 0:
            message = "On Configuration files:\n"
            for section in self.wrong_config:
                message += "Critical Issues on [{0}] config file:".format(
                    section)
                for parameter in self.wrong_config[section]:
                    message += "\n[{0}] {1}".format(parameter[0], parameter[1])
                message += "\n"
            raise AutosubmitCritical(message, 7014)
        else:
            return True

    def check_conf_files(self, running_time=False):
        """
        Checks configuration files (autosubmit, experiment jobs and platforms), looking for invalid values, missing
        required options. Prints results in log

        :return: True if everything is correct, False if it finds any error
        :rtype: bool
        """

        Log.info('\nChecking configuration files...')
        self.ignore_file_path = running_time
        self.ignore_undefined_platforms = running_time

        try:
            self.reload()
        except IOError as e:
            raise AutosubmitError(
                "I/O Issues con config files", 6016, e.message)
        except (AutosubmitCritical, AutosubmitError) as e:
            raise
        except BaseException as e:
            raise
        # Annotates all errors found in the configuration files in dictionaries self.warn_config and self.wrong_config.
        self.check_expdef_conf()
        self.check_platforms_conf()
        self.check_jobs_conf()
        self.check_autosubmit_conf()
        try:
            if self.get_project_type() != "none":
                # Check proj configuration
                self.check_proj()
        except:
            # This exception is in case that the experiment doesn't contains any file ( usefull for test the workflow with None Option)
            pass
        # End of checkers.

        # This Try/Except is in charge of  print all the info gathered by all the checkers and stop the program if any critical error is found.
        try:
            result = self.show_messages()
            return result
        except AutosubmitCritical as e:
            # In case that there are critical errors in the configuration, Autosubmit won't continue.
            if running_time is True:
                raise AutosubmitCritical(e.message, e.code, e.trace)
        except Exception as e:
            raise AutosubmitCritical(
                "There was an error while showing the config log messages", 7014, str(e))

    def check_autosubmit_conf(self):
        """
        Checks experiment's autosubmit configuration file.

        :return: True if everything is correct, False if it founds any error
        :rtype: bool
        """

        self._conf_parser.read(self._conf_parser_file)
        if not self._conf_parser.check_exists('config', 'AUTOSUBMIT_VERSION'):
            self.wrong_config["Autosubmit"] += [['config',
                                                 "AUTOSUBMIT_VERSION parameter not found"]]
        if not self._conf_parser.check_is_int('config', 'MAXWAITINGJOBS', True):
            self.wrong_config["Autosubmit"] += [['config',
                                                 "MAXWAITINGJOBS parameter not found or non-integer"]]
        if not self._conf_parser.check_is_int('config', 'TOTALJOBS', True):
            self.wrong_config["Autosubmit"] += [['config',
                                                 "TOTALJOBS parameter not found or non-integer"]]
        if not self._conf_parser.check_is_int('config', 'SAFETYSLEEPTIME', True):
            self.set_safetysleeptime(10)
            # self.wrong_config["Autosubmit"] += [['config',
            #                                     "SAFETYSLEEPTIME parameter not found or non-integer"]]
        if not self._conf_parser.check_is_int('config', 'RETRIALS', True):
            self.wrong_config["Autosubmit"] += [['config',
                                                 "RETRIALS parameter not found or non-integer"]]
        if not self._conf_parser.check_is_boolean('mail', 'NOTIFICATIONS', False):
            self.wrong_config["Autosubmit"] += [['mail',
                                                 "NOTIFICATIONS parameter not found or non-boolean"]]
        if not self.is_valid_communications_library():
            self.wrong_config["Autosubmit"] += [['config',
                                                 "LIBRARY parameter not found or is not paramiko"]]
        if not self.is_valid_storage_type():
            self.wrong_config["Autosubmit"] += [['storage',
                                                 "TYPE parameter not found"]]
        if self.get_wrapper_type().lower() == 'multi':
            list_of_wrappers = self.get_wrapper_multi() # list
            for wrapper_section_name in self.get_wrapper_multi():
                self.check_wrapper_conf(wrapper_section_name)
        elif self.get_wrapper_type() != 'None':
            self.check_wrapper_conf()


        if self.get_notifications() == 'true':
            for mail in self.get_mails_to():
                if not self.is_valid_mail_address(mail):
                    self.wrong_config["Autosubmit"] += [['mail',
                                                         "invalid e-mail"]]
        if "Autosubmit" not in self.wrong_config:
            Log.result('{0} OK'.format(
                os.path.basename(self._conf_parser_file)))
            return True
        else:
            Log.warning('{0} Issues'.format(
                os.path.basename(self._conf_parser_file)))
            return True
        return False

    def check_platforms_conf(self):
        """
        Checks experiment's queues configuration file.
        """
        if len(self._platforms_parser.sections()) == 0:
            self.wrong_config["Platform"] += [["Global",
                                               "Platform file is not well-configured or found"]]

        if len(self._platforms_parser.sections()) != len(set(self._platforms_parser.sections())):
            self.wrong_config["Platform"] += [["Global",
                                               "There are repeated platforms"]]
        main_platform_found = False
        if self.hpcarch in ["local", "LOCAL"]:
            main_platform_found = True
        elif self.ignore_undefined_platforms:
            main_platform_found = True
        for section in self._platforms_parser.sections():
            if section in self.hpcarch:
                main_platform_found = True
            if not self._platforms_parser.check_exists(section, 'TYPE'):
                self.wrong_config["Platform"] += [[section,
                                                   "Mandatory TYPE parameter not found"]]
                platform_type = self._platforms_parser.get_option(
                    section, 'TYPE', '').lower()
                if platform_type != 'ps':
                    if not self._platforms_parser.check_exists(section, 'PROJECT'):
                        self.wrong_config["Platform"] += [[section,
                                                           "Mandatory PROJECT parameter not found"]]
                    if not self._platforms_parser.check_exists(section, 'USER'):
                        self.wrong_config["Platform"] += [[section,
                                                           "Mandatory USER parameter not found"]]
            if not self._platforms_parser.check_exists(section, 'HOST'):
                self.wrong_config["Platform"] += [[section,
                                                   "Mandatory HOST parameter not found"]]
            if not self._platforms_parser.check_exists(section, 'SCRATCH_DIR'):
                self.wrong_config["Platform"] += [[section,
                                                   "Mandatory SCRATCH_DIR parameter not found"]]
            if not self._platforms_parser.check_is_boolean(section, 'ADD_PROJECT_TO_HOST', False):
                self.wrong_config["Platform"] += [
                    [section, "Mandatory ADD_PROJECT_TO_HOST parameter not found or non-boolean"]]
            if not self._platforms_parser.check_is_boolean(section, 'TEST_SUITE', False):
                self.wrong_config["Platform"] += [[section,
                                                   "Mandatory TEST_SUITE parameter not found or non-boolean"]]
            if not self._platforms_parser.check_is_int(section, 'MAX_WAITING_JOBS', False):
                self.wrong_config["Platform"] += [
                    [section, "Mandatory MAX_WAITING_JOBS parameter not found or non-integer"]]
            if not self._platforms_parser.check_is_int(section, 'TOTAL_JOBS', False):
                self.wrong_config["Platform"] += [[section,
                                                   "Mandatory TOTAL_JOBS parameter not found or non-integer"]]
        if not main_platform_found:
            self.wrong_config["Expdef"] += [["Default",
                                             "Main platform is not defined! check if [HPCARCH = {0}] has any typo".format(self.hpcarch)]]
        if "Platform" not in self.wrong_config:
            Log.result('{0} OK'.format(
                os.path.basename(self._platforms_parser_file)))
            return True
        return False

    def check_jobs_conf(self):
        """
        Checks experiment's jobs configuration file.

        :return: True if everything is correct, False if it founds any error
        :rtype: bool
        """
        parser = self._jobs_parser
        sections = parser.sections()
        platforms = self._platforms_parser.sections()
        platforms.append('LOCAL')
        platforms.append('local')
        if len(sections) != len(set(sections)):
            self.wrong_config["Jobs"] += [["Global",
                                           "There are repeated job names"]]

        for section in sections:
            if not parser.check_exists(section, 'FILE'):
                self.wrong_config["Jobs"] += [[section,
                                               "Mandatory FILE parameter not found"]]
            else:
                section_file_path = parser.get_option(section, 'FILE')
                try:
                    if self.ignore_file_path:
                        if not os.path.exists(os.path.join(self.get_project_dir(), section_file_path)):
                            if parser.check_exists(section, 'CHECK'):
                                if not parser.get_option(section, 'CHECK') in "on_submission":
                                    self.wrong_config["Jobs"] += [
                                        [section, "FILE {0} doesn't exist and check parameter is not set on_submission value".format(section_file_path)]]
                            else:
                                self.wrong_config["Jobs"] += [[section, "FILE {0}  doesn't exist".format(
                                    os.path.join(self.get_project_dir(), section_file_path))]]
                except BaseException:
                    pass  # tests conflict quick-patch
            if not parser.check_is_boolean(section, 'RERUN_ONLY', False):
                self.wrong_config["Jobs"] += [[section,
                                               "Mandatory RERUN_ONLY parameter not found or non-bool"]]
            if parser.has_option(section, 'PLATFORM'):
                if not parser.check_is_choice(section, 'PLATFORM', False, platforms):
                    self.wrong_config["Jobs"] += [
                        [section, "PLATFORM parameter is invalid, this platform is not configured"]]

            if parser.has_option(section, 'DEPENDENCIES'):
                for dependency in str(parser.get_option(section, 'DEPENDENCIES', '')).split(' '):
                    if '-' in dependency:
                        dependency = dependency.split('-')[0]
                    elif '+' in dependency:
                        dependency = dependency.split('+')[0]
                    elif '*' in dependency:
                        dependency = dependency.split('*')[0]
                    if '[' in dependency:
                        dependency = dependency[:dependency.find('[')]
                    if dependency not in sections:
                        self.warn_config["Jobs"].append(
                            [section, "Dependency parameter is invalid, job {0} is not configured".format(dependency)])

            if parser.has_option(section, 'RERUN_DEPENDENCIES'):
                for dependency in str(parser.get_option(section, 'RERUN_DEPENDENCIES', '')).split(' '):
                    if '-' in dependency:
                        dependency = dependency.split('-')[0]
                    if '[' in dependency:
                        dependency = dependency[:dependency.find('[')]
                    if dependency not in sections:
                        self.warn_config["Jobs"] += [
                            [section, "RERUN_DEPENDENCIES parameter is invalid, job {0} is not configured".format(dependency)]]

            if not parser.check_is_choice(section, 'RUNNING', False, ['once', 'date', 'member', 'chunk']):
                self.wrong_config["Jobs"] += [[section,
                                               "Mandatory RUNNING parameter is invalid"]]
        if "Jobs" not in self.wrong_config:
            Log.result('{0} OK'.format(
                os.path.basename(self._jobs_parser_file)))
            return True
        return False

    def check_expdef_conf(self):
        """
        Checks experiment's experiment configuration file.

        :return: True if everything is correct, False if it founds any error
        :rtype: bool
        """
        parser = self._exp_parser
        if not parser.check_exists('DEFAULT', 'EXPID'):
            self.wrong_config["Expdef"] += [['DEFAULT',
                                             "Mandatory EXPID parameter is invalid"]]

        if not parser.check_exists('DEFAULT', 'HPCARCH'):
            self.wrong_config["Expdef"] += [['DEFAULT',
                                             "Mandatory HPCARCH parameter is invalid"]]
        else:
            try:
                self.hpcarch = self.get_platform()
            except:
                self.wrong_config["Expdef"] += [['Default',
                                                 "HPCARCH value is not a valid platform (check typo)"]]
        if not parser.check_exists('experiment', 'DATELIST'):
            self.wrong_config["Expdef"] += [['DEFAULT',
                                             "Mandatory DATELIST parameter is invalid"]]
        if not parser.check_exists('experiment', 'MEMBERS'):
            self.wrong_config["Expdef"] += [['DEFAULT',
                                             "Mandatory MEMBERS parameter is invalid"]]
        if not parser.check_is_choice('experiment', 'CHUNKSIZEUNIT', True, ['year', 'month', 'day', 'hour']):
            self.wrong_config["Expdef"] += [['experiment',
                                             "Mandatory CHUNKSIZEUNIT choice is invalid"]]

        if not parser.check_is_int('experiment', 'CHUNKSIZE', True):
            self.wrong_config["Expdef"] += [['experiment',
                                             "Mandatory CHUNKSIZE is not an integer"]]
        if not parser.check_is_int('experiment', 'NUMCHUNKS', True):
            self.wrong_config["Expdef"] += [['experiment',
                                             "Mandatory NUMCHUNKS is not an integer"]]

        if not parser.check_is_choice('experiment', 'CALENDAR', True,
                                      ['standard', 'noleap']):
            self.wrong_config["Expdef"] += [['experiment',
                                             "Mandatory CALENDAR choice is invalid"]]

        if not parser.check_is_boolean('rerun', 'RERUN', True):
            self.wrong_config["Expdef"] += [['experiment',
                                             "Mandatory RERUN choice is not a boolean"]]

        if parser.check_is_choice('project', 'PROJECT_TYPE', True, ['none', 'git', 'svn', 'local']):
            project_type = parser.get_option('project', 'PROJECT_TYPE', '')

            if project_type == 'git':
                if not parser.check_exists('git', 'PROJECT_ORIGIN'):
                    self.wrong_config["Expdef"] += [['git',
                                                     "PROJECT_ORIGIN parameter is invalid"]]
                if not parser.check_exists('git', 'PROJECT_BRANCH'):
                    self.wrong_config["Expdef"] += [['git',
                                                     "PROJECT_BRANCH parameter is invalid"]]

            elif project_type == 'svn':
                if not parser.check_exists('svn', 'PROJECT_URL'):
                    self.wrong_config["Expdef"] += [['svn',
                                                     "PROJECT_URL parameter is invalid"]]
                if not parser.check_exists('svn', 'PROJECT_REVISION'):
                    self.wrong_config["Expdef"] += [['svn',
                                                     "PROJECT_REVISION parameter is invalid"]]
            elif project_type == 'local':
                if not parser.check_exists('local', 'PROJECT_PATH'):
                    self.wrong_config["Expdef"] += [['local',
                                                     "PROJECT_PATH parameter is invalid"]]
            elif project_type == 'none':  # debug propouses
                self.ignore_file_path = False

            if project_type != 'none':
                if not parser.check_exists('project_files', 'FILE_PROJECT_CONF'):
                    self.wrong_config["Expdef"] += [['project_files',
                                                     "FILE_PROJECT_CONF parameter is invalid"]]
        else:
            self.wrong_config["Expdef"] += [['project',
                                             "Mandatory project choice is invalid"]]

        if "Expdef" not in self.wrong_config:
            Log.result('{0} OK'.format(
                os.path.basename(self._exp_parser_file)))
            return True
        return False

    def check_proj(self):
        """
        Checks project config file

        :return: True if everything is correct, False if it founds any error
        :rtype: bool
        """
        try:
            if self._proj_parser_file == '':
                self._proj_parser = None
            else:
                self._proj_parser = AutosubmitConfig.get_parser(
                    self.parser_factory, self._proj_parser_file)
            return True
        except Exception as e:
            self.wrong_config["Proj"] += [['project_files',
                                           "FILE_PROJECT_CONF parameter is invalid"]]
            return False

    def check_wrapper_conf(self,wrapper_section_name="wrapper"):
        if not self.is_valid_jobs_in_wrapper(wrapper_section_name):
            self.wrong_config["Wrapper"] += [[wrapper_section_name,
                                              "JOBS_IN_WRAPPER contains non-defined jobs.  parameter is invalid"]]
        if 'horizontal' in self.get_wrapper_type(wrapper_section_name):
            if not self._platforms_parser.check_exists(self.get_platform(), 'PROCESSORS_PER_NODE'):
                self.wrong_config["Wrapper"] += [
                    [wrapper_section_name, "PROCESSORS_PER_NODE no exist in the horizontal-wrapper platform"]]
            if not self._platforms_parser.check_exists(self.get_platform(), 'MAX_PROCESSORS'):
                self.wrong_config["Wrapper"] += [[wrapper_section_name,
                                                  "MAX_PROCESSORS no exist in the horizontal-wrapper platform"]]
        if 'vertical' in self.get_wrapper_type(wrapper_section_name):
            if not self._platforms_parser.check_exists(self.get_platform(), 'MAX_WALLCLOCK'):
                self.wrong_config["Wrapper"] += [[wrapper_section_name,
                                                  "MAX_WALLCLOCK no exist in the vertical-wrapper platform"]]
        if "Wrapper" not in self.wrong_config:
            Log.result('wrappers OK')
            return True

    def reload(self):
        """
        Creates parser objects for configuration files
        """
        try:
            self._conf_parser = AutosubmitConfig.get_parser(
                self.parser_factory, self._conf_parser_file)
            self._platforms_parser = AutosubmitConfig.get_parser(
                self.parser_factory, self._platforms_parser_file)
            self._jobs_parser = AutosubmitConfig.get_parser(
                self.parser_factory, self._jobs_parser_file)
            self._exp_parser = AutosubmitConfig.get_parser(
                self.parser_factory, self._exp_parser_file)
        except IOError as e:
            raise AutosubmitError("IO issues during the parsing of configuration files",6014,e.message)
        except Exception as e:
            raise AutosubmitCritical(
                "{0} \n Repeated parameter, check if you have any uncommented value that should be commented".format(str(e)), 7014)
        if self._proj_parser_file == '':
            self._proj_parser = None
        else:
            self._proj_parser = AutosubmitConfig.get_parser(
                self.parser_factory, self._proj_parser_file)

    def load_parameters(self):
        """
        Load parameters from experiment and autosubmit config files. If experiment's type is not none,
        also load parameters from model's config file

        :return: a dictionary containing tuples [parameter_name, parameter_value]
        :rtype: dict
        """
        parameters = dict()
        for section in self._exp_parser.sections():
            for option in self._exp_parser.options(section):
                parameters[option] = self._exp_parser.get(section, option)
        for section in self._conf_parser.sections():
            for option in self._conf_parser.options(section):
                parameters[option] = self._conf_parser.get(section, option)

        parameters['PROJECT_TYPE'] = self.get_project_type()
        if parameters['PROJECT_TYPE'] != "none" and self._proj_parser is not None:
            # Load project parameters
            Log.debug("Loading project parameters...")
            parameters2 = parameters.copy()
            parameters2.update(self.load_project_parameters())
            parameters = parameters2

        return parameters

    def load_platform_parameters(self):
        """
        Load parameters from platform config files.

        :return: a dictionary containing tuples [parameter_name, parameter_value]
        :rtype: dict
        """
        parameters = dict()
        for section in self._platforms_parser.sections():
            for option in self._platforms_parser.options(section):
                parameters[section + "_" +
                           option] = self._platforms_parser.get(section, option)
        return parameters

    def load_section_parameters(self, job_list, as_conf, submitter):
        """
        Load parameters from job config files.

        :return: a dictionary containing tuples [parameter_name, parameter_value]
        :rtype: dict
        """
        as_conf.check_conf_files(False)

        job_list_by_section = defaultdict()
        parameters = defaultdict()
        for job in job_list.get_job_list():
            if job.platform_name is None:
                job.platform_name = self.hpcarch
            if job.section not in job_list_by_section.keys():
                job_list_by_section[job.section] = [job]
            else:
                job_list_by_section[job.section].append(job)
            try:
                job.platform = submitter.platforms[job.platform_name.lower()]
            except:
                job.platform = submitter.platforms["local"]

        for section in job_list_by_section.keys():
            job_list_by_section[section][0].update_parameters(
                as_conf, job_list.parameters)
            section_list = job_list_by_section[section][0].parameters.keys()
            for section_param in section_list:
                if section_param not in job_list.parameters.keys():
                    parameters[section + "_" +
                               section_param] = job_list_by_section[section][0].parameters[section_param]
        return parameters

    def load_project_parameters(self):
        """
        Loads parameters from model config file

        :return: dictionary containing tuples [parameter_name, parameter_value]
        :rtype: dict
        """
        projdef = []
        for section in self._proj_parser.sections():
            projdef += self._proj_parser.items(section)

        parameters = dict()
        for item in projdef:
            parameters[item[0]] = item[1]

        return parameters

    def set_expid(self, exp_id):
        """
        Set experiment identifier in autosubmit and experiment config files

        :param exp_id: experiment identifier to store
        :type exp_id: str
        """
        # Experiment conf
        content = open(self._exp_parser_file).read()
        if re.search('EXPID =.*', content):
            content = content.replace(
                re.search('EXPID =.*', content).group(0), "EXPID = " + exp_id)
        open(self._exp_parser_file, 'w').write(content)

        content = open(self._conf_parser_file).read()
        if re.search('EXPID =.*', content):
            content = content.replace(
                re.search('EXPID =.*', content).group(0), "EXPID = " + exp_id)
        open(self._conf_parser_file, 'w').write(content)

    def get_project_type(self):
        """
        Returns project type from experiment config file

        :return: project type
        :rtype: str
        """
        return self._exp_parser.get('project', 'PROJECT_TYPE').lower()

    def get_parse_two_step_start(self):
        """
        Returns two step start jobs

        :return: jobs_list
        :rtype: str
        """

        return self._exp_parser.get_option('experiment', 'TWO_STEP_START', '').lower()

    def get_file_project_conf(self):
        """
        Returns path to project config file from experiment config file

        :return: path to project config file
        :rtype: str
        """
        return self._exp_parser.get('project_files', 'FILE_PROJECT_CONF')

    def get_file_jobs_conf(self):
        """
        Returns path to project config file from experiment config file

        :return: path to project config file
        :rtype: str
        """
        return self._exp_parser.get_option('project_files', 'FILE_JOBS_CONF', '')

    def get_git_project_origin(self):
        """
        Returns git origin from experiment config file

        :return: git origin
        :rtype: str
        """
        return self._exp_parser.get_option('git', 'PROJECT_ORIGIN', '')

    def get_git_project_branch(self):
        """
        Returns git branch  from experiment's config file

        :return: git branch
        :rtype: str
        """
        return self._exp_parser.get_option('git', 'PROJECT_BRANCH', 'master')

    def get_git_project_commit(self):
        """
        Returns git commit from experiment's config file

        :return: git commit
        :rtype: str
        """
        return self._exp_parser.get_option('git', 'PROJECT_COMMIT', None)

    def get_git_remote_project_root(self):
        """
        Returns remote machine ROOT PATH

        :return: git commit
        :rtype: str
        """
        return self._exp_parser.get_option('git', 'REMOTE_CLONE_ROOT', '')

    def get_submodules_list(self):
        """
        Returns submodules list from experiment's config file
        Default is --recursive
        :return: submodules to load
        :rtype: list
        """
        return ' '.join(self._exp_parser.get_option('git', 'PROJECT_SUBMODULES', '').split()).split()

    def get_fetch_single_branch(self):
        """
        Returns fetch single branch from experiment's config file
        Default is -single-branch
        :return: fetch_single_branch(Y/N)
        :rtype: boolean
        """
        return self._exp_parser.get_option('git', 'FETCH_SINGLE_BRANCH', 'False').lower()

    def get_project_destination(self):
        """
        Returns git commit from experiment's config file

        :return: git commit
        :rtype: str
        """
        try:
            value = self._exp_parser.get('project', 'PROJECT_DESTINATION')
            if not value:
                if self.get_project_type().lower() == "local":
                    value = os.path.split(self.get_local_project_path())[1]
                elif self.get_project_type().lower() == "svn":
                    value = self.get_svn_project_url().split('/')[-1]
                elif self.get_project_type().lower() == "git":
                    value = self.get_git_project_origin().split(
                        '/')[-1].split('.')[-2]
            return value
        except Exception as exp:
            Log.debug(str(exp))
            Log.debug(traceback.format_exc())
            return ''

    def set_git_project_commit(self, as_conf):
        """
        Function to register in the configuration the commit SHA of the git project version.
        :param as_conf: Configuration class for exteriment
        :type as_conf: AutosubmitConfig
        """
        full_project_path = as_conf.get_project_dir()
        try:
            output = subprocess.check_output("cd {0}; git rev-parse --abbrev-ref HEAD".format(full_project_path),
                                             shell=True)
        except subprocess.CalledProcessError as e:
            raise AutosubmitCritical(
                "Failed to retrieve project branch...", 7014, e.message)

        project_branch = output
        Log.debug("Project branch is: " + project_branch)
        try:
            output = subprocess.check_output(
                "cd {0}; git rev-parse HEAD".format(full_project_path), shell=True)
        except subprocess.CalledProcessError as e:
            raise AutosubmitCritical(
                "Failed to retrieve project commit SHA...", 7014, e.message)
        project_sha = output
        Log.debug("Project commit SHA is: " + project_sha)

        # register changes
        content = open(self._exp_parser_file).read()
        if re.search('PROJECT_BRANCH =.*', content):
            content = content.replace(re.search('PROJECT_BRANCH =.*', content).group(0),
                                      "PROJECT_BRANCH = " + project_branch)
        if re.search('PROJECT_COMMIT =.*', content):
            content = content.replace(re.search('PROJECT_COMMIT =.*', content).group(0),
                                      "PROJECT_COMMIT = " + project_sha)
        open(self._exp_parser_file, 'w').write(content)
        Log.debug(
            "Project commit SHA succesfully registered to the configuration file.")
        return True

    def get_svn_project_url(self):
        """
        Gets subversion project url

        :return: subversion project url
        :rtype: str
        """
        return self._exp_parser.get('svn', 'PROJECT_URL')

    def get_svn_project_revision(self):
        """
        Get revision for subversion project

        :return: revision for subversion project
        :rtype: str
        """
        return self._exp_parser.get('svn', 'PROJECT_REVISION')

    def get_local_project_path(self):
        """
        Gets path to origin for local project

        :return: path to local project
        :rtype: str
        """
        return self._exp_parser.get('local', 'PROJECT_PATH')

    def get_date_list(self):
        """
        Returns startdates list from experiment's config file

        :return: experiment's startdates
        :rtype: list
        """
        date_list = list()
        string = self._exp_parser.get('experiment', 'DATELIST')
        if not string.startswith("["):
            string = '[{0}]'.format(string)
        split_string = nestedExpr('[', ']').parseString(string).asList()
        string_date = None
        for split in split_string[0]:
            if type(split) is list:
                for split_in in split:
                    if split_in.find("-") != -1:
                        numbers = split_in.split("-")
                        for count in xrange(int(numbers[0]), int(numbers[1]) + 1):
                            date_list.append(parse_date(
                                string_date + str(count).zfill(len(numbers[0]))))
                    else:
                        date_list.append(parse_date(string_date + split_in))
                string_date = None
            else:
                if string_date is not None:
                    date_list.append(parse_date(string_date))
                string_date = split
        if string_date is not None:
            date_list.append(parse_date(string_date))
        return date_list

    def get_num_chunks(self):
        """
        Returns number of chunks to run for each member

        :return: number of chunks
        :rtype: int
        """
        return int(self._exp_parser.get('experiment', 'NUMCHUNKS'))

    def get_chunk_ini(self, default=1):
        """
        Returns the first chunk from where the experiment will start

        :param default:
        :return: initial chunk
        :rtype: int
        """
        chunk_ini = self._exp_parser.get_option(
            'experiment', 'CHUNKINI', default)
        if chunk_ini == '':
            return default
        return int(chunk_ini)

    def get_chunk_size_unit(self):
        """
        Unit for the chunk length

        :return: Unit for the chunk length  Options: {hour, day, month, year}
        :rtype: str
        """
        return self._exp_parser.get('experiment', 'CHUNKSIZEUNIT').lower()

    def get_chunk_size(self, default=1):
        """
        Chunk Size as defined in the expdef file.

        :return: Chunksize, 1 as default.
        :rtype: int
        """
        chunk_size = self._exp_parser.get_option(
            'experiment', 'CHUNKSIZE', default)
        if chunk_size == '':
            return default
        return int(chunk_size)

    def get_member_list(self, run_only=False):
        """
        Returns members list from experiment's config file

        :return: experiment's members
        :rtype: list
        """
        member_list = list()
        string = self._exp_parser.get('experiment', 'MEMBERS') if run_only == False else self._exp_parser.get_option(
            'experiment', 'RUN_ONLY_MEMBERS', '')
        if not string.startswith("["):
            string = '[{0}]'.format(string)
        split_string = nestedExpr('[', ']').parseString(string).asList()
        string_member = None
        for split in split_string[0]:
            if type(split) is list:
                for split_in in split:
                    if split_in.find("-") != -1:
                        numbers = split_in.split("-")
                        for count in xrange(int(numbers[0]), int(numbers[1]) + 1):
                            member_list.append(
                                string_member + str(count).zfill(len(numbers[0])))
                    else:
                        member_list.append(string_member + split_in)
                string_member = None
            else:
                if string_member is not None:
                    member_list.append(string_member)
                string_member = split
        if string_member is not None:
            member_list.append(string_member)
        return member_list

    def get_rerun(self):
        """
        Returns startdates list from experiment's config file

        :return: rerurn value
        :rtype: list
        """

        return self._exp_parser.get('rerun', 'RERUN').lower()

    def get_chunk_list(self):
        """
        Returns chunk list from experiment's config file

        :return: experiment's chunks
        :rtype: list
        """
        return self._exp_parser.get('rerun', 'CHUNKLIST')

    def get_platform(self):
        """
        Returns main platforms from experiment's config file

        :return: main platforms
        :rtype: str
        """
        return self._exp_parser.get('experiment', 'HPCARCH')

    def set_platform(self, hpc):
        """
        Sets main platforms in experiment's config file

        :param hpc: main platforms
        :type: str
        """
        content = open(self._exp_parser_file).read()
        if re.search('HPCARCH =.*', content):
            content = content.replace(
                re.search('HPCARCH =.*', content).group(0), "HPCARCH = " + hpc)
        open(self._exp_parser_file, 'w').write(content)

    def set_version(self, autosubmit_version):
        """
        Sets autosubmit's version in autosubmit's config file

        :param autosubmit_version: autosubmit's version
        :type autosubmit_version: str
        """
        content = open(self._conf_parser_file).read()
        if re.search('AUTOSUBMIT_VERSION =.*', content):
            content = content.replace(re.search('AUTOSUBMIT_VERSION =.*', content).group(0),
                                      "AUTOSUBMIT_VERSION = " + autosubmit_version)
        open(self._conf_parser_file, 'w').write(content)

    def get_version(self):
        """
        Returns version number of the current experiment from autosubmit's config file

        :return: version
        :rtype: str
        """
        return self._conf_parser.get_option('config', 'AUTOSUBMIT_VERSION', 'None')

    def get_total_jobs(self):
        """
        Returns max number of running jobs  from autosubmit's config file

        :return: max number of running jobs
        :rtype: int
        """
        return int(self._conf_parser.get('config', 'TOTALJOBS'))

    def get_output_type(self):
        """
        Returns default output type, pdf if none

        :return: output type
        :rtype: string
        """
        return self._conf_parser.get_option('config', 'OUTPUT', 'pdf')

    def get_max_wallclock(self):
        """
        Returns max wallclock

        :rtype: str
        """
        return self._conf_parser.get_option('config', 'MAX_WALLCLOCK', '')

    def get_disable_recovery_threads(self, section):
        """
        Returns FALSE/TRUE
        :return: recovery_threads_option
        :rtype: str
        """
        return self._platforms_parser.get_option(section, 'DISABLE_RECOVERY_THREADS', 'FALSE').lower()

    def get_max_processors(self):
        """
        Returns max processors from autosubmit's config file

        :rtype: str
        """
        config_value = self._conf_parser.get_option(
            'config', 'MAX_PROCESSORS', None)
        return int(config_value) if config_value is not None else config_value

    def get_max_waiting_jobs(self):
        """
        Returns max number of waiting jobs from autosubmit's config file

        :return: main platforms
        :rtype: int
        """
        return int(self._conf_parser.get('config', 'MAXWAITINGJOBS'))

    def get_default_job_type(self):
        """
        Returns the default job type from experiment's config file

        :return: default type such as bash, python, r..
        :rtype: str
        """
        return self._exp_parser.get_option('project_files', 'JOB_SCRIPTS_TYPE', 'bash')

    def get_safetysleeptime(self):
        """
        Returns safety sleep time from autosubmit's config file

        :return: safety sleep time
        :rtype: int
        """
        return int(self._conf_parser.get_option('config', 'SAFETYSLEEPTIME', 10))

    def set_safetysleeptime(self, sleep_time):
        """
        Sets autosubmit's version in autosubmit's config file

        :param sleep_time: value to set
        :type sleep_time: int
        """
        content = open(self._conf_parser_file).read()
        content = content.replace(re.search('SAFETYSLEEPTIME =.*', content).group(0),
                                  "SAFETYSLEEPTIME = %d" % sleep_time)
        open(self._conf_parser_file, 'w').write(content)

    def get_retrials(self):
        """
        Returns max number of retrials for job from autosubmit's config file

        :return: safety sleep time
        :rtype: int
        """
        return int(self._conf_parser.get('config', 'RETRIALS'))

    def get_notifications(self):
        """
        Returns if the user has enabled the notifications from autosubmit's config file

        :return: if notifications
        :rtype: string
        """
        return self._conf_parser.get_option('mail', 'NOTIFICATIONS', 'false').lower()

    def get_remote_dependencies(self):
        """
        Returns if the user has enabled the PRESUBMISSION configuration parameter from autosubmit's config file

        :return: if remote dependencies
        :rtype: bool
        """
        config_value = self._conf_parser.get_option(
            'config', 'PRESUBMISSION', 'false').lower()
        if config_value == "true":
            return True
        else:
            return False

    def get_wrapper_type(self, wrapper_section_name="wrapper"):
        """
        Returns what kind of wrapper (VERTICAL, MIXED-VERTICAL, HORIZONTAL, HYBRID, MULTI NONE) the user has configured in the autosubmit's config

        :return: wrapper type (or none)
        :rtype: string
        """
        return self._conf_parser.get_option(wrapper_section_name, 'TYPE', 'None').lower()

    def get_wrapper_multi(self):
        """
        return the section name of the wrappers

        :return: wrapper section list
        :rtype: string
        """
        list_of_wrappers = self._conf_parser.get_option("wrapper", 'WRAPPER_LIST', [])
        if "," in list_of_wrappers:
            list_of_wrappers = list_of_wrappers.split(',')
        else:
            list_of_wrappers = []
        return list_of_wrappers

    def get_wrapper_policy(self,wrapper_section_name="wrapper"):
        """
        Returns what kind of policy (flexible, strict, mixed ) the user has configured in the autosubmit's config

        :return: wrapper type (or none)
        :rtype: string
        """
        return self._conf_parser.get_option(wrapper_section_name, 'POLICY', 'flexible').lower()

    def get_wrapper_jobs(self,wrapper_section_name="wrapper"):
        """
        Returns the jobs that should be wrapped, configured in the autosubmit's config

        :return: expression (or none)
        :rtype: string
        """
        return self._conf_parser.get_option(wrapper_section_name, 'JOBS_IN_WRAPPER', 'None')
    def get_x11_jobs(self):
        """
        Returns the jobs that should support x11, configured in the autosubmit's config

        :return: expression (or none)
        :rtype: string
        """
        return self._conf_parser.get_option('config', 'X11_JOBS', 'None')

    def get_wrapper_queue(self,wrapper_section_name="wrapper"):
        """
        Returns the wrapper queue if not defined, will be the one of the first job wrapped

        :return: expression (or none)
        :rtype: string
        """
        return self._conf_parser.get_option(wrapper_section_name, 'QUEUE', 'None')

    def get_min_wrapped_jobs(self,wrapper_section_name="wrapper"):
        """
         Returns the minim number of jobs that can be wrapped together as configured in autosubmit's config file

        :return: minim number of jobs (or total jobs)
        :rtype: int
        """
        return int(self._conf_parser.get_option(wrapper_section_name, 'MIN_WRAPPED', 2))

    def get_max_wrapped_jobs(self,wrapper_section_name="wrapper"):
        """
         Returns the maximum number of jobs that can be wrapped together as configured in autosubmit's config file

         :return: maximum number of jobs (or total jobs)
         :rtype: int
         """
        return int(self._conf_parser.get_option(wrapper_section_name, 'MAX_WRAPPED', self.get_total_jobs()))

    def get_wrapper_method(self,wrapper_section_name="wrapper"):
        """
         Returns the method of make the wrapper

         :return: method
         :rtype: string
         """
        return self._conf_parser.get_option(wrapper_section_name, 'METHOD', 'ASThread')

    def get_wrapper_check_time(self,wrapper_section_name="wrapper"):
        """
         Returns time to check the status of jobs in the wrapper

         :return: wrapper check time
         :rtype: int
         """
        return int(self._conf_parser.get_option(wrapper_section_name, 'CHECK_TIME_WRAPPER', self.get_safetysleeptime()))

    def get_wrapper_machinefiles(self,wrapper_section_name="wrapper"):
        """
         Returns the strategy for creating the machinefiles in wrapper jobs

         :return: machinefiles function to use
         :rtype: string
         """
        return self._conf_parser.get_option(wrapper_section_name, 'MACHINEFILES', '')
    def get_export(self, section):
        """
        Gets command line for being submitted with
        :param section: job type
        :type section: str
        :return: wallclock time
        :rtype: str
        """
        return self._jobs_parser.get_option(section, 'EXPORT', "none")

    def get_jobs_sections(self):
        """
        Returns the list of sections defined in the jobs config file

        :return: sections
        :rtype: list
        """
        return self._jobs_parser.sections()

    def get_copy_remote_logs(self):
        """
        Returns if the user has enabled the logs local copy from autosubmit's config file

        :return: if logs local copy
        :rtype: bool
        """
        return self._conf_parser.get_option('storage', 'COPY_REMOTE_LOGS', 'true').lower()

    def get_mails_to(self):
        """
        Returns the address where notifications will be sent from autosubmit's config file

        :return: mail address
        :rtype: [str]
        """
        return [str(x) for x in self._conf_parser.get_option('mail', 'TO', '').split(' ')]

    def get_communications_library(self):
        """
        Returns the communications library from autosubmit's config file. Paramiko by default.

        :return: communications library
        :rtype: str
        """
        return self._conf_parser.get_option('communications', 'API', 'paramiko').lower()

    def get_storage_type(self):
        """
        Returns the communications library from autosubmit's config file. Paramiko by default.

        :return: communications library
        :rtype: str
        """
        return self._conf_parser.get_option('storage', 'TYPE', 'pkl').lower()

    @staticmethod
    def is_valid_mail_address(mail_address):
        if re.match('^[_a-z0-9-]+(\.[_a-z0-9-]+)*@[a-z0-9-]+(\.[a-z0-9-]+)*(\.[a-z]{2,4})$', mail_address):
            return True
        else:
            return False

    def is_valid_communications_library(self):
        library = self.get_communications_library()
        return library in ['paramiko']

    def is_valid_storage_type(self):
        storage_type = self.get_storage_type()
        return storage_type in ['pkl', 'db']

    def is_valid_jobs_in_wrapper(self,wrapper_section_name="wrapper"):
        expression = self.get_wrapper_jobs(wrapper_section_name="wrapper")
        if expression != 'None':
            parser = self._jobs_parser
            sections = parser.sections()
            for section in expression.split(" "):
                if "&" in section:
                    for inner_section in section.split("&"):
                        if inner_section not in sections:
                            return False
                elif section not in sections:
                    return False
        return True

    def is_valid_git_repository(self):
        origin_exists = self._exp_parser.check_exists('git', 'PROJECT_ORIGIN')
        branch = self.get_git_project_branch()
        commit = self.get_git_project_commit()
        return origin_exists and (branch is not None or commit is not None)

    @staticmethod
    def get_parser(parser_factory, file_path):
        """
        Gets parser for given file

        :param parser_factory:
        :param file_path: path to file to be parsed
        :type file_path: str
        :return: parser
        :rtype: SafeConfigParser
        """
        parser = parser_factory.create_parser()
        parser.optionxform = str
        # For testing purposes
        if file_path.find('/dummy/local/root/dir/a000/conf/') >= 0 or file_path.find('dummy/file/path') >= 0:
            parser.read(file_path)
            return parser

        if file_path.find('proj_') > 0:
            # proj file might not be present
            if not os.path.exists(file_path):
                Log.warning(
                    "{0} was not found. Some variables might be missing. If your experiment does not need a proj file, you can ignore this message.", file_path)
            parser.read(file_path)
        else:
            # This block may rise an exception but all its callers handle it
            try:
                with open(file_path) as f:
                    parser.read(file_path)
            except IOError as exp:
                raise
            except Exception as exp:
                raise Exception(
                    "{}\n This file and the correctness of its content are necessary.".format(str(exp)))
        # parser.read(file_path)
        return parser<|MERGE_RESOLUTION|>--- conflicted
+++ resolved
@@ -188,7 +188,6 @@
         """
         return self._jobs_parser.get_option(section, 'WALLCLOCK', '')
 
-<<<<<<< HEAD
     def get_export(self, section):
         """
         Gets command line for being submitted with
@@ -198,7 +197,7 @@
         :rtype: str
         """
         return self._jobs_parser.get_option(section, 'EXPORT', "none")
-=======
+
     def get_x11(self, section):
         """
         Active X11 for this section
@@ -208,7 +207,6 @@
         :rtype: str
         """
         return self._jobs_parser.get_option(section, 'X11', 'false')
->>>>>>> c58ce0b6
 
     def get_wchunkinc(self, section):
         """
