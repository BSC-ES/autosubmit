#!/usr/bin/env python

from job_common import Status
from job_common import Type
from job import Job
from wrap import Wrap
import os
import pickle
from sys import	exit, setrecursionlimit
from dir_config import LOCAL_ROOT_DIR
from shutil import move
from time import localtime, strftime
import json

class JobList:
	
	def __init__(self, expid):
		self._pkl_path = LOCAL_ROOT_DIR + "/" + expid + "/pkl/"
		self._update_file = "updated_list_" + expid + ".txt"
		self._failed_file = "failed_job_list_" + expid + ".pkl"
		self._job_list_file = "job_list_" + expid + ".pkl"
		self._job_list = list()
		self._expid = expid
		self._stat_val = Status()
		self._parameters = []

	def create(self, date_list, member_list, starting_chunk, num_chunks, parameters):
		self._parameters = parameters
		localsetupjob_name = self._expid + "_" 
		localsetup_job = Job(localsetupjob_name + "localsetup", 0, Status.READY, Type.LOCALSETUP)
		localsetup_job.set_parents([])
		remotesetupjob_name = self._expid + "_" 
		remotesetup_job = Job(remotesetupjob_name + "remotesetup", 0, Status.WAITING, Type.REMOTESETUP)
		remotesetup_job.set_parents([localsetup_job.get_name()])
		localsetup_job.add_children(remotesetup_job.get_name())

		print "Creating job list\n"
		for date in date_list:
			print date
			for member in member_list:
				print member
				transjob_name = self._expid + "_" + str(date) + "_" + str(member) + "_" 
				trans_job = Job(transjob_name + "trans", 0, Status.WAITING, Type.TRANSFER)
				for	chunk in range(starting_chunk, starting_chunk + num_chunks):
					rootjob_name = self._expid + "_" + str(date) + "_" + str(member) + "_" + str(chunk) + "_"
					inijob_name = self._expid + "_" + str(date) + "_" + str(member) + "_" 
					post_job = Job(rootjob_name + "post", 0, Status.WAITING, Type.POSTPROCESSING)
					clean_job = Job(rootjob_name + "clean", 0, Status.WAITING, Type.CLEANING)
					if	(starting_chunk	== chunk and chunk != 1):
						sim_job = Job(rootjob_name + "sim", 0, Status.READY, Type.SIMULATION)
					else:
						sim_job = Job(rootjob_name + "sim", 0, Status.WAITING, Type.SIMULATION)
						
					# set dependency of postprocessing jobs
					post_job.set_parents([sim_job.get_name()])
					post_job.set_children([clean_job.get_name()])
					# set parents of clean job
					clean_job.set_parents([post_job.get_name()])
					# set first child of simulation job
					sim_job.set_children([post_job.get_name()])
					
					# set status of first chunk to READY
					if (chunk > 1):
						parentjob_name = self._expid + "_" + str(date) + "_" + str(member) + "_" + str(chunk-1) + "_" + "sim"
						sim_job.set_parents([parentjob_name])
						if (chunk > 2):
							parentjob_name = self._expid + "_" + str(date) + "_" + str(member) + "_" + str(chunk-2) + "_" + "clean"
							sim_job.add_parent(parentjob_name)
					if (chunk == 1):
						ini_job = Job(inijob_name + "ini", 0, Status.WAITING, Type.INITIALISATION)
						ini_job.set_children([sim_job.get_name()])
						ini_job.set_parents([remotesetup_job.get_name()])
						remotesetup_job.add_children(ini_job.get_name())
						sim_job.set_parents([ini_job.get_name()])
						self._job_list += [ini_job]
					if (chunk < starting_chunk + num_chunks	- 1):
						childjob_name = self._expid + "_" + str(date) + "_" + str(member) + "_" + str(chunk+1) + "_" + "sim"
						sim_job.add_children(childjob_name)
					if (chunk < starting_chunk + num_chunks - 2):
						childjob_name = self._expid+ "_" + str(date) + "_" + str(member) + "_" + str(chunk+2) + "_" + "sim"
						clean_job.set_children([childjob_name])
					if (chunk == num_chunks or chunk == num_chunks-1):
						trans_job.set_parents([clean_job.get_name()])
						clean_job.add_children(trans_job.get_name())

					self._job_list += [sim_job, post_job, clean_job]
				
				self._job_list += [trans_job]

		self._job_list += [localsetup_job,remotesetup_job]

		self.update_genealogy()
		for job in self._job_list:
			job.set_parameters(parameters)


	def	__len__(self):
		return	self._job_list.__len__()

	def	get_job_list(self):
		return	self._job_list
			
	def get_completed(self):
		"""Returns a list of completed jobs"""
		return [job for job in self._job_list if job.get_status() == Status.COMPLETED]

	def get_submitted(self):
		"""Returns a list of submitted jobs"""
		return [job for job in self._job_list if job.get_status() == Status.SUBMITTED]

	def get_running(self):
		"""Returns a list of jobs running"""
		return [job for job in self._job_list if job.get_status() == Status.RUNNING]

	def get_queuing(self):
		"""Returns a list of jobs queuing"""
		return [job for job in self._job_list if job.get_status() == Status.QUEUING]

	def get_failed(self):
		"""Returns a list of failed jobs"""
		return [job for job in self._job_list if job.get_status() == Status.FAILED]

	def get_ready(self):
		"""Returns a list of jobs ready"""
		return [job for job in self._job_list if job.get_status() == Status.READY]

	def get_waiting(self):
		"""Returns a list of jobs waiting"""
		return [job for job in self._job_list if job.get_status() == Status.WAITING]

	def get_unknown(self):
		"""Returns a list of jobs unknown"""
		return [job for job in self._job_list if job.get_status() == Status.UNKNOWN]

	def get_in_queue(self):
		"""Returns a list of jobs in the queue (Submitted, Running, Queuing)"""
		return self.get_submitted() + self.get_running() + self.get_queuing()

	def get_not_in_queue(self):
		"""Returns a list of jobs NOT in the queue (Ready, Waiting)"""
		return self.get_ready() + self.get_waiting()

	def get_finished(self):
		"""Returns a list of jobs finished (Completed, Failed)"""
		return self.get_completed() + self.get_failed()

	def get_active(self):
		"""Returns a list of active jobs (In queue, Ready)"""
		return self.get_in_queue() + self.get_ready() + self.get_unknown()
	
	def get_available(self,wrapsize):
		## list of wrappable To be developed
		"""Returns a list of jobs ready and not in the list of wrappable"""
		#return [job for job in self._job_list if ( job.get_status() == Status.READY and job.get_type() != Type.INITIALISATION )] 
		#return [job for job in self._job_list if ( job.get_status() == Status.READY ) not in self.get_wrappable(wrapsize)] 
		return [job for job in self._job_list if ( job.get_status() == Status.READY )] 

	def get_wrappable(self,wrapsize):
		## To be developed
		"""Returns a list of wrappable jobs"""
		#return [job for job in self._job_list if ( job.get_status() == Status.READY and job.get_type() == Type.INITIALISATION )] 
		wrappable = [job for job in self._job_list if ( job.get_status() == Status.READY and job.get_type() == Type.SIMULATION )] 
		if not wrappable:
			return []
		else:
			tmp = wrappable[0]
			for i in range(wrapsize-1):
				for job in tmp.get_children():
					if ( job.get_type() == Type.SIMULATION ):
						tmp = job
						wrappable.append(job)
			print wrappable
			return wrappable

	def get_wraps(self,wrapsize,wrapid):
		"""Returns a list of Wrap objects bundling wrappable jobs"""
		if not self.get_wrappable(wrapsize):
			return []
		else:
			test_wrap = Wrap(self._expid +"_testwrap_" + str(wrapid), 0, Status.WAITING, self._expid)
			test_wrap.set_jobs(self.get_wrappable(wrapsize))
			test_wrap.set_parameters(self._parameters)
			return [test_wrap]
	
	def get_job_by_name(self, name):
		"""Returns the job that its name matches name"""
		for job in self._job_list:
			if job.get_name() == name:
				return job
		print "We could not find that job %s in the list!!!!" % name
	
	def sort_by_name(self):
		return sorted(self._job_list, key=lambda k:k.get_name())
	
	def sort_by_id(self):
		return sorted(self._job_list, key=lambda k:k.get_id())

	def sort_by_type(self):
		return sorted(self._job_list, key=lambda k:k.get_type())
	
	def sort_by_status(self):
		return sorted(self._job_list, key=lambda k:k.get_status())
	
	def load_file(self, filename):
		if(os.path.exists(filename)):
			return pickle.load(file(filename, 'r'))
		else:
			# URi: print ERROR
			return list()
		 
	def load(self):
		print "Loading JobList: " + self._pkl_path + self._job_list_file
		return	load_file(self,self._pkl_path + self._job_list_file)
		
	def load_updated(self):
		print "Loading updated list: " + self._pkl_path + self._update_file
		return self.load_file(self._pkl_path + self._update_file)

	def load_failed(self):
		print "Loading failed list: " + self._pkl_path + self._failed_file
		return self.load_file(self._pkl_path + self._failed_file)

	def save_failed(self, failed_list):
		# URi: should we check that the path exists?
		print "Saving failed list: " + self._pkl_path + self._failed_file
		pickle.dump(failed_list, file(self._pkl_path + self._failed_file, 'w'))
	
	def save(self):
		# URi: should we check that the path exists?
		setrecursionlimit(50000)
		print "Saving JobList: " + self._pkl_path + self._job_list_file
		pickle.dump(self, file(self._pkl_path + self._job_list_file, 'w'))
	
	def update_from_file(self, store_change=True):
		if(os.path.exists(self._pkl_path + self._update_file)):
			for line in open (self._pkl_path + self._update_file):
				if(self.get_job_by_name(line.split()[0])):
					self.get_job_by_name(line.split()[0]).set_status(self._stat_val.retval(line.split()[1]))
					self.get_job_by_name(line.split()[0]).set_fail_count(0)
			now = localtime()
			output_date = strftime("%Y%m%d_%H%M", now) 
			if(store_change):
				move(self._pkl_path + self._update_file, self._pkl_path + self._update_file + "_" + output_date)

	def update_parameters(self, parameters):
		self._parameters = parameters
		for job in self._job_list:
			job.set_parameters(parameters)

	def update_list(self, store_change=True):
		# load updated file list
		self.update_from_file(store_change)
		
		# reset jobs that has failed less than 10 times
		if (self._parameters.has_key('RETRIALS')):
			retrials = int(self._parameters['RETRIALS'])
		else:
			retrials = 10
		print "Retrials: "
		print retrials

		for job in self.get_failed():
			job.inc_fail_count()
			if job.get_fail_count() < retrials:
				job.set_status(Status.READY)
		
		# if waiting jobs has all parents completed change its State to READY
		for job in self.get_waiting():
			tmp = [parent for parent in job.get_parents() if parent.get_status() == Status.COMPLETED]
			#for parent in job.get_parents():				
				#if parent.get_status() != Status.COMPLETED:
				#	break
			if len(tmp) == len(job.get_parents()):
				job.set_status(Status.READY)
		if(store_change):
			self.save()
			
	def update_shortened_names(self):
		"""In some cases the scheduler only can operate with names shorter than 15 characters. Update the job list replacing job names by the corresponding shortened job name"""
		for job in self._job_list:
			job.set_name(job.get_short_name())

	def update_genealogy(self):
		"""When we have created the joblist, parents and child list just contain the names. Update the genealogy replacing job names by the corresponding job object"""
		for job in self._job_list:
			if job.has_children():
				# get the list of childrens (names)
				child_list = job.get_children()
				# remove the list of names
				job.set_children([])
				# for each child find the corresponding job
				for child in child_list:
					if isinstance(child, str):
						job_object = self.get_job_by_name(child)
						job.add_children(job_object)
					else:
						job.add_children(child)

			if job.has_parents():
				# get the list of childrens (names)
				parent_list = job.get_parents()
				# remove the list of names
				job.set_parents([])
				# for each child find the corresponding job
				for parent in parent_list:
					if isinstance(parent, str):
						job_object = self.get_job_by_name(parent)
						job.add_parent(job_object)
					else:
						job.add_parent(parent)
						
	def check_genealogy(self):
		"""When we have updated the joblist, parents and child list must be consistent"""
		pass

class RerunJobList(JobList):
	
	def __init__(self, expid):
		self._pkl_path = LOCAL_ROOT_DIR + "/" + expid + "/pkl/"
		self._update_file = "updated_list_" + expid + ".txt"
		self._failed_file = "failed_job_list_" + expid + ".pkl"
		self._job_list_file = "rerun_job_list_" + expid + ".pkl"
		self._job_list = list()
		self._expid = expid
		self._stat_val = Status()
		self._parameters = []

	def create(self, chunk_list, starting_chunk, num_chunks, parameters):
		print "Creating job list\n"
		data = json.loads(chunk_list)
		print data
		self._parameters = parameters

		localsetupjob_name = self._expid + "_" 
		localsetup_job = Job(localsetupjob_name + "localsetup", 0, Status.READY, Type.LOCALSETUP)
		localsetup_job.set_parents([])
		remotesetupjob_name = self._expid + "_" 
		remotesetup_job = Job(remotesetupjob_name + "remotesetup", 0, Status.WAITING, Type.REMOTESETUP)
		remotesetup_job.set_parents([localsetup_job.get_name()])
		localsetup_job.add_children(remotesetup_job.get_name())



		for date in data['sds']:
			print date['sd']
			for member in date['ms']:
				print member['m']
				print member['cs']
				
				first_chunk = int(member['cs'][0])
				
				if (len(member['cs']) > 1):
					second_chunk = int(member['cs'][1]) 
					last_chunk = int(member['cs'][len(member['cs'])-1])
					second_last_chunk = int(member['cs'][len(member['cs'])-2]) 
				else:
					last_chunk = first_chunk
				
				inijob_name = self._expid + "_" + str(date['sd']) + "_" + str(member['m']) + "_" 
				ini_job = Job(inijob_name + "ini", 0, Status.WAITING, Type.INITIALISATION)
				ini_job.set_parents([remotesetup_job.get_name()])

				transjob_name = self._expid + "_" + str(date['sd']) + "_" + str(member['m']) + "_" 
				trans_job = Job(transjob_name + "trans", 0, Status.WAITING, Type.TRANSFER)
				#ini_job.set_parents([])
				
				remotesetup_job.add_children(ini_job.get_name())
				self._job_list += [ini_job]
				self._job_list += [trans_job]

				for	chunk in member['cs']:
					chunk = int(chunk)
					rootjob_name = self._expid + "_" + str(date['sd']) + "_" + str(member['m']) + "_" + str(chunk) + "_"
					post_job = Job(rootjob_name + "post", 0, Status.WAITING, Type.POSTPROCESSING)
					clean_job = Job(rootjob_name + "clean", 0, Status.WAITING, Type.CLEANING)
					sim_job = Job(rootjob_name + "sim", 0, Status.WAITING, Type.SIMULATION)
					# set dependency of postprocessing jobs
					sim_job.set_children([post_job.get_name()])
					post_job.set_parents([sim_job.get_name()])
					post_job.set_children([clean_job.get_name()])
					clean_job.set_parents([post_job.get_name()])
					trans_job.set_parents([clean_job.get_name()])

					# Link parents:
					# if chunk is 1 then not needed to add the previous clean job
					if (chunk == 1):
						ini_job.set_children([sim_job.get_name()])
						sim_job.set_parents([ini_job.get_name()])
						self._job_list += [sim_job, post_job, clean_job]
					elif (chunk == first_chunk):
						prev_new_job_name = self._expid + "_" + str(date['sd']) + "_" + str(member['m']) + "_" + str(chunk-1) + "_" + "clean"
						prev_new_clean_job = Job(prev_new_job_name, 0, Status.WAITING, Type.CLEANING)
						ini_job.set_children([prev_new_clean_job.get_name()])
						sim_job.set_parents([prev_new_clean_job.get_name()])
						prev_new_clean_job.set_parents([ini_job.get_name()])
						prev_new_clean_job.set_children([sim_job.get_name()])
						self._job_list += [prev_new_clean_job, sim_job, post_job, clean_job]
					else:
						if (chunk > first_chunk):
							prev_chunk = int(member['cs'][member['cs'].index(str(chunk))-1])
							if (chunk > second_chunk):
								prev_prev_chunk = int(member['cs'][member['cs'].index(str(chunk))-2])
							# in case reruning no consecutive chunk we need to create the previous clean job in the basis of chunk-1
							if (prev_chunk != chunk-1):
								prev_new_job_name = self._expid + "_" + str(date['sd']) + "_" + str(member['m']) + "_" + str(chunk-1) + "_" + "clean"
								prev_new_clean_job = Job(prev_new_job_name, 0, Status.WAITING, Type.CLEANING)
								sim_job.set_parents([prev_new_clean_job.get_name()])
								# Link parent and child for new clean job:
								prev_clean_job_name = self._expid + "_" + str(date['sd']) + "_" + str(member['m']) + "_" + str(prev_chunk) + "_" + "clean"
								prev_new_clean_job.set_parents([prev_clean_job_name])
								prev_new_clean_job.set_children([sim_job.get_name()])
								# Add those to the list
								self._job_list += [prev_new_clean_job, sim_job, post_job, clean_job]
							# otherwise we should link backwards to the immediate before clean job
							else:
								prev_sim_job_name = self._expid + "_" + str(date['sd']) + "_" + str(member['m']) + "_" + str(prev_chunk) + "_" + "sim"
								sim_job.set_parents([prev_sim_job_name])
								if (chunk > second_chunk):
									prev_clean_job_name = self._expid + "_" + str(date['sd']) + "_" + str(member['m']) + "_" + str(prev_prev_chunk) + "_" + "clean"
									sim_job.add_parent(prev_clean_job_name)
								# Add those to the list
								self._job_list += [sim_job, post_job, clean_job]
					#Link child:								
					if (chunk < last_chunk):
						next_chunk = int(member['cs'][member['cs'].index(str(chunk))+1])
						if (chunk < second_last_chunk):
							next_next_chunk = int(member['cs'][member['cs'].index(str(chunk))+2])
						else:
							clean_job.add_children(trans_job.get_name())
						# in case reruning no consecutive chunks we need to link next_chunk-1 clean job
						if (next_chunk != chunk+1):
							childjob_name = self._expid + "_" + str(date['sd']) + "_" + str(member['m']) + "_" + str(next_chunk-1) + "_" + "clean"
							clean_job.add_children(childjob_name)
						# otherwise we should link with next chunk sim job
						else:
							childjob_name = self._expid + "_" + str(date['sd']) + "_" + str(member['m']) + "_" + str(next_chunk) + "_" + "sim"
							sim_job.add_children(childjob_name)
							if (chunk < second_last_chunk):
								childjob_name = self._expid + "_" + str(date['sd']) + "_" + str(member['m']) + "_" + str(next_next_chunk) + "_" + "sim"
								clean_job.add_children(childjob_name)
					else:
						clean_job.add_children(trans_job.get_name())


											
						
				#if (member['cs'] == []):
				#	clean_job = ini_job
				#if (last_chunk != num_chunks):
				#	finaljob_name = self._expid + "_" + str(date['sd']) + "_" + str(member['m']) + "_" + str(num_chunks) + "_" + "clean"
				#	final_job = Job(finaljob_name , 0, Status.WAITING, Type.CLEANING)
				#	final_job.set_parents([clean_job.get_name()])
				#	clean_job.add_children(finaljob_name)
				#	self._job_list += [final_job]
		
		self._job_list += [localsetup_job,remotesetup_job]

		self.update_genealogy()
		for job in self._job_list:
<<<<<<< HEAD
			job.set_parameters(parameters)
=======
			job.set_parameters(parameters)


	def	__len__(self):
		return	self._job_list.__len__()

	def	get_job_list(self):
		return	self._job_list
			
	def get_completed(self):
		"""Returns a list of completed jobs"""
		return [job for job in self._job_list if job.get_status() == Status.COMPLETED]

	def get_submitted(self):
		"""Returns a list of submitted jobs"""
		return [job for job in self._job_list if job.get_status() == Status.SUBMITTED]

	def get_running(self):
		"""Returns a list of jobs running"""
		return [job for job in self._job_list if job.get_status() == Status.RUNNING]

	def get_queuing(self):
		"""Returns a list of jobs queuing"""
		return [job for job in self._job_list if job.get_status() == Status.QUEUING]

	def get_failed(self):
		"""Returns a list of failed jobs"""
		return [job for job in self._job_list if job.get_status() == Status.FAILED]

	def get_ready(self):
		"""Returns a list of jobs ready"""
		return [job for job in self._job_list if job.get_status() == Status.READY]

	def get_waiting(self):
		"""Returns a list of jobs waiting"""
		return [job for job in self._job_list if job.get_status() == Status.WAITING]

	def get_unknown(self):
		"""Returns a list of jobs unknown"""
		return [job for job in self._job_list if job.get_status() == Status.UNKNOWN]

	def get_in_queue(self):
		"""Returns a list of jobs in the queue (Submitted, Running, Queuing)"""
		return self.get_submitted() + self.get_running() + self.get_queuing()

	def get_not_in_queue(self):
		"""Returns a list of jobs NOT in the queue (Ready, Waiting)"""
		return self.get_ready() + self.get_waiting()

	def get_finished(self):
		"""Returns a list of jobs finished (Completed, Failed)"""
		return self.get_completed() + self.get_failed()

	def get_active(self):
		"""Returns a list of active jobs (In queue, Ready)"""
		return self.get_in_queue() + self.get_ready() + self.get_unknown()

	def get_available(self):
		## list of wrappable To be developed
		"""Returns a list of jobs ready and not in the list of wrappable"""
		#return [job for job in self._job_list if ( job.get_status() == Status.READY and job.get_type() != Type.INITIALISATION )] 
		return [job for job in self._job_list if ( job.get_status() == Status.READY and job.get_type() != Type.SIMULATION )] 

	def get_wrappable(self):
		## To be developed
		"""Returns a list of wrappable jobs"""
		#return [job for job in self._job_list if ( job.get_status() == Status.READY and job.get_type() == Type.INITIALISATION )] 
		return [job for job in self._job_list if job.get_type() == Type.SIMULATION] 

	def get_wraps(self,wrapsize):
		"""Returns a list of Wrap objects bundling wrappable jobs"""
		if not self.get_wrappable():
			return []
		else:
			test_wrap = Wrap("testwrap", 0, Status.WAITING, self._expid)
			test_wrap.set_jobs(self.get_wrappable()[:wrapsize])
			test_wrap.set_parameters(self._parameters)
			return [test_wrap]
	
	def get_job_by_name(self, name):
		"""Returns the job that its name matches name"""
		for job in self._job_list:
			if job.get_name() == name:
				return job
		print "We could not find that job %s in the list!!!!" % name
	
	def sort_by_name(self):
		return sorted(self._job_list, key=lambda k:k.get_name())
	
	def sort_by_id(self):
		return sorted(self._job_list, key=lambda k:k.get_id())

	def sort_by_type(self):
		return sorted(self._job_list, key=lambda k:k.get_type())
	
	def sort_by_status(self):
		return sorted(self._job_list, key=lambda k:k.get_status())
	
	def load_file(self, filename):
		if(os.path.exists(filename)):
			return pickle.load(file(filename, 'r'))
		else:
			# URi: print ERROR
			return list()
		 
	def load(self):
		print "Loading JobList: " + self._pkl_path + self._job_list_file
		return	load_file(self,self._pkl_path + self._job_list_file)
		
	def load_updated(self):
		print "Loading updated list: " + self._pkl_path + self._update_file
		return self.load_file(self._pkl_path + self._update_file)

	def load_failed(self):
		print "Loading failed list: " + self._pkl_path + self._failed_file
		return self.load_file(self._pkl_path + self._failed_file)

	def save_failed(self, failed_list):
		# URi: should we check that the path exists?
		print "Saving failed list: " + self._pkl_path + self._failed_file
		pickle.dump(failed_list, file(self._pkl_path + self._failed_file, 'w'))
	
	def save(self):
		# URi: should we check that the path exists?
		setrecursionlimit(50000)
		print "Saving JobList: " + self._pkl_path + self._job_list_file
		pickle.dump(self, file(self._pkl_path + self._job_list_file, 'w'))
	
	def update_from_file(self, store_change=True):
		if(os.path.exists(self._pkl_path + self._update_file)):
			for line in open (self._pkl_path + self._update_file):
				if(self.get_job_by_name(line.split()[0])):
					self.get_job_by_name(line.split()[0]).set_status(self._stat_val.retval(line.split()[1]))
					self.get_job_by_name(line.split()[0]).set_fail_count(0)
			now = localtime()
			output_date = strftime("%Y%m%d_%H%M", now) 
			if(store_change):
				move(self._pkl_path + self._update_file, self._pkl_path + self._update_file + "_" + output_date)

	def update_parameters(self, parameters):
		self._parameters = parameters
		for job in self._job_list:
			job.set_parameters(parameters)

	def update_list(self, store_change=True):
		# load updated file list
		self.update_from_file(store_change)
		
		# reset jobs that has failed less than 10 times
		if (self._parameters.has_key('RETRIALS')):
			retrials = int(self._parameters['RETRIALS'])
		else:
			retrials = 10
		print "Retrials: "
		print retrials

		for job in self.get_failed():
			job.inc_fail_count()
			if job.get_fail_count() < retrials:
				job.set_status(Status.READY)
		
		# if waiting jobs has all parents completed change its State to READY
		for job in self.get_waiting():
			tmp = [parent for parent in job.get_parents() if parent.get_status() == Status.COMPLETED]
			#for parent in job.get_parents():				
				#if parent.get_status() != Status.COMPLETED:
				#	break
			if len(tmp) == len(job.get_parents()):
				job.set_status(Status.READY)
		if(store_change):
			self.save()

	def update_shortened_names(self):
		"""In some cases the scheduler only can operate with names shorter than 15 characters. Update the job list replacing job names by the corresponding shortened job name"""
		for job in self._job_list:
			job.set_name(job.get_short_name())
			
	def update_genealogy(self):
		"""When we have created the joblist, parents and child list just contain the names. Update the genealogy replacing job names by the corresponding job object"""
		for job in self._job_list:
			if job.has_children():
				# get the list of childrens (names)
				child_list = job.get_children()
				# remove the list of names
				job.set_children([])
				# for each child find the corresponding job
				for child in child_list:
					if isinstance(child, str):
						job_object = self.get_job_by_name(child)
						job.add_children(job_object)
					else:
						job.add_children(child)

			if job.has_parents():
				# get the list of childrens (names)
				parent_list = job.get_parents()
				# remove the list of names
				job.set_parents([])
				# for each child find the corresponding job
				for parent in parent_list:
					if isinstance(parent, str):
						job_object = self.get_job_by_name(parent)
						job.add_parent(job_object)
					else:
						job.add_parent(parent)
						
	def check_genealogy(self):
		"""When we have updated the joblist, parents and child list must be consistent"""
		pass
>>>>>>> d40b9359
<|MERGE_RESOLUTION|>--- conflicted
+++ resolved
@@ -457,216 +457,4 @@
 
 		self.update_genealogy()
 		for job in self._job_list:
-<<<<<<< HEAD
 			job.set_parameters(parameters)
-=======
-			job.set_parameters(parameters)
-
-
-	def	__len__(self):
-		return	self._job_list.__len__()
-
-	def	get_job_list(self):
-		return	self._job_list
-			
-	def get_completed(self):
-		"""Returns a list of completed jobs"""
-		return [job for job in self._job_list if job.get_status() == Status.COMPLETED]
-
-	def get_submitted(self):
-		"""Returns a list of submitted jobs"""
-		return [job for job in self._job_list if job.get_status() == Status.SUBMITTED]
-
-	def get_running(self):
-		"""Returns a list of jobs running"""
-		return [job for job in self._job_list if job.get_status() == Status.RUNNING]
-
-	def get_queuing(self):
-		"""Returns a list of jobs queuing"""
-		return [job for job in self._job_list if job.get_status() == Status.QUEUING]
-
-	def get_failed(self):
-		"""Returns a list of failed jobs"""
-		return [job for job in self._job_list if job.get_status() == Status.FAILED]
-
-	def get_ready(self):
-		"""Returns a list of jobs ready"""
-		return [job for job in self._job_list if job.get_status() == Status.READY]
-
-	def get_waiting(self):
-		"""Returns a list of jobs waiting"""
-		return [job for job in self._job_list if job.get_status() == Status.WAITING]
-
-	def get_unknown(self):
-		"""Returns a list of jobs unknown"""
-		return [job for job in self._job_list if job.get_status() == Status.UNKNOWN]
-
-	def get_in_queue(self):
-		"""Returns a list of jobs in the queue (Submitted, Running, Queuing)"""
-		return self.get_submitted() + self.get_running() + self.get_queuing()
-
-	def get_not_in_queue(self):
-		"""Returns a list of jobs NOT in the queue (Ready, Waiting)"""
-		return self.get_ready() + self.get_waiting()
-
-	def get_finished(self):
-		"""Returns a list of jobs finished (Completed, Failed)"""
-		return self.get_completed() + self.get_failed()
-
-	def get_active(self):
-		"""Returns a list of active jobs (In queue, Ready)"""
-		return self.get_in_queue() + self.get_ready() + self.get_unknown()
-
-	def get_available(self):
-		## list of wrappable To be developed
-		"""Returns a list of jobs ready and not in the list of wrappable"""
-		#return [job for job in self._job_list if ( job.get_status() == Status.READY and job.get_type() != Type.INITIALISATION )] 
-		return [job for job in self._job_list if ( job.get_status() == Status.READY and job.get_type() != Type.SIMULATION )] 
-
-	def get_wrappable(self):
-		## To be developed
-		"""Returns a list of wrappable jobs"""
-		#return [job for job in self._job_list if ( job.get_status() == Status.READY and job.get_type() == Type.INITIALISATION )] 
-		return [job for job in self._job_list if job.get_type() == Type.SIMULATION] 
-
-	def get_wraps(self,wrapsize):
-		"""Returns a list of Wrap objects bundling wrappable jobs"""
-		if not self.get_wrappable():
-			return []
-		else:
-			test_wrap = Wrap("testwrap", 0, Status.WAITING, self._expid)
-			test_wrap.set_jobs(self.get_wrappable()[:wrapsize])
-			test_wrap.set_parameters(self._parameters)
-			return [test_wrap]
-	
-	def get_job_by_name(self, name):
-		"""Returns the job that its name matches name"""
-		for job in self._job_list:
-			if job.get_name() == name:
-				return job
-		print "We could not find that job %s in the list!!!!" % name
-	
-	def sort_by_name(self):
-		return sorted(self._job_list, key=lambda k:k.get_name())
-	
-	def sort_by_id(self):
-		return sorted(self._job_list, key=lambda k:k.get_id())
-
-	def sort_by_type(self):
-		return sorted(self._job_list, key=lambda k:k.get_type())
-	
-	def sort_by_status(self):
-		return sorted(self._job_list, key=lambda k:k.get_status())
-	
-	def load_file(self, filename):
-		if(os.path.exists(filename)):
-			return pickle.load(file(filename, 'r'))
-		else:
-			# URi: print ERROR
-			return list()
-		 
-	def load(self):
-		print "Loading JobList: " + self._pkl_path + self._job_list_file
-		return	load_file(self,self._pkl_path + self._job_list_file)
-		
-	def load_updated(self):
-		print "Loading updated list: " + self._pkl_path + self._update_file
-		return self.load_file(self._pkl_path + self._update_file)
-
-	def load_failed(self):
-		print "Loading failed list: " + self._pkl_path + self._failed_file
-		return self.load_file(self._pkl_path + self._failed_file)
-
-	def save_failed(self, failed_list):
-		# URi: should we check that the path exists?
-		print "Saving failed list: " + self._pkl_path + self._failed_file
-		pickle.dump(failed_list, file(self._pkl_path + self._failed_file, 'w'))
-	
-	def save(self):
-		# URi: should we check that the path exists?
-		setrecursionlimit(50000)
-		print "Saving JobList: " + self._pkl_path + self._job_list_file
-		pickle.dump(self, file(self._pkl_path + self._job_list_file, 'w'))
-	
-	def update_from_file(self, store_change=True):
-		if(os.path.exists(self._pkl_path + self._update_file)):
-			for line in open (self._pkl_path + self._update_file):
-				if(self.get_job_by_name(line.split()[0])):
-					self.get_job_by_name(line.split()[0]).set_status(self._stat_val.retval(line.split()[1]))
-					self.get_job_by_name(line.split()[0]).set_fail_count(0)
-			now = localtime()
-			output_date = strftime("%Y%m%d_%H%M", now) 
-			if(store_change):
-				move(self._pkl_path + self._update_file, self._pkl_path + self._update_file + "_" + output_date)
-
-	def update_parameters(self, parameters):
-		self._parameters = parameters
-		for job in self._job_list:
-			job.set_parameters(parameters)
-
-	def update_list(self, store_change=True):
-		# load updated file list
-		self.update_from_file(store_change)
-		
-		# reset jobs that has failed less than 10 times
-		if (self._parameters.has_key('RETRIALS')):
-			retrials = int(self._parameters['RETRIALS'])
-		else:
-			retrials = 10
-		print "Retrials: "
-		print retrials
-
-		for job in self.get_failed():
-			job.inc_fail_count()
-			if job.get_fail_count() < retrials:
-				job.set_status(Status.READY)
-		
-		# if waiting jobs has all parents completed change its State to READY
-		for job in self.get_waiting():
-			tmp = [parent for parent in job.get_parents() if parent.get_status() == Status.COMPLETED]
-			#for parent in job.get_parents():				
-				#if parent.get_status() != Status.COMPLETED:
-				#	break
-			if len(tmp) == len(job.get_parents()):
-				job.set_status(Status.READY)
-		if(store_change):
-			self.save()
-
-	def update_shortened_names(self):
-		"""In some cases the scheduler only can operate with names shorter than 15 characters. Update the job list replacing job names by the corresponding shortened job name"""
-		for job in self._job_list:
-			job.set_name(job.get_short_name())
-			
-	def update_genealogy(self):
-		"""When we have created the joblist, parents and child list just contain the names. Update the genealogy replacing job names by the corresponding job object"""
-		for job in self._job_list:
-			if job.has_children():
-				# get the list of childrens (names)
-				child_list = job.get_children()
-				# remove the list of names
-				job.set_children([])
-				# for each child find the corresponding job
-				for child in child_list:
-					if isinstance(child, str):
-						job_object = self.get_job_by_name(child)
-						job.add_children(job_object)
-					else:
-						job.add_children(child)
-
-			if job.has_parents():
-				# get the list of childrens (names)
-				parent_list = job.get_parents()
-				# remove the list of names
-				job.set_parents([])
-				# for each child find the corresponding job
-				for parent in parent_list:
-					if isinstance(parent, str):
-						job_object = self.get_job_by_name(parent)
-						job.add_parent(job_object)
-					else:
-						job.add_parent(parent)
-						
-	def check_genealogy(self):
-		"""When we have updated the joblist, parents and child list must be consistent"""
-		pass
->>>>>>> d40b9359
