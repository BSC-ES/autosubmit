#!/usr/bin/env python3

# Copyright 2017-2020 Earth Sciences Department, BSC-CNS

# This file is part of Autosubmit.

# Autosubmit is free software: you can redistribute it and/or modify
# it under the terms of the GNU General Public License as published by
# the Free Software Foundation, either version 3 of the License, or
# (at your option) any later version.

# Autosubmit is distributed in the hope that it will be useful,
# but WITHOUT ANY WARRANTY; without even the implied warranty of
# MERCHANTABILITY or FITNESS FOR A PARTICULAR PURPOSE.  See the
# GNU General Public License for more details.
<<<<<<< HEAD

=======
>>>>>>> 43c8273f
# You should have received a copy of the GNU General Public License
# along with Autosubmit.  If not, see <http://www.gnu.org/licenses/>.
import copy
import datetime
import math
import os
import pickle
import re
import traceback
from bscearth.utils.date import date2str, parse_date
from networkx import DiGraph
from shutil import move
from threading import Thread
from time import localtime, strftime, mktime
from typing import List, Dict

import autosubmit.database.db_structure as DbStructure
from autosubmit.helpers.data_transfer import JobRow
from autosubmit.job.job import Job
from autosubmit.job.job_common import Status, bcolors
from autosubmit.job.job_dict import DicJobs
from autosubmit.job.job_package_persistence import JobPackagePersistence
from autosubmit.job.job_packages import JobPackageThread
from autosubmit.job.job_utils import Dependency
from autosubmit.job.job_utils import transitive_reduction
from autosubmitconfigparser.config.basicconfig import BasicConfig
from autosubmitconfigparser.config.configcommon import AutosubmitConfig
from log.log import AutosubmitCritical, AutosubmitError, Log


# Log.get_logger("Log.Autosubmit")


def threaded(fn):
    def wrapper(*args, **kwargs):
        thread = Thread(target=fn, args=args, kwargs=kwargs)
        thread.name = "data_processing"
        thread.start()
        return thread

    return wrapper


class JobList(object):
    """
    Class to manage the list of jobs to be run by autosubmit

    """

    def __init__(self, expid, config, parser_factory, job_list_persistence, as_conf):
        self._persistence_path = os.path.join(
            config.LOCAL_ROOT_DIR, expid, "pkl")
        self._update_file = "updated_list_" + expid + ".txt"
        self._failed_file = "failed_job_list_" + expid + ".pkl"
        self._persistence_file = "job_list_" + expid
        self._job_list = list()
        self._base_job_list = list()
        self.jobs_edges = {}
        self._expid = expid
        self._config = config
        self.experiment_data = as_conf.experiment_data
        self._parser_factory = parser_factory
        self._stat_val = Status()
        self._parameters = []
        self._date_list = []
        self._member_list = []
        self._chunk_list = []
        self._dic_jobs = dict()
        self._persistence = job_list_persistence
        self._graph = DiGraph()

        self.packages_dict = dict()
        self._ordered_jobs_by_date_member = dict()

        self.packages_id = dict()
        self.job_package_map = dict()
        self.sections_checked = set()
        self._run_members = None
        self.jobs_to_run_first = list()
        self.rerun_job_list = list()

    @property
    def expid(self):
        """
        Returns the experiment identifier

        :return: experiment's identifier
        :rtype: str
        """
        return self._expid

    @property
    def graph(self):
        """
        Returns the graph

        :return: graph
        :rtype: networkx graph
        """
        return self._graph

    @property
    def jobs_data(self):
        return self.experiment_data["JOBS"]

    @graph.setter
    def graph(self, value):
        self._graph = value

    @property
    def run_members(self):
        return self._run_members

    @run_members.setter
    def run_members(self, value):
        if value is not None and len(str(value)) > 0:
            self._run_members = value
            self._base_job_list = [job for job in self._job_list]
            found_member = False
            processed_job_list = []
            for job in self._job_list:  # We are assuming that the jobs are sorted in topological order (which is the default)
                if (
                        job.member is None and not found_member) or job.member in self._run_members or job.status not in [
                    Status.WAITING, Status.READY]:
                    processed_job_list.append(job)
                if job.member is not None and len(str(job.member)) > 0:
                    found_member = True
            self._job_list = processed_job_list
            # Old implementation that also considered children of the members.        
            # self._job_list = [job for job in old_job_list if len(
            #     job.parents) == 0 or len(set(old_job_list_names).intersection(set([jobp.name for jobp in job.parents]))) == len(job.parents)]

    def create_dictionary(self, date_list, member_list, num_chunks, chunk_ini, date_format, default_retrials,
                          wrapper_jobs):
        chunk_list = list(range(chunk_ini, num_chunks + 1))

        jobs_parser = self._get_jobs_parser()
        dic_jobs = DicJobs(self, date_list, member_list,
                           chunk_list, date_format, default_retrials, jobs_data={},
                           experiment_data=self.experiment_data)
        self._dic_jobs = dic_jobs
        for wrapper_section in wrapper_jobs:
            if str(wrapper_jobs[wrapper_section]).lower() != 'none':
                self._ordered_jobs_by_date_member[wrapper_section] = self._create_sorted_dict_jobs(
                    wrapper_jobs[wrapper_section])
            else:
                self._ordered_jobs_by_date_member[wrapper_section] = {}
        pass

    def _delete_edgeless_jobs(self):
        jobs_to_delete = []
        # indices to delete
        for i, job in enumerate(self._job_list):
            if job.dependencies is not None:
                if ((
                            len(job.dependencies) > 0 and not job.has_parents()) and not job.has_children()) and job.delete_when_edgeless in [
                    "true", True, 1]:
                    jobs_to_delete.append(job)
        # delete jobs by indices
        for i in jobs_to_delete:
            self._job_list.remove(i)

    def generate(self, date_list, member_list, num_chunks, chunk_ini, parameters, date_format, default_retrials,
                 default_job_type, wrapper_type=None, wrapper_jobs=dict(), new=True, notransitive=False,
                 update_structure=False, run_only_members=[], show_log=True, jobs_data={}, as_conf=""):
        """
        Creates all jobs needed for the current workflow

        :param as_conf:
        :param jobs_data:
        :param show_log:
        :param run_only_members:
        :param update_structure:
        :param notransitive:
        :param default_job_type: default type for jobs
        :type default_job_type: str
        :param date_list: start dates
        :type date_list: list
        :param member_list: members
        :type member_list: list
        :param num_chunks: number of chunks to run
        :type num_chunks: int
        :param chunk_ini: the experiment will start by the given chunk
        :type chunk_ini: int
        :param parameters: experiment parameters
        :type parameters: dict
        :param date_format: option to format dates
        :type date_format: str
        :param default_retrials: default retrials for ech job
        :type default_retrials: int
        :param new: is it a new generation?
        :type new: bool \n
        :param wrapper_type: Type of wrapper defined by the user in ``autosubmit_.yml`` [wrapper] section. \n
        :param wrapper_jobs: Job types defined in ``autosubmit_.yml`` [wrapper sections] to be wrapped. \n
        :type wrapper_jobs: String \n
        """
        self._parameters = parameters
        self._date_list = date_list
        self._member_list = member_list
        chunk_list = list(range(chunk_ini, num_chunks + 1))
        self._chunk_list = chunk_list

        dic_jobs = DicJobs(self, date_list, member_list, chunk_list, date_format, default_retrials, jobs_data,
                           experiment_data=self.experiment_data)
        self._dic_jobs = dic_jobs
        priority = 0
        if show_log:
            Log.info("Creating jobs...")
        # jobs_data includes the name of the .our and .err files of the job in LOG_expid
        jobs_data = dict()
        if not new:
            try:
                jobs_data = {row[0]: row for row in self.load()}
            except Exception as e:
                try:
                    jobs_data = {row[0]: row for row in self.backup_load()}
                except Exception as e:
                    pass
                    Log.info("Deleting previous pkl due being incompatible with current AS version")
                    if os.path.exists(os.path.join(self._persistence_path, self._persistence_file + ".pkl")):
                        os.remove(os.path.join(self._persistence_path, self._persistence_file + ".pkl"))
                    if os.path.exists(os.path.join(self._persistence_path, self._persistence_file + "_backup.pkl")):
                        os.remove(os.path.join(self._persistence_path, self._persistence_file + "_backup.pkl"))

        self._create_jobs(dic_jobs, priority, default_job_type, jobs_data)
        if show_log:
            Log.info("Adding dependencies...")
        self._add_dependencies(date_list, member_list, chunk_list, dic_jobs, self.graph)

        if show_log:
            Log.info("Removing redundant dependencies...")
        self.update_genealogy(
            new, notransitive, update_structure=update_structure)
        for job in self._job_list:
            job.parameters = parameters
            job_data = jobs_data.get(job.name, "none")
            try:
                if job_data != "none":
                    job.wrapper_type = job_data[12]
                else:
                    job.wrapper_type = "none"
            except BaseException as e:
                job.wrapper_type = "none"

        # Checking for member constraints
        if len(run_only_members) > 0:
            # Found
            if show_log:
                Log.info("Considering only members {0}".format(
                    str(run_only_members)))
            old_job_list = [job for job in self._job_list]
            self._job_list = [
                job for job in old_job_list if
                job.member is None or job.member in run_only_members or job.status not in [Status.WAITING,
                                                                                           Status.READY]]
            for job in self._job_list:
                for jobp in job.parents:
                    if jobp in self._job_list:
                        job.parents.add(jobp)
                for jobc in job.children:
                    if jobc in self._job_list:
                        job.children.add(jobc)
        if show_log:
            Log.info("Looking for edgeless jobs...")
        self._delete_edgeless_jobs()
        for wrapper_section in wrapper_jobs:
            try:
                if wrapper_jobs[wrapper_section] is not None and len(str(wrapper_jobs[wrapper_section])) > 0:
                    self._ordered_jobs_by_date_member[wrapper_section] = self._create_sorted_dict_jobs(
                        wrapper_jobs[wrapper_section])
                else:
                    self._ordered_jobs_by_date_member[wrapper_section] = {}
            except BaseException as e:
                raise AutosubmitCritical(
                    "Some section jobs of the wrapper:{0} are not in the current job_list defined in jobs.conf".format(
                        wrapper_section), 7014, str(e))

    def _add_dependencies(self, date_list, member_list, chunk_list, dic_jobs, graph, option="DEPENDENCIES"):
        jobs_data = dic_jobs._jobs_data.get("JOBS", {})
        for job_section in jobs_data.keys():
            Log.debug("Adding dependencies for {0} jobs".format(job_section))
            # If it does not have dependencies, do nothing
            if not (job_section, option):
                continue

            dependencies_keys = jobs_data[job_section].get(option, {})
            if type(dependencies_keys) is str:
                if "," in dependencies_keys:
                    dependencies_list = dependencies_keys.split(",")
                else:
                    dependencies_list = dependencies_keys.split(" ")
                dependencies_keys = {}
                for dependency in dependencies_list:
                    dependencies_keys[dependency] = {}
            if dependencies_keys is None:
                dependencies_keys = {}
            dependencies = self._manage_dependencies(dependencies_keys, dic_jobs, job_section)

            for job in dic_jobs.get_jobs(job_section):
                num_jobs = 1
                if isinstance(job, list):
                    num_jobs = len(job)
                for i in range(num_jobs):
                    _job = job[i] if num_jobs > 1 else job
                    self._manage_job_dependencies(dic_jobs, _job, date_list, member_list, chunk_list, dependencies_keys,
                                                  dependencies, graph)
        pass

    @staticmethod
    def _manage_dependencies(dependencies_keys, dic_jobs, job_section):
        parameters = dic_jobs._jobs_data["JOBS"]
        dependencies = dict()
        for key in dependencies_keys:
            distance = None
            splits = None
            sign = None

            if '-' not in key and '+' not in key and '*' not in key and '?' not in key:
                section = key
            else:
                if '?' in key:
                    sign = '?'
                    section = key[:-1]
                else:
                    if '-' in key:
                        sign = '-'
                    elif '+' in key:
                        sign = '+'
                    elif '*' in key:
                        sign = '*'
                    key_split = key.split(sign)
                    section = key_split[0]
                    distance = int(key_split[1])

            if '[' in section:
                # Todo check what is this because we never enter this
                try:
                    section_name = section[0:section.find("[")]
                    splits_section = int(
                        dic_jobs.experiment_data["JOBS"][section_name].get('SPLITS', -1))
                    splits = JobList._calculate_splits_dependencies(
                        section, splits_section)
                    section = section_name
                except Exception as e:
                    pass
            if parameters.get(section, None) is None:
                continue
                # raise AutosubmitCritical("Section:{0} doesn't exists.".format(section),7014)
            dependency_running_type = str(parameters[section].get('RUNNING', 'once')).lower()
            delay = int(parameters[section].get('DELAY', -1))
            dependency = Dependency(section, distance, dependency_running_type, sign, delay, splits,
                                    relationships=dependencies_keys[key])
            dependencies[key] = dependency
        return dependencies

    @staticmethod
    def _calculate_splits_dependencies(section, max_splits):
        splits_list = section[section.find("[") + 1:section.find("]")]
        splits = []
        for str_split in splits_list.split(","):
            if str_split.find(":") != -1:
                numbers = str_split.split(":")
                # change this to be checked in job_common.py
                max_splits = min(int(numbers[1]), max_splits)
                for count in range(int(numbers[0]), max_splits + 1):
                    splits.append(int(str(count).zfill(len(numbers[0]))))
            else:
                if int(str_split) <= max_splits:
                    splits.append(int(str_split))
        return splits


    @staticmethod
    def _apply_filter(parent_value, filter_value, associative_list, level_to_check="DATES_FROM", child=None, parent=None):
        """
        Check if the current_job_value is included in the filter_value
        :param parent_value:
        :param filter_value: filter
        :param associative_list: dates, members, chunks, splits.
        :param filter_type: dates, members, chunks, splits .
        :param level_to_check: Can be dates,members, chunks, splits.
        :return:
        """
        if "NONE".casefold() in str(parent_value).casefold():
            return True
        if parent and child and level_to_check.casefold() == "splits".casefold():
            if not parent.splits:
                parent_splits = -1
            else:
                parent_splits = int(parent.splits)
            if not child.splits:
                child_splits = -1
            else:
                child_splits = int(child.splits)
            if parent_splits == child_splits:
                to_look_at_lesser = associative_list
                lesser_group = -1
                lesser = str(parent_splits)
                greater = str(child_splits)
                lesser_value = "parent"
            else:
                if parent_splits > child_splits:
                    lesser = str(child_splits)
                    greater = str(parent_splits)
                    lesser_value = "child"
                else:
                    lesser = str(parent_splits)
                    greater = str(child_splits)
                    lesser_value = "parent"
                to_look_at_lesser = [associative_list[i:i + 1] for i in range(0, int(lesser), 1)]
                for lesser_group in range(len(to_look_at_lesser)):
                    if lesser_value == "parent":
                        if str(parent_value) in to_look_at_lesser[lesser_group]:
                            break
                    else:
                        if str(child.split) in to_look_at_lesser[lesser_group]:
                            break
        else:
            to_look_at_lesser = associative_list
            lesser_group = -1
        if "?" in filter_value:
            # replace all ? for ""
            filter_value = filter_value.replace("?", "")
        if "*" in filter_value:
            aux_filter = filter_value
            filter_value = ""
            for filter_ in aux_filter.split(","):
                if "*" in filter_:
                    filter_,split_info = filter_.split("*")
                    if "\\" in split_info:
                        split_info = int(split_info.split("\\")[-1])
                    else:
                        split_info = 1
                    # split_info: if a value is 1, it means that the filter is 1-to-1, if it is 2, it means that the filter is 1-to-2, etc.
                    if child and parent:
                        if (split_info == 1 or level_to_check.casefold() != "splits".casefold()) and str(parent_value).casefold() == str(filter_).casefold():
                            if child.split == parent_value:
                                return True
                        elif split_info > 1 and level_to_check.casefold() == "splits".casefold():
                            # 1-to-X filter
                            to_look_at_greater = [associative_list[i:i + split_info] for i in
                                                range(0, int(greater), split_info)]
                            if lesser_value == "parent":
                                if str(child.split) in to_look_at_greater[lesser_group]:
                                    return True
                            else:
                                if str(parent_value) in to_look_at_greater[lesser_group]:
                                    return True
                    else:
                        filter_value += filter_ + ","
                else:
                    filter_value += filter_ + ","
            filter_value = filter_value[:-1]
        to_filter = JobList._parse_filters_to_check(filter_value,associative_list,level_to_check)
        if to_filter is None:
            return False
        elif len(to_filter) == 0:
            return False
        elif "ALL".casefold() == str(to_filter[0]).casefold():
            return True
        elif "NATURAL".casefold() == str(to_filter[0]).casefold():
            if parent_value is None or parent_value in associative_list:
                return True
        elif "NONE".casefold() == str(to_filter[0]).casefold():
            return False
        elif len( [ filter_ for filter_ in to_filter if str(parent_value).strip(" ").casefold() == str(filter_).strip(" ").casefold() ] )>0:
            return True
        else:
            return False



    @staticmethod
    def _parse_filters_to_check(list_of_values_to_check,value_list=[],level_to_check="DATES_FROM"):
        final_values = []
        list_of_values_to_check = str(list_of_values_to_check).upper()
        if list_of_values_to_check is None:
            return None
        elif list_of_values_to_check.casefold() == "ALL".casefold() :
            return ["ALL"]
        elif list_of_values_to_check.casefold() == "NONE".casefold():
            return ["NONE"]
        elif list_of_values_to_check.casefold() == "NATURAL".casefold():
            return ["NATURAL"]
        elif "," in list_of_values_to_check:
            for value_to_check in list_of_values_to_check.split(","):
                final_values.extend(JobList._parse_filter_to_check(value_to_check,value_list,level_to_check))
        else:
            final_values = JobList._parse_filter_to_check(list_of_values_to_check,value_list,level_to_check)
        return final_values


    @staticmethod
    def _parse_filter_to_check(value_to_check,value_list=[],level_to_check="DATES_FROM"):
        """
        Parse the filter to check and return the value to check.
        Selection process:
        value_to_check can be:
        a range: [0:], [:N], [0:N], [:-1], [0:N:M] ...
        a value: N.
        a range with step: [0::M], [::2], [0::3], [::3] ...
        :param value_to_check: value to check.
        :param value_list: list of values to check. Dates, members, chunks or splits.
        :return: parsed value to check.
        """
        step = 1
        if value_to_check.count(":") == 1:
            # range
            if value_to_check[1] == ":":
                # [:N]
                # Find N index in the list
                start = None
                end = value_to_check.split(":")[1].strip("[]")
                if level_to_check in ["CHUNKS_FROM","SPLITS_FROM"]:
                    end = int(end)
            elif value_to_check[-2] == ":":
                # [N:]
                # Find N index in the list
                start = value_to_check.split(":")[0].strip("[]")
                if level_to_check in ["CHUNKS_FROM","SPLITS_FROM"]:
                    start = int(start)
                end = None
            else:
                # [N:M]
                # Find N index in the list
                start = value_to_check.split(":")[0].strip("[]")
                end = value_to_check.split(":")[1].strip("[]")
                step = 1
                if level_to_check in ["CHUNKS_FROM","SPLITS_FROM"]:
                    start = int(start)
                    end = int(end)
        elif value_to_check.count(":") == 2:
            # range with step
            if value_to_check[-2] == ":" and value_to_check[-3] == ":":  # [N::]
                # Find N index in the list
                start = value_to_check.split(":")[0].strip("[]")
                end = None
                step = 1
                if level_to_check in ["CHUNKS_FROM","SPLITS_FROM"]:
                    start = int(start)
            elif value_to_check[1] == ":" and value_to_check[2] == ":":  # [::S]
                # Find N index in the list
                start = None
                end = None
                step = value_to_check.split(":")[-1].strip("[]")
                # get index in the value_list
                step = int(step)
            elif value_to_check[1] == ":" and value_to_check[-2] == ":": # [:M:]
                # Find N index in the list
                start = None
                end = value_to_check.split(":")[1].strip("[]")
                if level_to_check in ["CHUNKS_FROM","SPLITS_FROM"]:
                    end = int(end)
                step = 1
            else: # [N:M:S]
                # Find N index in the list
                start = value_to_check.split(":")[0].strip("[]")
                end = value_to_check.split(":")[1].strip("[]")
                step = value_to_check.split(":")[2].strip("[]")
                step = int(step)
                if level_to_check in ["CHUNKS_FROM","SPLITS_FROM"]:
                    start = int(start)
                    end = int(end)
        else:
            # value
            return [value_to_check]
        ## values to return
        if len(value_list) > 0:
            if start is None:
                start = value_list[0]
            if end is None:
                end = value_list[-1]
            try:
                if level_to_check == "CHUNKS_TO":
                    start = int(start)
                    end = int(end)
                return value_list[slice(value_list.index(start), value_list.index(end)+1, int(step))]
            except ValueError:
                return value_list[slice(0,len(value_list)-1,int(step))]
        else:
            if not start:
                start = 0
            if end is None:
                return []
            return [number_gen for number_gen in range(int(start), int(end)+1, int(step))]

    def _check_relationship(self, relationships, level_to_check, value_to_check):
        """
        Check if the current_job_value is included in the filter_value
        :param relationships: current filter level to check.
        :param level_to_check: Can be dates_from, members_from, chunks_from, splits_from.
        :param value_to_check: Can be None, a date, a member, a chunk or a split.
        :return:
        """
        filters = []
        if level_to_check == "DATES_FROM":
            try:
                value_to_check = date2str(value_to_check, "%Y%m%d") # need to convert in some cases
            except:
                pass
            try:
                values_list = [date2str(date_, "%Y%m%d") for date_ in self._date_list] # need to convert in some cases
            except:
                values_list = self._date_list
        elif level_to_check == "MEMBERS_FROM":
            values_list = self._member_list # Str list
        elif level_to_check == "CHUNKS_FROM":
            values_list = self._chunk_list # int list
        else:
            values_list = [] # splits, int list ( artificially generated later )

        relationship = relationships.get(level_to_check, {})
        status = relationship.pop("STATUS", relationships.get("STATUS", None))
        from_step = relationship.pop("FROM_STEP", relationships.get("FROM_STEP", None))
        for filter_range, filter_data in relationship.items():
            if filter_range.casefold() in ["ALL".casefold(),"NATURAL".casefold()] or ( not value_to_check or str(value_to_check).upper() in str(
                    JobList._parse_filters_to_check(filter_range,values_list,level_to_check)).upper()):
                if not filter_data.get("STATUS", None):
                    filter_data["STATUS"] = status
                if not filter_data.get("FROM_STEP", None):
                    filter_data["FROM_STEP"] = from_step
                filters.append(filter_data)
        # Normalize the filter return
        if len(filters) == 0:
            filters = [{}]
        return filters


    def _check_dates(self, relationships, current_job):
        """
        Check if the current_job_value is included in the filter_from and retrieve filter_to value
        :param relationships: Remaining filters to apply.
        :param current_job: Current job to check.
        :return:  filters_to_apply
        """
        # Check the test_dependencies.py to see how to use this function
        filters_to_apply = self._check_relationship(relationships, "DATES_FROM", date2str(current_job.date))
        for i, filter in enumerate(filters_to_apply):
            if "MEMBERS_FROM" in filter:
                filters_to_apply_m = self._check_members({"MEMBERS_FROM": (filter.pop("MEMBERS_FROM"))}, current_job)
                if len(filters_to_apply_m) > 0:
                    filters_to_apply[i].update(filters_to_apply_m)
            # Will enter chunks_from, and obtain [{DATES_TO: "20020201", MEMBERS_TO: "fc2", CHUNKS_TO: "ALL", SPLITS_TO: "2"]
            if "CHUNKS_FROM" in filter:
                filters_to_apply_c = self._check_chunks({"CHUNKS_FROM": (filter.pop("CHUNKS_FROM"))}, current_job)
                if len(filters_to_apply_c) > 0 and len(filters_to_apply_c[0]) > 0:
                    filters_to_apply[i].update(filters_to_apply_c)
            # IGNORED
            if "SPLITS_FROM" in filter:
                filters_to_apply_s = self._check_splits({"SPLITS_FROM": (filter.pop("SPLITS_FROM"))}, current_job)
                if len(filters_to_apply_s) > 0:
                    filters_to_apply[i].update(filters_to_apply_s)
        # Unify filters from all filters_from where the current job is included to have a single SET of filters_to
        filters_to_apply = self._unify_to_filters(filters_to_apply)
        # {DATES_TO: "20020201", MEMBERS_TO: "fc2", CHUNKS_TO: "ALL", SPLITS_TO: "2"}
        return filters_to_apply


    def _check_members(self,relationships, current_job):
        """
        Check if the current_job_value is included in the filter_from and retrieve filter_to value
        :param relationships: Remaining filters to apply.
        :param current_job: Current job to check.
        :return: filters_to_apply
        """
        filters_to_apply = self._check_relationship(relationships, "MEMBERS_FROM", current_job.member)
        for i, filter_ in enumerate(filters_to_apply):
            if "CHUNKS_FROM" in filter_:
                filters_to_apply_c = self._check_chunks({"CHUNKS_FROM": (filter_.pop("CHUNKS_FROM"))}, current_job)
                if len(filters_to_apply_c) > 0:
                    filters_to_apply[i].update(filters_to_apply_c)
            if "SPLITS_FROM" in filter_:
                filters_to_apply_s = self._check_splits({"SPLITS_FROM": (filter_.pop("SPLITS_FROM"))}, current_job)
                if len(filters_to_apply_s) > 0:
                    filters_to_apply[i].update(filters_to_apply_s)
        filters_to_apply = self._unify_to_filters(filters_to_apply)
        return filters_to_apply

    def _check_chunks(self,relationships, current_job):
        """
        Check if the current_job_value is included in the filter_from and retrieve filter_to value
        :param relationships: Remaining filters to apply.
        :param current_job: Current job to check.
        :return: filters_to_apply
        """

        filters_to_apply = self._check_relationship(relationships, "CHUNKS_FROM", current_job.chunk)
        for i, filter in enumerate(filters_to_apply):
            if "SPLITS_FROM" in filter:
                filters_to_apply_s = self._check_splits({"SPLITS_FROM": (filter.pop("SPLITS_FROM"))}, current_job)
                if len(filters_to_apply_s) > 0:
                    filters_to_apply[i].update(filters_to_apply_s)
        filters_to_apply = self._unify_to_filters(filters_to_apply)
        return filters_to_apply

    def _check_splits(self,relationships, current_job):
        """
        Check if the current_job_value is included in the filter_from and retrieve filter_to value
        :param relationships: Remaining filters to apply.
        :param current_job: Current job to check.
        :return: filters_to_apply
        """

        filters_to_apply = self._check_relationship(relationships, "SPLITS_FROM", current_job.split)
        # No more FROM sections to check, unify _to FILTERS and return
        filters_to_apply = self._unify_to_filters(filters_to_apply)
        return filters_to_apply

    def _unify_to_filter(self,unified_filter, filter_to, filter_type):
        """
        Unify filter_to filters into a single dictionary
        :param unified_filter: Single dictionary with all filters_to
        :param filter_to: Current dictionary that contains the filters_to
        :param filter_type: "DATES_TO", "MEMBERS_TO", "CHUNKS_TO", "SPLITS_TO"
        :return: unified_filter
        """
        if len(unified_filter[filter_type]) > 0 and unified_filter[filter_type][-1] != ",":
            unified_filter[filter_type] += ","
        if filter_type == "DATES_TO":
            value_list = self._date_list
            level_to_check = "DATES_FROM"
        elif filter_type == "MEMBERS_TO":
            value_list = self._member_list
            level_to_check = "MEMBERS_FROM"
        elif filter_type == "CHUNKS_TO":
            value_list = self._chunk_list
            level_to_check = "CHUNKS_FROM"
        elif filter_type == "SPLITS_TO":
            value_list = []
            level_to_check = "SPLITS_FROM"
        if "all".casefold() not in unified_filter[filter_type].casefold():
            aux = filter_to.pop(filter_type, None)
            if aux:
                aux = aux.split(",")
                for element in aux:
                    if element == "":
                        continue
                    # Get only the first alphanumeric part and [:] chars
                    parsed_element = re.findall(r"([\[:\]a-zA-Z0-9]+)", element)[0].lower()
                    extra_data = element[len(parsed_element):]
                    parsed_element = JobList._parse_filter_to_check(parsed_element, value_list = value_list, level_to_check = filter_type)
                    # convert list to str
                    skip = False
                    if isinstance(parsed_element, list):
                        # check if any element is natural or none
                        for ele in parsed_element:
                            if type(ele) is str and ele.lower() in ["natural", "none"]:
                                skip = True
                    else:
                        if type(parsed_element) is str and parsed_element.lower() in ["natural", "none"]:
                            skip = True
                    if skip and len(unified_filter[filter_type]) > 0:
                        continue
                    else:
                        for ele in parsed_element:
                            if extra_data:
                                check_whole_string = str(ele)+extra_data+","
                            else:
                                check_whole_string = str(ele)+","
                            if str(check_whole_string) not in unified_filter[filter_type]:
                                unified_filter[filter_type] += check_whole_string
        return unified_filter

    @staticmethod
    def _normalize_to_filters(filter_to, filter_type):
        """
        Normalize filter_to filters to a single string or "all"
        :param filter_to: Unified filter_to dictionary
        :param filter_type: "DATES_TO", "MEMBERS_TO", "CHUNKS_TO", "SPLITS_TO"
        :return:
        """
        if len(filter_to[filter_type]) == 0 or ("," in filter_to[filter_type] and len(filter_to[filter_type]) == 1):
            filter_to.pop(filter_type, None)
        elif "all".casefold() in filter_to[filter_type]:
            filter_to[filter_type] = "all"
        else:
            # delete last comma
            if "," in filter_to[filter_type][-1]:
                filter_to[filter_type] = filter_to[filter_type][:-1]
            # delete first comma
            if "," in filter_to[filter_type][0]:
                filter_to[filter_type] = filter_to[filter_type][1:]

    def _unify_to_filters(self,filter_to_apply):
        """
        Unify all filter_to filters into a single dictionary ( of current selection )
        :param filter_to_apply: Filters to apply
        :return: Single dictionary with all filters_to
        """
        unified_filter = {"DATES_TO": "", "MEMBERS_TO": "", "CHUNKS_TO": "", "SPLITS_TO": ""}
        for filter_to in filter_to_apply:
            if "STATUS" not in unified_filter and filter_to.get("STATUS", None):
                unified_filter["STATUS"] = filter_to["STATUS"]
            if "FROM_STEP" not in unified_filter and filter_to.get("FROM_STEP", None):
                unified_filter["FROM_STEP"] = filter_to["FROM_STEP"]
            if len(filter_to) > 0:
                self._unify_to_filter(unified_filter, filter_to, "DATES_TO")
                self._unify_to_filter(unified_filter, filter_to, "MEMBERS_TO")
                self._unify_to_filter(unified_filter, filter_to, "CHUNKS_TO")
                self._unify_to_filter(unified_filter, filter_to, "SPLITS_TO")

        JobList._normalize_to_filters(unified_filter, "DATES_TO")
        JobList._normalize_to_filters(unified_filter, "MEMBERS_TO")
        JobList._normalize_to_filters(unified_filter, "CHUNKS_TO")
        JobList._normalize_to_filters(unified_filter, "SPLITS_TO")
        return unified_filter

    def _filter_current_job(self,current_job, relationships):
        ''' This function will filter the current job based on the relationships given
        :param current_job: Current job to filter
        :param relationships: Relationships to apply
        :return: dict() with the filters to apply, or empty dict() if no filters to apply
        '''

        # This function will look if the given relationship is set for the given job DATEs,MEMBER,CHUNK,SPLIT ( _from filters )
        # And if it is, it will return the dependencies that need to be activated (_TO filters)
        # _FROM behavior:
        # DATES_FROM can contain MEMBERS_FROM,CHUNKS_FROM,SPLITS_FROM
        # MEMBERS_FROM can contain CHUNKS_FROM,SPLITS_FROM
        # CHUNKS_FROM can contain SPLITS_FROM
        # SPLITS_FROM can contain nothing
        # _TO behavior:
        # TO keywords, can be in any of the _FROM filters and they will only affect the _FROM filter they are in.
        # There are 4 keywords:
        # 1. ALL: all the dependencies will be activated of the given filter type (dates, members, chunks or/and splits)
        # 2. NONE: no dependencies will be activated of the given filter type (dates, members, chunks or/and splits)
        # 3. NATURAL: this is the normal behavior, represents a way of letting the job to be activated if they would normally be activated.
        # 4. ? : this is a weak dependency activation flag, The dependency will be activated but the job can fail without affecting the workflow.

        filters_to_apply = {}
        # Check if filter_from-filter_to relationship is set
        if relationships is not None and len(relationships) > 0:
            # Look for a starting point, this can be if else becasue they're exclusive as a DATE_FROM can't be in a MEMBER_FROM and so on
            if "DATES_FROM" in relationships:
                filters_to_apply = self._check_dates(relationships, current_job)
            elif "MEMBERS_FROM" in relationships:
                filters_to_apply = self._check_members(relationships, current_job)
            elif "CHUNKS_FROM" in relationships:
                filters_to_apply = self._check_chunks(relationships, current_job)
            elif "SPLITS_FROM" in relationships:
                filters_to_apply = self._check_splits(relationships, current_job)
            else:
                relationships.pop("CHUNKS_FROM", None)
                relationships.pop("MEMBERS_FROM", None)
                relationships.pop("DATES_FROM", None)
                relationships.pop("SPLITS_FROM", None)
                filters_to_apply = relationships
        return filters_to_apply

    @staticmethod
    def _valid_parent(parent, member_list, date_list, chunk_list, is_a_natural_relation, filter_,child):
        '''
        Check if the parent is valid for the current job
        :param parent: job to check
        :param member_list: list of members
        :param date_list: list of dates
        :param chunk_list: list of chunks
        :param is_a_natural_relation: if the relation is natural or not
        :return: True if the parent is valid, False otherwise
        '''
        # check if current_parent is listed on dependency.relationships
        associative_list = {}
        associative_list["dates"] = date_list
        associative_list["members"] = member_list
        associative_list["chunks"] = chunk_list

        if not child.splits:
            child_splits = 0
        else:
            child_splits = int(child.splits)
        if not parent.splits:
            parent_splits = 0
        else:
            parent_splits = int(parent.splits)
        splits = max(child_splits, parent_splits)
        if splits > 0:
            associative_list["splits"] = [str(split) for split in range(1, int(splits) + 1)]
        else:
            associative_list["splits"] = None
        dates_to = str(filter_.get("DATES_TO", "natural")).lower()
        members_to = str(filter_.get("MEMBERS_TO", "natural")).lower()
        chunks_to = str(filter_.get("CHUNKS_TO", "natural")).lower()
        splits_to = str(filter_.get("SPLITS_TO", "natural")).lower()
<<<<<<< HEAD

=======
        
>>>>>>> 43c8273f
        if not is_a_natural_relation:
            if dates_to == "natural":
                dates_to = "none"
            if members_to == "natural":
                members_to = "none"
            if chunks_to == "natural":
                chunks_to = "none"
            if splits_to == "natural":
                splits_to = "none"
        if "natural" in dates_to:
            associative_list["dates"] = [date2str(parent.date)] if parent.date is not None else date_list
        if "natural" in members_to:
            associative_list["members"] = [parent.member] if parent.member is not None else member_list
        if "natural" in chunks_to:
            associative_list["chunks"] = [parent.chunk] if parent.chunk is not None else chunk_list
        if "natural" in splits_to:
            associative_list["splits"] = [parent.split] if parent.split is not None else parent.splits
        parsed_parent_date = date2str(parent.date) if parent.date is not None else None
        valid_dates = JobList._apply_filter(parsed_parent_date, dates_to, associative_list["dates"], "dates")
        valid_members = JobList._apply_filter(parent.member, members_to, associative_list["members"], "members")
        valid_chunks = JobList._apply_filter(parent.chunk, chunks_to, associative_list["chunks"], "chunks")
        valid_splits = JobList._apply_filter(parent.split, splits_to, associative_list["splits"], "splits", child, parent)
        if valid_dates and valid_members and valid_chunks and valid_splits:
            return True
        return False

    def _add_edge_info(self, job, special_status):
        """
        Special relations to be check in the update_list method
        :param job: Current job
        :param parent: parent jobs to check
        :return:
        """
        if special_status not in self.jobs_edges:
            self.jobs_edges[special_status] = set()
        self.jobs_edges[special_status].add(job)
        if "ALL" not in self.jobs_edges:
            self.jobs_edges["ALL"] = set()
        self.jobs_edges["ALL"].add(job)

    def _manage_job_dependencies(self, dic_jobs, job, date_list, member_list, chunk_list, dependencies_keys,
                                 dependencies,
                                 graph):
        '''
        Manage the dependencies of a job
        :param dic_jobs:
        :param job:
        :param date_list:
        :param member_list:
        :param chunk_list:
        :param dependencies_keys:
        :param dependencies:
        :param graph:
        :return:
        '''
        parsed_date_list = []
        for dat in date_list:
            parsed_date_list.append(date2str(dat))
        special_conditions = dict()
        for key in dependencies_keys:
            dependency = dependencies.get(key, None)
            if dependency is None:
                Log.printlog("WARNING: SECTION {0} is not defined in jobs.conf. Dependency skipped".format(key),
                             Log.WARNING)
                continue
            skip, (chunk, member, date) = JobList._calculate_dependency_metadata(job.chunk, chunk_list,
                                                                                 job.member, member_list,
                                                                                 job.date, date_list,
                                                                                 dependency)
            if skip:
                continue

            other_parents = dic_jobs.get_jobs(dependency.section, None, None, None)
            parents_jobs = dic_jobs.get_jobs(dependency.section, date, member, chunk)
            natural_jobs = dic_jobs.get_jobs(dependency.section, date, member, chunk)
            all_parents = list(set(other_parents + parents_jobs))
            # Get dates_to, members_to, chunks_to of the deepest level of the relationship.
            filters_to_apply = self._filter_current_job(job, copy.deepcopy(dependency.relationships))
            if "?" in filters_to_apply.get("SPLITS_TO", "") or "?" in filters_to_apply.get("DATES_TO","") or "?" in filters_to_apply.get("MEMBERS_TO", "") or "?" in filters_to_apply.get("CHUNKS_TO", ""):
                only_marked_status = True
            else:
                only_marked_status = False
            special_conditions["STATUS"] = filters_to_apply.pop("STATUS", None)
            special_conditions["FROM_STEP"] = filters_to_apply.pop("FROM_STEP", None)
            for parent in all_parents:
                # If splits is not None, the job is a list of jobs
                if parent.name == job.name:
                    continue
                # Check if it is a natural relation. The only difference is that a chunk can depend on a chunks <= than the current chunk
                if parent in natural_jobs and (job.chunk is None or parent.chunk is None or parent.chunk <= job.chunk):
                    natural_relationship = True
                else:
                    natural_relationship = False
                # Check if the current parent is a valid parent based on the dependencies set on expdef.conf
                # If the parent is valid, add it to the graph

                if JobList._valid_parent(parent, member_list, parsed_date_list, chunk_list, natural_relationship,
                                         filters_to_apply,job):
                    job.add_parent(parent)
                    self._add_edge(graph, job, parent)
                    # Could be more variables in the future
                    # Do parse checkpoint
                    if special_conditions.get("STATUS", None):
                        if only_marked_status:
                            if str(job.split) + "?" in filters_to_apply.get("SPLITS_TO", "") or str(
                                    job.chunk) + "?" in filters_to_apply.get("CHUNKS_TO", "") or str(
                                    job.member) + "?" in filters_to_apply.get("MEMBERS_TO", "") or str(
                                    job.date) + "?" in filters_to_apply.get("DATES_TO", ""):
                                selected = True
                            else:
                                selected = False
                        else:
                            selected = True
                        if selected:
                            if special_conditions.get("FROM_STEP", None):
                                job.max_checkpoint_step = int(special_conditions.get("FROM_STEP", 0)) if int(
                                    special_conditions.get("FROM_STEP",
                                                           0)) > job.max_checkpoint_step else job.max_checkpoint_step
                            self._add_edge_info(job, special_conditions["STATUS"])
                            job.add_edge_info(parent, special_conditions)
            JobList.handle_frequency_interval_dependencies(chunk, chunk_list, date, date_list, dic_jobs, job, member,
                                                           member_list, dependency.section, graph, other_parents)

    @staticmethod
    def _calculate_dependency_metadata(chunk, chunk_list, member, member_list, date, date_list, dependency):
        skip = False
        if dependency.sign == '-':
            if chunk is not None and len(str(chunk)) > 0 and dependency.running == 'chunk':
                chunk_index = chunk_list.index(chunk)
                if chunk_index >= dependency.distance:
                    chunk = chunk_list[chunk_index - dependency.distance]
                else:
                    skip = True
            elif member is not None and len(str(member)) > 0 and dependency.running in ['chunk', 'member']:
                member_index = member_list.index(member)
                if member_index >= dependency.distance:
                    member = member_list[member_index - dependency.distance]
                else:
                    skip = True
            elif date is not None and len(str(date)) > 0 and dependency.running in ['chunk', 'member', 'startdate']:
                date_index = date_list.index(date)
                if date_index >= dependency.distance:
                    date = date_list[date_index - dependency.distance]
                else:
                    skip = True

        if dependency.sign == '+':
            if chunk is not None and len(str(chunk)) > 0 and dependency.running == 'chunk':
                chunk_index = chunk_list.index(chunk)
                if (chunk_index + dependency.distance) < len(chunk_list):
                    chunk = chunk_list[chunk_index + dependency.distance]
                else:  # calculating the next one possible
                    temp_distance = dependency.distance
                    while temp_distance > 0:
                        temp_distance -= 1
                        if (chunk_index + temp_distance) < len(chunk_list):
                            chunk = chunk_list[chunk_index + temp_distance]
                            break

            elif member is not None and len(str(member)) > 0 and dependency.running in ['chunk', 'member']:
                member_index = member_list.index(member)
                if (member_index + dependency.distance) < len(member_list):
                    member = member_list[member_index + dependency.distance]
                else:
                    skip = True
            elif date is not None and len(str(date)) > 0 and dependency.running in ['chunk', 'member', 'startdate']:
                date_index = date_list.index(date)
                if (date_index + dependency.distance) < len(date_list):
                    date = date_list[date_index - dependency.distance]
                else:
                    skip = True
        return skip, (chunk, member, date)

    @staticmethod
    def handle_frequency_interval_dependencies(chunk, chunk_list, date, date_list, dic_jobs, job, member, member_list,
                                               section_name, graph, visited_parents):
        if job.wait and job.frequency > 1:
            if job.chunk is not None and len(str(job.chunk)) > 0:
                max_distance = (chunk_list.index(chunk) + 1) % job.frequency
                if max_distance == 0:
                    max_distance = job.frequency
                for distance in range(1, max_distance):
                    for parent in dic_jobs.get_jobs(section_name, date, member, chunk - distance):
                        if parent not in visited_parents:
                            job.add_parent(parent)
                            JobList._add_edge(graph, job, parent)
            elif job.member is not None and len(str(job.member)) > 0:
                member_index = member_list.index(job.member)
                max_distance = (member_index + 1) % job.frequency
                if max_distance == 0:
                    max_distance = job.frequency
                for distance in range(1, max_distance, 1):
                    for parent in dic_jobs.get_jobs(section_name, date,
                                                    member_list[member_index - distance], chunk):
                        if parent not in visited_parents:
                            job.add_parent(parent)
                            JobList._add_edge(graph, job, parent)
            elif job.date is not None and len(str(job.date)) > 0:
                date_index = date_list.index(job.date)
                max_distance = (date_index + 1) % job.frequency
                if max_distance == 0:
                    max_distance = job.frequency
                for distance in range(1, max_distance, 1):
                    for parent in dic_jobs.get_jobs(section_name, date_list[date_index - distance],
                                                    member, chunk):
                        if parent not in visited_parents:
                            job.add_parent(parent)
                            JobList._add_edge(graph, job, parent)

    @staticmethod
    def _add_edge(graph, job, parents):
        num_parents = 1
        if isinstance(parents, list):
            num_parents = len(parents)
        for i in range(num_parents):
            parent = parents[i] if isinstance(parents, list) else parents
            graph.add_edge(parent.name, job.name)
            pass

    @staticmethod
    def _create_jobs(dic_jobs, priority, default_job_type, jobs_data=dict()):
        for section in dic_jobs._jobs_data.get("JOBS", {}).keys():
            Log.debug("Creating {0} jobs".format(section))
            dic_jobs.read_section(section, priority, default_job_type, jobs_data)
            priority += 1

    def _create_sorted_dict_jobs(self, wrapper_jobs):
        """
        Creates a sorting of the jobs whose job.section is in wrapper_jobs, according to the following filters in order of importance:
        date, member, RUNNING, and chunk number; where RUNNING is defined in jobs_.yml for each section.

        If the job does not have a chunk number, the total number of chunks configured for the experiment is used.

        :param wrapper_jobs: User defined job types in autosubmit_,conf [wrapper] section to be wrapped. \n
        :type wrapper_jobs: String \n
        :return: Sorted Dictionary of List that represents the jobs included in the wrapping process. \n
        :rtype: Dictionary Key: date, Value: (Dictionary Key: Member, Value: List of jobs that belong to the date, member, and are ordered by chunk number if it is a chunk job otherwise num_chunks from JOB TYPE (section)
        """

        # Dictionary Key: date, Value: (Dictionary Key: Member, Value: List)
        job = None

        dict_jobs = dict()
        for date in self._date_list:
            dict_jobs[date] = dict()
            for member in self._member_list:
                dict_jobs[date][member] = list()
        num_chunks = len(self._chunk_list)

        sections_running_type_map = dict()
        if wrapper_jobs is not None and len(str(wrapper_jobs)) > 0:
            if type(wrapper_jobs) is not list:
                if "&" in wrapper_jobs:
                    char = "&"
                else:
                    char = " "
                wrapper_jobs = wrapper_jobs.split(char)

            for section in wrapper_jobs:
                # RUNNING = once, as default. This value comes from jobs_.yml
                try:
                    sections_running_type_map[section] = str(self.jobs_data[section].get("RUNNING", 'once'))
                except BaseException as e:
                    raise AutosubmitCritical("Key {0} doesn't exists.".format(section), 7014, str(e))

            # Select only relevant jobs, those belonging to the sections defined in the wrapper

        sections_to_filter = ""
        for section in sections_running_type_map:
            sections_to_filter += section

        filtered_jobs_list = [job for job in self._job_list if job.section in sections_running_type_map]

        filtered_jobs_fake_date_member, fake_original_job_map = self._create_fake_dates_members(
            filtered_jobs_list)

        for date in self._date_list:
            str_date = self._get_date(date)
            for member in self._member_list:
                # Filter list of fake jobs according to date and member, result not sorted at this point
                sorted_jobs_list = list(filter(lambda job: job.name.split("_")[1] == str_date and
                                                           job.name.split("_")[2] == member,
                                               filtered_jobs_fake_date_member))
                # sorted_jobs_list = [job for job in filtered_jobs_fake_date_member if job.name.split("_")[1] == str_date and
                #                          job.name.split("_")[2] == member]

                # There can be no jobs for this member when select chunk/member is enabled
                if not sorted_jobs_list or len(sorted_jobs_list) == 0:
                    continue

                previous_job = sorted_jobs_list[0]

                # get RUNNING for this section
                section_running_type = sections_running_type_map[previous_job.section]
                jobs_to_sort = [previous_job]
                previous_section_running_type = None
                # Index starts at 1 because 0 has been taken in a previous step
                for index in range(1, len(sorted_jobs_list) + 1):
                    # If not last item
                    if index < len(sorted_jobs_list):
                        job = sorted_jobs_list[index]
                        # Test if section has changed. e.g. from INI to SIM
                        if previous_job.section != job.section:
                            previous_section_running_type = section_running_type
                            section_running_type = sections_running_type_map[job.section]
                    # Test if RUNNING is different between sections, or if we have reached the last item in sorted_jobs_list
                    if (
                            previous_section_running_type is not None and previous_section_running_type != section_running_type) \
                            or index == len(sorted_jobs_list):

                        # Sorting by date, member, chunk number if it is a chunk job otherwise num_chunks from JOB TYPE (section)
                        # Important to note that the only differentiating factor would be chunk OR num_chunks
                        jobs_to_sort = sorted(jobs_to_sort, key=lambda k: (k.name.split('_')[1], (k.name.split('_')[2]),
                                                                           (int(k.name.split('_')[3])
                                                                            if len(k.name.split(
                                                                               '_')) == 5 else num_chunks + 1)))

                        # Bringing back original job if identified
                        for idx in range(0, len(jobs_to_sort)):
                            # Test if it is a fake job
                            if jobs_to_sort[idx] in fake_original_job_map:
                                fake_job = jobs_to_sort[idx]
                                # Get original
                                jobs_to_sort[idx] = fake_original_job_map[fake_job]
                        # Add to result, and reset jobs_to_sort
                        # By adding to the result at this step, only those with the same RUNNING have been added.
                        dict_jobs[date][member] += jobs_to_sort
                        jobs_to_sort = []
                    if len(sorted_jobs_list) > 1:
                        jobs_to_sort.append(job)
                        previous_job = job

        return dict_jobs

    def _create_fake_dates_members(self, filtered_jobs_list):
        """
        Using the list of jobs provided, creates clones of these jobs and modifies names conditioned on job.date, job.member values (testing None).
        The purpose is that all jobs share the same name structure.

        :param filtered_jobs_list: A list of jobs of only those that comply with certain criteria, e.g. those belonging to a user defined job type for wrapping. \n
        :type filtered_jobs_list: List() of Job Objects \n
        :return filtered_jobs_fake_date_member: List of fake jobs. \n
        :rtype filtered_jobs_fake_date_member: List of Job Objects \n
        :return fake_original_job_map: Dictionary that maps fake job to original one. \n
        :rtype fake_original_job_map: Dictionary Key: Job Object, Value: Job Object
        """
        filtered_jobs_fake_date_member = []
        fake_original_job_map = dict()

        import copy
        for job in filtered_jobs_list:
            fake_job = None
            # running once and synchronize date
            if job.date is None and job.member is None:
                # Declare None values as if they were the last items in corresponding list
                date = self._date_list[-1]
                member = self._member_list[-1]
                fake_job = copy.deepcopy(job)
                # Use previous values to modify name of fake job
                fake_job.name = fake_job.name.split('_', 1)[0] + "_" + self._get_date(date) + "_" \
                                + member + "_" + fake_job.name.split("_", 1)[1]
                # Filling list of fake jobs, only difference is the name
                filtered_jobs_fake_date_member.append(fake_job)
                # Mapping fake jobs to original ones
                fake_original_job_map[fake_job] = job
            # running date or synchronize member
            elif job.member is None:
                # Declare None values as if it were the last items in corresponding list
                member = self._member_list[-1]
                fake_job = copy.deepcopy(job)
                # Use it to modify name of fake job
                fake_job.name = fake_job.name.split('_', 2)[0] + "_" + fake_job.name.split('_', 2)[
                    1] + "_" + member + "_" + fake_job.name.split("_", 2)[2]
                # Filling list of fake jobs, only difference is the name
                filtered_jobs_fake_date_member.append(fake_job)
                # Mapping fake jobs to original ones
                fake_original_job_map[fake_job] = job
            # There was no result
            if fake_job is None:
                filtered_jobs_fake_date_member.append(job)

        return filtered_jobs_fake_date_member, fake_original_job_map

    def _get_date(self, date):
        """
        Parses a user defined Date (from [experiment] DATELIST) to return a special String representation of that Date

        :param date: String representation of a date in format YYYYYMMdd. \n
        :type date: String \n
        :return: String representation of date according to format. \n
        :rtype: String \n
        """
        date_format = ''
        if date.hour > 1:
            date_format = 'H'
        if date.minute > 1:
            date_format = 'M'
        str_date = date2str(date, date_format)
        return str_date

    def __len__(self):
        return self._job_list.__len__()

    def get_date_list(self):
        """
        Get inner date list

        :return: date list
        :rtype: list
        """
        return self._date_list

    def get_member_list(self):
        """
        Get inner member list

        :return: member list
        :rtype: list
        """
        return self._member_list

    def get_chunk_list(self):
        """
        Get inner chunk list

        :return: chunk list
        :rtype: list
        """
        return self._chunk_list

    def get_job_list(self):
        """
        Get inner job list

        :return: job list
        :rtype: list
        """
        return self._job_list

    def get_date_format(self):
        date_format = ''
        for date in self.get_date_list():
            if date.hour > 1:
                date_format = 'H'
            if date.minute > 1:
                date_format = 'M'
        return date_format

    def copy_ordered_jobs_by_date_member(self):
        pass

    def get_ordered_jobs_by_date_member(self, section):
        """
        Get the dictionary of jobs ordered according to wrapper's expression divided by date and member

        :return: jobs ordered divided by date and member
        :rtype: dict
        """
        if len(self._ordered_jobs_by_date_member) > 0:
            return self._ordered_jobs_by_date_member[section]

    def get_completed(self, platform=None, wrapper=False):
        """
        Returns a list of completed jobs

        :param wrapper:
        :param platform: job platform
        :type platform: HPCPlatform
        :return: completed jobs
        :rtype: list
        """

        completed_jobs = [job for job in self._job_list if (platform is None or job.platform.name == platform.name) and
                          job.status == Status.COMPLETED]
        if wrapper:
            return [job for job in completed_jobs if job.packed is False]

        else:
            return completed_jobs

    def get_uncompleted(self, platform=None, wrapper=False):
        """
        Returns a list of completed jobs

        :param wrapper:
        :param platform: job platform
        :type platform: HPCPlatform
        :return: completed jobs
        :rtype: list
        """
        uncompleted_jobs = [job for job in self._job_list if
                            (platform is None or job.platform.name == platform.name) and
                            job.status != Status.COMPLETED]

        if wrapper:
            return [job for job in uncompleted_jobs if job.packed is False]
        else:
            return uncompleted_jobs

    def get_uncompleted_and_not_waiting(self, platform=None, wrapper=False):
        """
        Returns a list of completed jobs and waiting

        :param wrapper:
        :param platform: job platform
        :type platform: HPCPlatform
        :return: completed jobs
        :rtype: list
        """
        uncompleted_jobs = [job for job in self._job_list if
                            (platform is None or job.platform.name == platform.name) and
                            job.status != Status.COMPLETED and job.status != Status.WAITING]

        if wrapper:
            return [job for job in uncompleted_jobs if job.packed is False]
        else:
            return uncompleted_jobs

    def get_submitted(self, platform=None, hold=False, wrapper=False):
        """
        Returns a list of submitted jobs

        :param wrapper:
        :param hold:
        :param platform: job platform
        :type platform: HPCPlatform
        :return: submitted jobs
        :rtype: list
        """
        submitted = list()
        if hold:
            submitted = [job for job in self._job_list if (platform is None or job.platform.name == platform.name) and
                         job.status == Status.SUBMITTED and job.hold == hold]
        else:
            submitted = [job for job in self._job_list if (platform is None or job.platform.name == platform.name) and
                         job.status == Status.SUBMITTED]
        if wrapper:
            return [job for job in submitted if job.packed is False]
        else:
            return submitted

    def get_running(self, platform=None, wrapper=False):
        """
        Returns a list of jobs running

        :param wrapper:
        :param platform: job platform
        :type platform: HPCPlatform
        :return: running jobs
        :rtype: list
        """
        running = [job for job in self._job_list if (platform is None or job.platform.name == platform.name) and
                   job.status == Status.RUNNING]
        if wrapper:
            return [job for job in running if job.packed is False]
        else:
            return running

    def get_queuing(self, platform=None, wrapper=False):
        """
        Returns a list of jobs queuing

        :param wrapper:
        :param platform: job platform
        :type platform: HPCPlatform
        :return: queuedjobs
        :rtype: list
        """
        queuing = [job for job in self._job_list if (platform is None or job.platform.name == platform.name) and
                   job.status == Status.QUEUING]
        if wrapper:
            return [job for job in queuing if job.packed is False]
        else:
            return queuing

    def get_failed(self, platform=None, wrapper=False):
        """
        Returns a list of failed jobs

        :param wrapper:
        :param platform: job platform
        :type platform: HPCPlatform
        :return: failed jobs
        :rtype: list
        """
        failed = [job for job in self._job_list if (platform is None or job.platform.name == platform.name) and
                  job.status == Status.FAILED]
        if wrapper:
            return [job for job in failed if job.packed is False]
        else:
            return failed

    def get_unsubmitted(self, platform=None, wrapper=False):
        """
        Returns a list of unsubmitted jobs

        :param wrapper:
        :param platform: job platform
        :type platform: HPCPlatform
        :return: all jobs
        :rtype: list
        """
        unsubmitted = [job for job in self._job_list if (platform is None or job.platform.name == platform.name) and
                       (
                                   job.status != Status.SUBMITTED and job.status != Status.QUEUING and job.status == Status.RUNNING and job.status == Status.COMPLETED)]

        if wrapper:
            return [job for job in unsubmitted if job.packed is False]
        else:
            return unsubmitted

    def get_all(self, platform=None, wrapper=False):
        """
        Returns a list of all jobs

        :param wrapper:
        :param platform: job platform
        :type platform: HPCPlatform
        :return: all jobs
        :rtype: list
        """
        all_jobs = [job for job in self._job_list]

        if wrapper:
            return [job for job in all_jobs if job.packed is False]
        else:
            return all_jobs

    def get_job_names(self, lower_case=False):
        """
        Returns a list of all job names
        :param: lower_case: if true, returns lower case job names
        :type: lower_case: bool


        :return: all job names
        :rtype: list

        """
        if lower_case:
            all_jobs = [job.name.lower() for job in self._job_list]
        else:
            all_jobs = [job.name for job in self._job_list]

        return all_jobs

    def update_two_step_jobs(self):
        prev_jobs_to_run_first = self.jobs_to_run_first
        if len(self.jobs_to_run_first) > 0:
            self.jobs_to_run_first = [job for job in self.jobs_to_run_first if job.status != Status.COMPLETED]
            keep_running = False
            for job in self.jobs_to_run_first:
                running_parents = [parent for parent in job.parents if
                                   parent.status != Status.WAITING and parent.status != Status.FAILED]  # job is parent of itself
                if len(running_parents) == len(job.parents):
                    keep_running = True
            if len(self.jobs_to_run_first) > 0 and keep_running is False:
                raise AutosubmitCritical(
                    "No more jobs to run first, there were still pending jobs but they're unable to run without their parents or there are failed jobs.",
                    7014)

    def parse_jobs_by_filter(self, unparsed_jobs, two_step_start=True):
        jobs_to_run_first = list()
        select_jobs_by_name = ""  # job_name
        select_all_jobs_by_section = ""  # all
        filter_jobs_by_section = ""  # Select, chunk / member
        if "&" in unparsed_jobs:  # If there are explicit jobs add them
            jobs_to_check = unparsed_jobs.split("&")
            select_jobs_by_name = jobs_to_check[0]
            unparsed_jobs = jobs_to_check[1]
        if not ";" in unparsed_jobs:
            if '[':
                select_all_jobs_by_section = unparsed_jobs
                filter_jobs_by_section = ""
            else:
                select_all_jobs_by_section = ""
                filter_jobs_by_section = unparsed_jbos
        else:
            aux = unparsed_jobs.split(';')
            select_all_jobs_by_section = aux[0]
            filter_jobs_by_section = aux[1]
        if two_step_start:
            try:
                self.jobs_to_run_first = self.get_job_related(select_jobs_by_name=select_jobs_by_name,
                                                              select_all_jobs_by_section=select_all_jobs_by_section,
                                                              filter_jobs_by_section=filter_jobs_by_section)
            except Exception as e:
                raise AutosubmitCritical(
                    "Check the {0} format.\nFirst filter is optional ends with '&'.\nSecond filter ends with ';'.\nThird filter must contain '['. ".format(
                        unparsed_jobs))
        else:
            try:
                self.rerun_job_list = self.get_job_related(select_jobs_by_name=select_jobs_by_name,
                                                           select_all_jobs_by_section=select_all_jobs_by_section,
                                                           filter_jobs_by_section=filter_jobs_by_section,
                                                           two_step_start=two_step_start)
            except Exception as e:
                raise AutosubmitCritical(
                    "Check the {0} format.\nFirst filter is optional ends with '&'.\nSecond filter ends with ';'.\nThird filter must contain '['. ".format(
                        unparsed_jobs))

    def get_job_related(self, select_jobs_by_name="", select_all_jobs_by_section="", filter_jobs_by_section="",
                        two_step_start=True):
        """
        :param two_step_start:
        :param select_jobs_by_name: job name
        :param select_all_jobs_by_section: section name
        :param filter_jobs_by_section: section, date , member? , chunk?
        :return: jobs_list names
        :rtype: list
        """
        ultimate_jobs_list = []
        jobs_filtered = []
        jobs_date = []
        # First Filter {select job by name}
        if select_jobs_by_name != "":
            jobs_by_name = [job for job in self._job_list if
                            re.search("(^|[^0-9a-z_])" + job.name.lower() + "([^a-z0-9_]|$)",
                                      select_jobs_by_name.lower()) is not None]
            jobs_by_name_no_expid = [job for job in self._job_list if
                                     re.search("(^|[^0-9a-z_])" + job.name.lower()[5:] + "([^a-z0-9_]|$)",
                                               select_jobs_by_name.lower()) is not None]
            ultimate_jobs_list.extend(jobs_by_name)
            ultimate_jobs_list.extend(jobs_by_name_no_expid)

        # Second Filter { select all }
        if select_all_jobs_by_section != "":
            all_jobs_by_section = [job for job in self._job_list if
                                   re.search("(^|[^0-9a-z_])" + job.section.upper() + "([^a-z0-9_]|$)",
                                             select_all_jobs_by_section.upper()) is not None]
            ultimate_jobs_list.extend(all_jobs_by_section)
        # Third Filter N section { date , member? , chunk?}
        # Section[date[member][chunk]]
        # filter_jobs_by_section="SIM[20[C:000][M:1]],DA[20 21[M:000 001][C:1]]"
        if filter_jobs_by_section != "":
            section_name = ""
            section_dates = ""
            section_chunks = ""
            section_members = ""
            jobs_final = list()
            for complete_filter_by_section in filter_jobs_by_section.split(','):
                section_list = complete_filter_by_section.split('[')
                section_name = section_list[0].strip('[]')
                section_dates = section_list[1].strip('[]')
                if 'c' in section_list[2].lower():
                    section_chunks = section_list[2].strip('cC:[]')
                elif 'm' in section_list[2].lower():
                    section_members = section_list[2].strip('Mm:[]')
                if len(section_list) > 3:
                    if 'c' in section_list[3].lower():
                        section_chunks = section_list[3].strip('Cc:[]')
                    elif 'm' in section_list[3].lower():
                        section_members = section_list[3].strip('mM:[]')

                if section_name != "":
                    jobs_filtered = [job for job in self._job_list if
                                     re.search("(^|[^0-9a-z_])" + job.section.upper() + "([^a-z0-9_]|$)",
                                               section_name.upper()) is not None]
                if section_dates != "":
                    jobs_date = [job for job in jobs_filtered if
                                 re.search("(^|[^0-9a-z_])" + date2str(job.date, job.date_format) + "([^a-z0-9_]|$)",
                                           section_dates.lower()) is not None or job.date is None]

                if section_chunks != "" or section_members != "":
                    jobs_final = [job for job in jobs_date if (
                                section_chunks == "" or re.search("(^|[^0-9a-z_])" + str(job.chunk) + "([^a-z0-9_]|$)",
                                                                  section_chunks) is not None) and (
                                              section_members == "" or re.search(
                                          "(^|[^0-9a-z_])" + str(job.member) + "([^a-z0-9_]|$)",
                                          section_members.lower()) is not None)]
                ultimate_jobs_list.extend(jobs_final)
        # Duplicates out
        ultimate_jobs_list = list(set(ultimate_jobs_list))
        Log.debug(
            "List of jobs filtered by TWO_STEP_START parameter:\n{0}".format([job.name for job in ultimate_jobs_list]))
        return ultimate_jobs_list

    def get_logs(self):
        """
        Returns a dict of logs by jobs_name jobs

        :return: logs
        :rtype: dict(tuple)
        """
        logs = dict()
        for job in self._job_list:
            logs[job.name] = (job.local_logs, job.remote_logs)
        return logs

    def add_logs(self, logs):
        """
        add logs to the current job_list
        :return: logs
        :rtype: dict(tuple)
        """

        for job in self._job_list:
            if job.name in logs:
                job.local_logs = logs[job.name][0]
                job.remote_logs = logs[job.name][1]

    def get_ready(self, platform=None, hold=False, wrapper=False):
        """
        Returns a list of ready jobs

        :param wrapper:
        :param hold:
        :param platform: job platform
        :type platform: HPCPlatform
        :return: ready jobs
        :rtype: list
        """
        ready = [job for job in self._job_list if
                 (platform is None or platform == "" or job.platform.name == platform.name) and
                 job.status == Status.READY and job.hold is hold]

        if wrapper:
            return [job for job in ready if job.packed is False]
        else:
            return ready

    def get_prepared(self, platform=None):
        """
        Returns a list of prepared jobs

        :param platform: job platform
        :type platform: HPCPlatform
        :return: prepared jobs
        :rtype: list
        """
        prepared = [job for job in self._job_list if (platform is None or job.platform.name == platform.name) and
                    job.status == Status.PREPARED]
        return prepared

    def get_delayed(self, platform=None):
        """
        Returns a list of delayed jobs

        :param platform: job platform
        :type platform: HPCPlatform
        :return: delayed jobs
        :rtype: list
        """
        delayed = [job for job in self._job_list if (platform is None or job.platform.name == platform.name) and
                   job.status == Status.DELAYED]
        return delayed

    def get_skipped(self, platform=None):
        """
        Returns a list of skipped jobs

        :param platform: job platform
        :type platform: HPCPlatform
        :return: skipped jobs
        :rtype: list
        """
        skipped = [job for job in self._job_list if (platform is None or job.platform.name == platform.name) and
                   job.status == Status.SKIPPED]
        return skipped

    def get_waiting(self, platform=None, wrapper=False):
        """
        Returns a list of jobs waiting

        :param wrapper:
        :param platform: job platform
        :type platform: HPCPlatform
        :return: waiting jobs
        :rtype: list
        """
        waiting_jobs = [job for job in self._job_list if (platform is None or job.platform.name == platform.name) and
                        job.status == Status.WAITING]
        if wrapper:
            return [job for job in waiting_jobs if job.packed is False]
        else:
            return waiting_jobs

    def get_waiting_remote_dependencies(self, platform_type='slurm'.lower()):
        """
        Returns a list of jobs waiting on slurm scheduler
        :param platform_type: platform type
        :type platform_type: str
        :return: waiting jobs
        :rtype: list

        """
        waiting_jobs = [job for job in self._job_list if (
                job.platform.type == platform_type and job.status == Status.WAITING)]
        return waiting_jobs

    def get_held_jobs(self, platform=None):
        """
        Returns a list of jobs in the platforms (Held)

        :param platform: job platform
        :type platform: HPCPlatform
        :return: jobs in platforms
        :rtype: list
        """
        return [job for job in self._job_list if (platform is None or job.platform.name == platform.name) and
                job.status == Status.HELD]

    def get_unknown(self, platform=None, wrapper=False):
        """
        Returns a list of jobs on unknown state

        :param wrapper:
        :param platform: job platform
        :type platform: HPCPlatform
        :return: unknown state jobs
        :rtype: list
        """
        submitted = [job for job in self._job_list if (platform is None or job.platform.name == platform.name) and
                     job.status == Status.UNKNOWN]
        if wrapper:
            return [job for job in submitted if job.packed is False]
        else:
            return submitted

    def get_suspended(self, platform=None, wrapper=False):
        """
        Returns a list of jobs on unknown state

        :param wrapper:
        :param platform: job platform
        :type platform: HPCPlatform
        :return: unknown state jobs
        :rtype: list
        """
        suspended = [job for job in self._job_list if (platform is None or job.platform.name == platform.name) and
                     job.status == Status.SUSPENDED]
        if wrapper:
            return [job for job in suspended if job.packed is False]
        else:
            return suspended

    def get_in_queue(self, platform=None, wrapper=False):
        """
        Returns a list of jobs in the platforms (Submitted, Running, Queuing, Unknown,Held)

        :param wrapper:
        :param platform: job platform
        :type platform: HPCPlatform
        :return: jobs in platforms
        :rtype: list
        """

        in_queue = self.get_submitted(platform) + self.get_running(platform) + self.get_queuing(
            platform) + self.get_unknown(platform) + self.get_held_jobs(platform)
        if wrapper:
            return [job for job in in_queue if job.packed is False]
        else:
            return in_queue

    def get_not_in_queue(self, platform=None, wrapper=False):
        """
        Returns a list of jobs NOT in the platforms (Ready, Waiting)

        :param wrapper:
        :param platform: job platform
        :type platform: HPCPlatform
        :return: jobs not in platforms
        :rtype: list
        """
        not_queued = self.get_ready(platform) + self.get_waiting(platform)
        if wrapper:
            return [job for job in not_queued if job.packed is False]
        else:
            return not_queued

    def get_finished(self, platform=None, wrapper=False):
        """
        Returns a list of jobs finished (Completed, Failed)


        :param wrapper:
        :param platform: job platform
        :type platform: HPCPlatform
        :return: finished jobs
        :rtype: list
        """
        finished = self.get_completed(platform) + self.get_failed(platform)
        if wrapper:
            return [job for job in finished if job.packed is False]
        else:
            return finished

    def get_active(self, platform=None, wrapper=False):
        """
        Returns a list of active jobs (In platforms queue + Ready)

        :param wrapper:
        :param platform: job platform
        :type platform: HPCPlatform
        :return: active jobs
        :rtype: list
        """

        active = self.get_in_queue(platform) + self.get_ready(
            platform=platform, hold=True) + self.get_ready(platform=platform, hold=False) + self.get_delayed(
            platform=platform)
        tmp = [job for job in active if job.hold and not (job.status ==
                                                          Status.SUBMITTED or job.status == Status.READY or job.status == Status.DELAYED)]
        if len(tmp) == len(active):  # IF only held jobs left without dependencies satisfied
            if len(tmp) != 0 and len(active) != 0:
                raise AutosubmitCritical(
                    "Only Held Jobs active. Exiting Autosubmit (TIP: This can happen if suspended or/and Failed jobs are found on the workflow)",
                    7066)
            active = []
        return active

    def get_job_by_name(self, name):
        """
        Returns the job that its name matches parameter name

        :parameter name: name to look for
        :type name: str
        :return: found job
        :rtype: job
        """
        for job in self._job_list:
            if job.name == name:
                return job

    def get_jobs_by_section(self, section_list):
        """
        Returns the job that its name matches parameter section
        :parameter section_list: list of sections to look for
        :type section_list: list
        :return: found job
        :rtype: job
        """
        jobs_by_section = list()
        for job in self._job_list:
            if job.section in section_list:
                jobs_by_section.append(job)
        return jobs_by_section

    def get_in_queue_grouped_id(self, platform):
        # type: (object) -> Dict[int, List[Job]]
        jobs = self.get_in_queue(platform)
        jobs_by_id = dict()
        for job in jobs:
            if job.id not in jobs_by_id:
                jobs_by_id[job.id] = list()
            jobs_by_id[job.id].append(job)
        for job_id in jobs_by_id.keys():
            if len(jobs_by_id[job_id]) == 1:
                jobs_by_id[job_id] = jobs_by_id[job_id][0]
        return jobs_by_id

    def get_in_ready_grouped_id(self, platform):
        jobs = []
        [jobs.append(job) for job in jobs if (
                platform is None or job.platform.name is platform.name)]

        jobs_by_id = dict()
        for job in jobs:
            if job.id not in jobs_by_id:
                jobs_by_id[job.id] = list()
            jobs_by_id[job.id].append(job)
        return jobs_by_id

    def sort_by_name(self):
        """
        Returns a list of jobs sorted by name

        :return: jobs sorted by name
        :rtype: list
        """
        return sorted(self._job_list, key=lambda k: k.name)

    def sort_by_id(self):
        """
        Returns a list of jobs sorted by id

        :return: jobs sorted by ID
        :rtype: list
        """
        return sorted(self._job_list, key=lambda k: k.id)

    def sort_by_type(self):
        """
        Returns a list of jobs sorted by type

        :return: job sorted by type
        :rtype: list
        """
        return sorted(self._job_list, key=lambda k: k.type)

    def sort_by_status(self):
        """
        Returns a list of jobs sorted by status

        :return: job sorted by status
        :rtype: list
        """
        return sorted(self._job_list, key=lambda k: k.status)

    @staticmethod
    def load_file(filename):
        """
        Recreates a stored joblist from the pickle file

        :param filename: pickle file to load
        :type filename: str
        :return: loaded joblist object
        :rtype: JobList
        """
        try:
            if os.path.exists(filename):
                fd = open(filename, 'rb')
                return pickle.load(fd)
            else:
                return list()
        except IOError:
            Log.printlog(
                "Autosubmit will use a backup for recover the job_list", 6010)
            return list()

    def load(self):
        """
        Recreates a stored job list from the persistence

        :return: loaded job list object
        :rtype: JobList
        """
        Log.info("Loading JobList")
        return self._persistence.load(self._persistence_path, self._persistence_file)

    def backup_load(self):
        """
        Recreates a stored job list from the persistence

        :return: loaded job list object
        :rtype: JobList
        """
        Log.info("Loading backup JobList")
        return self._persistence.load(self._persistence_path, self._persistence_file + "_backup")

    def save(self):
        """
        Persists the job list
        """

        try:
            job_list = None
            if self.run_members is not None and len(str(self.run_members)) > 0:
                job_names = [job.name for job in self._job_list]
                job_list = [job for job in self._job_list]
                for job in self._base_job_list:
                    if job.name not in job_names:
                        job_list.append(job)
            self.update_status_log()

            try:
                self._persistence.save(self._persistence_path,
                                       self._persistence_file,
                                       self._job_list if self.run_members is None or job_list is None else job_list)
                pass
            except BaseException as e:
                raise AutosubmitError(str(e), 6040, "Failure while saving the job_list")
        except AutosubmitError as e:
            raise
        except BaseException as e:
            raise AutosubmitError(str(e), 6040, "Unknown failure while saving the job_list")

    def backup_save(self):
        """
        Persists the job list
        """
        self._persistence.save(self._persistence_path,
                               self._persistence_file + "_backup", self._job_list)

    def update_status_log(self):

        exp_path = os.path.join(BasicConfig.LOCAL_ROOT_DIR, self.expid)
        tmp_path = os.path.join(exp_path, BasicConfig.LOCAL_TMP_DIR)
        aslogs_path = os.path.join(tmp_path, BasicConfig.LOCAL_ASLOG_DIR)
        Log.reset_status_file(os.path.join(aslogs_path, "jobs_active_status.log"), "status")
        Log.reset_status_file(os.path.join(aslogs_path, "jobs_failed_status.log"), "status_failed")
        job_list = self.get_completed()[-5:] + self.get_in_queue()
        failed_job_list = self.get_failed()
        if len(job_list) > 0:
            Log.status("\n{0:<35}{1:<15}{2:<15}{3:<20}{4:<15}", "Job Name",
                       "Job Id", "Job Status", "Job Platform", "Job Queue")
        if len(failed_job_list) > 0:
            Log.status_failed("\n{0:<35}{1:<15}{2:<15}{3:<20}{4:<15}", "Job Name",
                              "Job Id", "Job Status", "Job Platform", "Job Queue")
        for job in job_list:
            if len(job.queue) > 0 and str(job.platform.queue).lower() != "none":
                queue = job.queue
            elif len(job.platform.queue) > 0 and str(job.platform.queue).lower() != "none":
                queue = job.platform.queue
            else:
                queue = job.queue
            Log.status("{0:<35}{1:<15}{2:<15}{3:<20}{4:<15}", job.name, job.id, Status(
            ).VALUE_TO_KEY[job.status], job.platform.name, queue)
        for job in failed_job_list:
            if len(job.queue) < 1:
                queue = "no-scheduler"
            else:
                queue = job.queue
            Log.status_failed("{0:<35}{1:<15}{2:<15}{3:<20}{4:<15}", job.name, job.id, Status(
            ).VALUE_TO_KEY[job.status], job.platform.name, queue)

    def update_from_file(self, store_change=True):
        """
        Updates jobs list on the fly from and update file
        :param store_change: if True, renames the update file to avoid reloading it at the next iteration
        """
        if os.path.exists(os.path.join(self._persistence_path, self._update_file)):
            Log.info("Loading updated list: {0}".format(
                os.path.join(self._persistence_path, self._update_file)))
            for line in open(os.path.join(self._persistence_path, self._update_file)):
                if line.strip() == '':
                    continue
                job = self.get_job_by_name(line.split()[0])
                if job:
                    job.status = self._stat_val.retval(line.split()[1])
                    job.fail_count = 0
            now = localtime()
            output_date = strftime("%Y%m%d_%H%M", now)
            if store_change:
                move(os.path.join(self._persistence_path, self._update_file),
                     os.path.join(self._persistence_path, self._update_file +
                                  "_" + output_date))

    def get_skippable_jobs(self, jobs_in_wrapper):
        job_list_skip = [job for job in self.get_job_list() if
                         job.skippable == "true" and (job.status == Status.QUEUING or job.status ==
                                                      Status.RUNNING or job.status == Status.COMPLETED or job.status == Status.READY) and jobs_in_wrapper.find(
                             job.section) == -1]
        skip_by_section = dict()
        for job in job_list_skip:
            if job.section not in skip_by_section:
                skip_by_section[job.section] = [job]
            else:
                skip_by_section[job.section].append(job)
        return skip_by_section

    @property
    def parameters(self):
        """
        List of parameters common to all jobs
        :return: parameters
        :rtype: dict
        """
        return self._parameters

    @parameters.setter
    def parameters(self, value):
        self._parameters = value

    def check_checkpoint(self, job, parent):
        """ Check if a checkpoint step exists for this edge"""
        return job.get_checkpoint_files(parent.name)

    def check_special_status(self):
        """
        Check if all parents of a job have the correct status for checkpointing
        :return: jobs that fullfill the special conditions """
        jobs_to_check = []
        for status, sorted_job_list in self.jobs_edges.items():
            if status == "ALL":
                continue
            for job in sorted_job_list:
                if job.status != Status.WAITING:
                    continue
                if status in ["RUNNING", "FAILED"]:
                    # check checkpoint if any
                    if job.platform.connected:  # This will be true only when used under setstatus/run
                        job.get_checkpoint_files()
                non_completed_parents_current = 0
                completed_parents = len([parent for parent in job.parents if parent.status == Status.COMPLETED])
                for parent in job.edge_info[status].values():
                    if status in ["RUNNING", "FAILED"] and parent[1] and int(parent[1]) >= job.current_checkpoint_step:
                        continue
                    else:
                        status_str = Status.VALUE_TO_KEY[parent[0].status]
                        if Status.LOGICAL_ORDER.index(status_str) >= Status.LOGICAL_ORDER.index(status):
                            non_completed_parents_current += 1
                if ( non_completed_parents_current + completed_parents ) == len(job.parents):
                    jobs_to_check.append(job)

        return jobs_to_check


    def update_list(self, as_conf, store_change=True, fromSetStatus=False, submitter=None, first_time=False):
        # type: (AutosubmitConfig, bool, bool, object, bool) -> bool
        """
        Updates job list, resetting failed jobs and changing to READY all WAITING jobs with all parents COMPLETED

        :param first_time:
        :param submitter:
        :param fromSetStatus:
        :param store_change:
        :param as_conf: autosubmit config object
        :type as_conf: AutosubmitConfig
        :return: True if job status were modified, False otherwise
        :rtype: bool
        """
        # load updated file list
        save = False
        if self.update_from_file(store_change):
            save = store_change
        Log.debug('Updating FAILED jobs')
        write_log_status = False
        if not first_time:
            for job in self.get_failed():
                if self.jobs_data[job.section].get("RETRIALS", None) is None:
                    retrials = int(as_conf.get_retrials())
                else:
                    retrials = int(job.retrials)
                if job.fail_count < retrials:
                    job.inc_fail_count()
                    tmp = [
                        parent for parent in job.parents if parent.status == Status.COMPLETED]
                    if len(tmp) == len(job.parents):
                        if "+" == str(job.delay_retrials)[0] or "*" == str(job.delay_retrials)[0]:
                            aux_job_delay = int(job.delay_retrials[1:])
                        else:
                            aux_job_delay = int(job.delay_retrials)

                        if self.jobs_data[job.section].get("DELAY_RETRY_TIME", None) or aux_job_delay <= 0:
                            delay_retry_time = str(as_conf.get_delay_retry_time())
                        else:
                            delay_retry_time = job.retry_delay
                        if "+" in delay_retry_time:
                            retry_delay = job.fail_count * int(delay_retry_time[:-1]) + int(delay_retry_time[:-1])
                        elif "*" in delay_retry_time:
                            retry_delay = int(delay_retry_time[1:])
                            for retrial_amount in range(0, job.fail_count):
                                retry_delay += retry_delay * 10
                        else:
                            retry_delay = int(delay_retry_time)
                        if retry_delay > 0:
                            job.status = Status.DELAYED
                            job.delay_end = datetime.datetime.now() + datetime.timedelta(seconds=retry_delay)
                            Log.debug(
                                "Resetting job: {0} status to: DELAYED for retrial...".format(job.name))
                        else:
                            job.status = Status.READY
                            Log.debug(
                                "Resetting job: {0} status to: READY for retrial...".format(job.name))
                        job.id = None
                        job.packed = False
                        save = True

                    else:
                        job.status = Status.WAITING
                        save = True
                        job.packed = False
                        Log.debug(
                            "Resetting job: {0} status to: WAITING for parents completion...".format(job.name))
                else:
                    job.status = Status.FAILED
                    job.packed = False
                    save = True
        # Check checkpoint jobs, the status can be Any
        for job in self.check_special_status():
            job.status = Status.READY
            job.id = None
            job.packed = False
            job.wrapper_type = None
            save = True
            Log.debug(f"Special condition fullfilled for job {job.name}")
        # if waiting jobs has all parents completed change its State to READY
        for job in self.get_completed():
            if job.synchronize is not None and len(str(job.synchronize)) > 0:
                tmp = [parent for parent in job.parents if parent.status == Status.COMPLETED]
                if len(tmp) != len(job.parents):
                    tmp2 = [parent for parent in job.parents if
                            parent.status == Status.COMPLETED or parent.status == Status.SKIPPED or parent.status == Status.FAILED]
                    if len(tmp2) == len(job.parents):
                        for parent in job.parents:
                            if () and parent.status != Status.COMPLETED:
                                job.status = Status.WAITING
                                save = True
                                Log.debug(
                                    "Resetting sync job: {0} status to: WAITING for parents completion...".format(
                                        job.name))
                                break
                    else:
                        job.status = Status.WAITING
                        save = True
                        Log.debug(
                            "Resetting sync job: {0} status to: WAITING for parents completion...".format(
                                job.name))
        Log.debug('Updating WAITING jobs')
        if not fromSetStatus:
            all_parents_completed = []
            for job in self.get_delayed():
                if datetime.datetime.now() >= job.delay_end:
                    job.status = Status.READY
            for job in self.get_waiting():
                tmp = [parent for parent in job.parents if
                       parent.status == Status.COMPLETED or parent.status == Status.SKIPPED]
                tmp2 = [parent for parent in job.parents if
                        parent.status == Status.COMPLETED or parent.status == Status.SKIPPED or parent.status == Status.FAILED]
                tmp3 = [parent for parent in job.parents if
                        parent.status == Status.SKIPPED or parent.status == Status.FAILED]
                failed_ones = [parent for parent in job.parents if parent.status == Status.FAILED]
                if job.parents is None or len(tmp) == len(job.parents):
                    job.status = Status.READY
                    job.hold = False
                    Log.debug(
                        "Setting job: {0} status to: READY (all parents completed)...".format(job.name))
                    if as_conf.get_remote_dependencies() == "true":
                        all_parents_completed.append(job.name)
                if job.status != Status.READY:
                    if len(tmp3) != len(job.parents):
                        if len(tmp2) == len(job.parents):
                            strong_dependencies_failure = False
                            weak_dependencies_failure = False
                            for parent in failed_ones:
                                if parent.name in job.edge_info and job.edge_info[parent.name].get('optional', False):
                                    weak_dependencies_failure = True
                                elif parent.section in job.dependencies:
                                    if parent.status not in [Status.COMPLETED, Status.SKIPPED]:
                                        strong_dependencies_failure = True
                                    break
                            if not strong_dependencies_failure and weak_dependencies_failure:
                                job.status = Status.READY
                                job.hold = False
                                Log.debug(
                                    "Setting job: {0} status to: READY (conditional jobs are completed/failed)...".format(
                                        job.name))
                                break
                            if as_conf.get_remote_dependencies() == "true":
                                all_parents_completed.append(job.name)
                    else:
                        if len(tmp3) == 1 and len(job.parents) == 1:
                            for parent in job.parents:
                                if parent.name in job.edge_info and job.edge_info[parent.name].get('optional', False):
                                    job.status = Status.READY
                                    job.hold = False
                                    Log.debug(
                                        "Setting job: {0} status to: READY (conditional jobs are completed/failed)...".format(
                                            job.name))
                                    break
            if as_conf.get_remote_dependencies() == "true":
                for job in self.get_prepared():
                    tmp = [
                        parent for parent in job.parents if parent.status == Status.COMPLETED]
                    tmp2 = [parent for parent in job.parents if
                            parent.status == Status.COMPLETED or parent.status == Status.SKIPPED or parent.status == Status.FAILED]
                    tmp3 = [parent for parent in job.parents if
                            parent.status == Status.SKIPPED or parent.status == Status.FAILED]
                    if len(tmp2) == len(job.parents) and len(tmp3) != len(job.parents):
                        job.status = Status.READY
                        job.packed = False
                        job.hold = False
                        save = True
                        Log.debug(
                            "A job in prepared status has all parent completed, job: {0} status set to: READY ...".format(
                                job.name))
                Log.debug('Updating WAITING jobs eligible for be prepared')
                # Setup job name should be a variable
                for job in self.get_waiting_remote_dependencies('slurm'):
                    if job.name not in all_parents_completed:
                        tmp = [parent for parent in job.parents if (
                                (
                                            parent.status == Status.SKIPPED or parent.status == Status.COMPLETED or parent.status == Status.QUEUING or parent.status == Status.RUNNING) and "setup" not in parent.name.lower())]
                        if len(tmp) == len(job.parents):
                            job.status = Status.PREPARED
                            job.hold = True
                            Log.debug(
                                "Setting job: {0} status to: Prepared for be held (all parents queuing, running or completed)...".format(
                                    job.name))

                Log.debug('Updating Held jobs')
                if self.job_package_map:
                    held_jobs = [job for job in self.get_held_jobs() if (
                            job.id not in list(self.job_package_map.keys()))]
                    held_jobs += [wrapper_job for wrapper_job in list(self.job_package_map.values())
                                  if wrapper_job.status == Status.HELD]
                else:
                    held_jobs = self.get_held_jobs()

                for job in held_jobs:
                    if self.job_package_map and job.id in list(self.job_package_map.keys()):  # Wrappers and inner jobs
                        hold_wrapper = False
                        for inner_job in job.job_list:
                            valid_parents = [
                                parent for parent in inner_job.parents if parent not in job.job_list]
                            tmp = [
                                parent for parent in valid_parents if parent.status == Status.COMPLETED]
                            if len(tmp) < len(valid_parents):
                                hold_wrapper = True
                        job.hold = hold_wrapper
                        if not job.hold:
                            for inner_job in job.job_list:
                                inner_job.hold = False
                            Log.debug(
                                "Setting job: {0} status to: Queuing (all parents completed)...".format(
                                    job.name))
                    else:  # Non-wrapped jobs
                        tmp = [
                            parent for parent in job.parents if parent.status == Status.COMPLETED]
                        if len(tmp) == len(job.parents):
                            job.hold = False
                            Log.debug(
                                "Setting job: {0} status to: Queuing (all parents completed)...".format(
                                    job.name))
                        else:
                            job.hold = True
            jobs_to_skip = self.get_skippable_jobs(
                as_conf.get_wrapper_jobs())  # Get A Dict with all jobs that are listed as skippable

            for section in jobs_to_skip:
                for job in jobs_to_skip[section]:
                    # Check only jobs to be pending of canceled if not started
                    if job.status == Status.READY or job.status == Status.QUEUING:
                        jobdate = date2str(job.date, job.date_format)
                        if job.running == 'chunk':
                            for related_job in jobs_to_skip[section]:
                                if job.chunk < related_job.chunk and job.member == related_job.member and jobdate == date2str(
                                        related_job.date,
                                        related_job.date_format):  # Check if there is some related job with a higher chunk
                                    try:
                                        if job.status == Status.QUEUING:
                                            job.platform.send_command(job.platform.cancel_cmd + " " + str(job.id),
                                                                      ignore_log=True)
                                    except Exception as e:
                                        pass  # jobid finished already
                                    job.status = Status.SKIPPED
                                    save = True
                        elif job.running == 'member':
                            members = as_conf.get_member_list()
                            for related_job in jobs_to_skip[section]:
                                if members.index(job.member) < members.index(
                                        related_job.member) and job.chunk == related_job.chunk and jobdate == date2str(
                                    related_job.date, related_job.date_format):
                                    try:
                                        if job.status == Status.QUEUING:
                                            job.platform.send_command(job.platform.cancel_cmd + " " + str(job.id),
                                                                      ignore_log=True)
                                    except Exception as e:
                                        pass  # job_id finished already
                                    job.status = Status.SKIPPED
                                    save = True
            # save = True
        self.update_two_step_jobs()
        Log.debug('Update finished')
        return save

    def update_genealogy(self, new=True, notransitive=False, update_structure=False):
        """
        When we have created the job list, every type of job is created.
        Update genealogy remove jobs that have no templates
        :param update_structure:
        :param notransitive:
        :param new: if it is a new job list or not
        :type new: bool
        """

        # Use a copy of job_list because original is modified along iterations
        for job in self._job_list[:]:
            if job.file is None or job.file == '':
                self._remove_job(job)

        # Simplifying dependencies: if a parent is already an ancestor of another parent,
        # we remove parent dependency
        if not notransitive:
            # Transitive reduction required
            current_structure = None
            db_path = os.path.join(
                self._config.STRUCTURES_DIR, "structure_" + self.expid + ".db")
            m_time_db = None
            jobs_conf_path = os.path.join(
                self._config.LOCAL_ROOT_DIR, self.expid, "conf", "jobs_{0}.yml".format(self.expid))
            m_time_job_conf = None
            if os.path.exists(db_path):
                try:
                    current_structure = DbStructure.get_structure(
                        self.expid, self._config.STRUCTURES_DIR)
                    m_time_db = os.stat(db_path).st_mtime
                    if os.path.exists(jobs_conf_path):
                        m_time_job_conf = os.stat(jobs_conf_path).st_mtime
                except Exception as exp:
                    pass
            structure_valid = False
            # If there is a current structure, and the number of jobs in JobList is equal to the number of jobs in the structure
            if (current_structure) and (len(self._job_list) == len(current_structure)) and update_structure is False:
                structure_valid = True
                # Further validation
                # Structure exists and is valid, use it as a source of dependencies
                if m_time_job_conf:
                    if m_time_job_conf > m_time_db:
                        Log.info(
                            "File jobs_{0}.yml has been modified since the last time the structure persistence was saved.".format(
                                self.expid))
                        structure_valid = False
                else:
                    Log.info(
                        "File jobs_{0}.yml was not found.".format(self.expid))

                if structure_valid is True:
                    for job in self._job_list:
                        if current_structure.get(job.name, None) is None:
                            structure_valid = False
                            break

                if structure_valid is True:
                    Log.info("Using existing valid structure.")
                    for job in self._job_list:
                        children_to_remove = [
                            child for child in job.children if child.name not in current_structure[job.name]]
                        for child in children_to_remove:
                            job.children.remove(child)
                            child.parents.remove(job)
            if structure_valid is False:
                # Structure does not exist, or it is not be updated, attempt to create it.
                Log.info("Updating structure persistence...")
                self.graph = transitive_reduction(self.graph)  # add threads for large experiments? todo
                if self.graph:
                    for job in self._job_list:
                        children_to_remove = [
                            child for child in job.children if child.name not in self.graph.neighbors(job.name)]
                        for child in children_to_remove:
                            job.children.remove(child)
                            child.parents.remove(job)
                    try:
                        DbStructure.save_structure(
                            self.graph, self.expid, self._config.STRUCTURES_DIR)
                    except Exception as exp:
                        Log.warning(str(exp))
                        pass

        for job in self._job_list:
            if not job.has_parents() and new:
                job.status = Status.READY

    @threaded
    def check_scripts_threaded(self, as_conf):
        """
        When we have created the scripts, all parameters should have been substituted.
        %PARAMETER% handlers not allowed (thread test)

        :param as_conf: experiment configuration
        :type as_conf: AutosubmitConfig
        """
        as_conf.reload(force_load=True)
        out = True
        for job in self._job_list:
            show_logs = job.check_warnings
            if not job.check_script(as_conf, self.parameters, show_logs):
                out = False
        return out

    def save_wrappers(self, packages_to_save, failed_packages, as_conf, packages_persistence, hold=False,
                      inspect=False):
        for package in packages_to_save:
            if package.jobs[0].id not in failed_packages:
                if hasattr(package, "name"):
                    self.packages_dict[package.name] = package.jobs
                    from ..job.job import WrapperJob
                    wrapper_job = WrapperJob(package.name, package.jobs[0].id, Status.SUBMITTED, 0,
                                             package.jobs,
                                             package._wallclock, package._num_processors,
                                             package.platform, as_conf, hold)
                    self.job_package_map[package.jobs[0].id] = wrapper_job
                    if isinstance(package, JobPackageThread):
                        # Saving only when it is a real multi job package
                        packages_persistence.save(
                            package.name, package.jobs, package._expid, inspect)

    def check_scripts(self, as_conf):
        """
        When we have created the scripts, all parameters should have been substituted.
        %PARAMETER% handlers not allowed

        :param as_conf: experiment configuration
        :type as_conf: AutosubmitConfig
        """
        Log.info("Checking scripts...")
        out = True
        # Implementing checking scripts feedback to the users in a minimum of 4 messages
        count = stage = 0
        for job in self._job_list:
            count += 1
            if (count >= len(self._job_list) / 4 * (stage + 1)) or count == len(self._job_list):
                stage += 1
                Log.info("{} of {} checked".format(count, len(self._job_list)))

            show_logs = str(job.check_warnings).lower()
            if job.check == 'on_submission':
                Log.info(
                    'Template {0} will be checked in running time'.format(job.section))
                continue
            elif job.check == "false":
                Log.info(
                    'Template {0} will not be checked'.format(job.section))
                continue
            else:
                if job.section in self.sections_checked:
                    show_logs = "false"
            if not job.check_script(as_conf, self.parameters, show_logs):
                out = False
            self.sections_checked.add(job.section)
        if out:
            Log.result("Scripts OK")
        else:
            Log.printlog(
                "Scripts check failed\n Running after failed scripts is at your own risk!", 3000)
        return out

    def _remove_job(self, job):
        """
        Remove a job from the list

        :param job: job to remove
        :type job: Job
        """
        for child in job.children:
            for parent in job.parents:
                child.add_parent(parent)
            child.delete_parent(job)

        for parent in job.parents:
            parent.children.remove(job)

        self._job_list.remove(job)

    def rerun(self, job_list_unparsed, as_conf, monitor=False):
        """
        Updates job list to rerun the jobs specified by a job list
        :param job_list_unparsed: list of jobs to rerun
        :type job_list_unparsed: str
        :param as_conf: experiment configuration
        :type as_conf: AutosubmitConfig
        :param monitor: if True, the job list will be monitored
        :type monitor: bool

        """
        self.parse_jobs_by_filter(job_list_unparsed, two_step_start=False)
        member_list = set()
        chunk_list = set()
        date_list = set()
        job_sections = set()
        for job in self.get_all():
            if not monitor:
                job.status = Status.COMPLETED
            if job in self.rerun_job_list:
                job_sections.add(job.section)
                if not monitor:
                    job.status = Status.WAITING
                if job.member is not None and len(str(job.member)) > 0:
                    member_list.add(job.member)
                if job.chunk is not None and len(str(job.chunk)) > 0:
                    chunk_list.add(job.chunk)
                if job.date is not None and len(str(job.date)) > 0:
                    date_list.add(job.date)
            else:
                self._remove_job(job)
        self._member_list = list(member_list)
        self._chunk_list = list(chunk_list)
        self._date_list = list(date_list)
        Log.info("Adding dependencies...")
        dependencies = dict()

        for job_section in job_sections:
            Log.debug(
                "Reading rerun dependencies for {0} jobs".format(job_section))
            if as_conf.jobs_data[job_section].get('DEPENDENCIES', None) is not None:
                dependencies_keys = as_conf.jobs_data[job_section].get('DEPENDENCIES', {})
                if type(dependencies_keys) is str:
                    dependencies_keys = dependencies_keys.upper().split()
                if dependencies_keys is None:
                    dependencies_keys = []
                dependencies = JobList._manage_dependencies(dependencies_keys, self._dic_jobs, job_section)
                for job in self.get_jobs_by_section(job_section):
                    for key in dependencies_keys:
                        dependency = dependencies[key]
                        skip, (chunk, member, date) = JobList._calculate_dependency_metadata(job.chunk,
                                                                                             self._chunk_list,
                                                                                             job.member,
                                                                                             self._member_list,
                                                                                             job.date, self._date_list,
                                                                                             dependency)
                        if skip:
                            continue
                        section_name = dependencies[key].section
                        for parent in self._dic_jobs.get_jobs(section_name, job.date, job.member, job.chunk):
                            if not monitor:
                                parent.status = Status.WAITING
                            Log.debug("Parent: " + parent.name)

    def _get_jobs_parser(self):
        jobs_parser = self._parser_factory.create_parser()
        jobs_parser.optionxform = str
        jobs_parser.load(
            os.path.join(self._config.LOCAL_ROOT_DIR, self._expid, 'conf', "jobs_" + self._expid + ".yaml"))
        return jobs_parser

    def remove_rerun_only_jobs(self, notransitive=False):
        """
        Removes all jobs to be run only in reruns
        """
        flag = False
        for job in set(self._job_list):
            if job.rerun_only == "true":
                self._remove_job(job)
                flag = True

        if flag:
            self.update_genealogy(notransitive=notransitive)
        del self._dic_jobs

    def print_with_status(self, statusChange=None, nocolor=False, existingList=None):
        """
        Returns the string representation of the dependency tree of
        the Job List

        :param statusChange: List of changes in the list, supplied in set status
        :type statusChange: List of strings
        :param nocolor: True if the result should not include color codes
        :type nocolor: Boolean
        :param existingList: External List of Jobs that will be printed, this excludes the inner list of jobs.
        :type existingList: List of Job Objects
        :return: String representation
        :rtype: String
        """
        # nocolor = True
        allJobs = self.get_all() if existingList is None else existingList
        # Header
        result = (bcolors.BOLD if nocolor is False else '') + \
                 "## String representation of Job List [" + str(len(allJobs)) + "] "
        if statusChange is not None and len(str(statusChange)) > 0:
            result += "with " + (bcolors.OKGREEN if nocolor is False else '') + str(len(list(statusChange.keys()))
                                                                                    ) + " Change(s) ##" + (
                          bcolors.ENDC + bcolors.ENDC if nocolor is False else '')
        else:
            result += " ## "

        # Find root
        root = None
        roots = []
        for job in allJobs:
            if len(job.parents) == 0:
                roots.append(job)
        visited = list()
        # print(root)
        # root exists
        for root in roots:
            if root is not None and len(str(root)) > 0:
                result += self._recursion_print(root, 0, visited,
                                                statusChange=statusChange, nocolor=nocolor)
            else:
                result += "\nCannot find root."

        return result

    def __str__(self):
        """
        Returns the string representation of the class.
        Usage print(class)

        :return: String representation.
        :rtype: String
        """
        allJobs = self.get_all()
        result = "## String representation of Job List [" + str(
            len(allJobs)) + "] ##"

        # Find root
        root = None
        for job in allJobs:
            if job.has_parents() is False:
                root = job

        # root exists
        if root is not None and len(str(root)) > 0:
            result += self._recursion_print(root, 0)
        else:
            result += "\nCannot find root."

        return result

    def _recursion_print(self, job, level, visited=[], statusChange=None, nocolor=False):
        """
        Returns the list of children in a recursive way
        Traverses the dependency tree
        :param job: Job object
        :type job: Job
        :param level: Level of the tree
        :type level: int
        :param visited: List of visited jobs
        :type visited: list
        :param statusChange: List of changes in the list, supplied in set status
        :type statusChange: List of strings

        :return: parent + list of children
        :rtype: String
        """
        result = ""
        if job.name not in visited:
            visited.append(job.name)
            prefix = ""
            for i in range(level):
                prefix += "|  "
            # Prefix + Job Name
            result = "\n" + prefix + \
                     (bcolors.BOLD + bcolors.CODE_TO_COLOR[job.status] if nocolor is False else '') + \
                     job.name + \
                     (bcolors.ENDC + bcolors.ENDC if nocolor is False else '')
            if len(job._children) > 0:
                level += 1
                children = job._children
                total_children = len(job._children)
                # Writes children number and status if color are not being showed
                result += " ~ [" + str(total_children) + (" children] " if total_children > 1 else " child] ") + \
                          ("[" + Status.VALUE_TO_KEY[job.status] +
                           "] " if nocolor is True else "")
                if statusChange is not None and len(str(statusChange)) > 0:
                    # Writes change if performed
                    result += (bcolors.BOLD +
                               bcolors.OKGREEN if nocolor is False else '')
                    result += (statusChange[job.name]
                               if job.name in statusChange else "")
                    result += (bcolors.ENDC +
                               bcolors.ENDC if nocolor is False else "")

                for child in children:
                    # Continues recursion
                    result += self._recursion_print(
                        child, level, visited, statusChange=statusChange, nocolor=nocolor)
            else:
                result += (" [" + Status.VALUE_TO_KEY[job.status] +
                           "] " if nocolor is True else "")

        return result

    @staticmethod
    def retrieve_packages(BasicConfig, expid, current_jobs=None):
        """
        Retrieves dictionaries that map the collection of packages in the experiment

        :param BasicConfig: Basic configuration 
        :type BasicConfig: Configuration Object
        :param expid: Experiment ID
        :type expid: String
        :param current_jobs: list of names of current jobs
        :type current_jobs: list
        :return: job to package, package to job, package to package_id, package to symbol
        :rtype: Dictionary(Job Object, Package), Dictionary(Package, List of Job Objects), Dictionary(String, String), Dictionary(String, String)
        """
        # monitor = Monitor()
        packages = None
        try:
            packages = JobPackagePersistence(os.path.join(BasicConfig.LOCAL_ROOT_DIR, expid, "pkl"),
                                             "job_packages_" + expid).load(wrapper=False)
        except Exception as ex:
            print("Wrapper table not found, trying packages.")
            packages = None
            try:
                packages = JobPackagePersistence(os.path.join(BasicConfig.LOCAL_ROOT_DIR, expid, "pkl"),
                                                 "job_packages_" + expid).load(wrapper=True)
            except Exception as exp2:
                packages = None
                pass
            pass

        job_to_package = dict()
        package_to_jobs = dict()
        package_to_package_id = dict()
        package_to_symbol = dict()
        if packages:
            try:
                for exp, package_name, job_name in packages:
                    if len(str(package_name).strip()) > 0:
                        if current_jobs:
                            if job_name in current_jobs:
                                job_to_package[job_name] = package_name
                        else:
                            job_to_package[job_name] = package_name
                    # list_packages.add(package_name)
                for name in job_to_package:
                    package_name = job_to_package[name]
                    package_to_jobs.setdefault(package_name, []).append(name)
                    # if package_name not in package_to_jobs.keys():
                    #     package_to_jobs[package_name] = list()
                    # package_to_jobs[package_name].append(name)
                for key in package_to_jobs:
                    package_to_package_id[key] = key.split("_")[2]
                list_packages = list(job_to_package.values())
                for i in range(len(list_packages)):
                    if i % 2 == 0:
                        package_to_symbol[list_packages[i]] = 'square'
                    else:
                        package_to_symbol[list_packages[i]] = 'hexagon'
            except Exception as ex:
                print((traceback.format_exc()))

        return job_to_package, package_to_jobs, package_to_package_id, package_to_symbol

    @staticmethod
    def retrieve_times(status_code, name, tmp_path, make_exception=False, job_times=None, seconds=False,
                       job_data_collection=None):
        """
        Retrieve job timestamps from database.  
        :param job_data_collection:
        :param seconds:
        :param status_code: Code of the Status of the job
        :type status_code: Integer  
        :param name: Name of the job  
        :type name: String  
        :param tmp_path: Path to the tmp folder of the experiment  
        :type tmp_path: String  
        :param make_exception: flag for testing purposes  
        :type make_exception: Boolean
        :param job_times: Detail from as_times.job_times for the experiment
        :type job_times: Dictionary Key: job name, Value: 5-tuple (submit time, start time, finish time, status, detail id)
        :return: minutes the job has been queuing, minutes the job has been running, and the text that represents it  
        :rtype: int, int, str
        """
        status = "NA"
        energy = 0
        seconds_queued = 0
        seconds_running = 0
        queue_time = running_time = 0
        submit_time = datetime.timedelta()
        start_time = datetime.timedelta()
        finish_time = datetime.timedelta()
        running_for_min = datetime.timedelta()
        queuing_for_min = datetime.timedelta()

        try:
            # Getting data from new job database
            if job_data_collection is not None:
                job_data = next(
                    (job for job in job_data_collection if job.job_name == name), None)
                if job_data:
                    status = Status.VALUE_TO_KEY[status_code]
                    if status == job_data.status:
                        energy = job_data.energy
                        t_submit = job_data.submit
                        t_start = job_data.start
                        t_finish = job_data.finish
                        # Test if start time does not make sense
                        if t_start >= t_finish:
                            if job_times:
                                _, c_start, c_finish, _, _ = job_times.get(
                                    name, (0, t_start, t_finish, 0, 0))
                                t_start = c_start if t_start > c_start else t_start
                                job_data.start = t_start

                        if seconds is False:
                            queue_time = math.ceil(
                                job_data.queuing_time() / 60)
                            running_time = math.ceil(
                                job_data.running_time() / 60)
                        else:
                            queue_time = job_data.queuing_time()
                            running_time = job_data.running_time()

                        if status_code in [Status.SUSPENDED]:
                            t_submit = t_start = t_finish = 0

                        return JobRow(job_data.job_name, int(queue_time), int(running_time), status, energy,
                                      JobList.ts_to_datetime(t_submit), JobList.ts_to_datetime(t_start),
                                      JobList.ts_to_datetime(t_finish), job_data.ncpus, job_data.run_id)

            # Using standard procedure
            if status_code in [Status.RUNNING, Status.SUBMITTED, Status.QUEUING,
                               Status.FAILED] or make_exception is True:
                # COMPLETED adds too much overhead so these values are now stored in a database and retrieved separately
                submit_time, start_time, finish_time, status = JobList._job_running_check(
                    status_code, name, tmp_path)
                if status_code in [Status.RUNNING, Status.FAILED]:
                    running_for_min = (finish_time - start_time)
                    queuing_for_min = (start_time - submit_time)
                    submit_time = mktime(submit_time.timetuple())
                    start_time = mktime(start_time.timetuple())
                    finish_time = mktime(finish_time.timetuple()) if status_code in [
                        Status.FAILED] else 0
                else:
                    queuing_for_min = (
                            datetime.datetime.now() - submit_time)
                    running_for_min = datetime.datetime.now() - datetime.datetime.now()
                    submit_time = mktime(submit_time.timetuple())
                    start_time = 0
                    finish_time = 0

                submit_time = int(submit_time)
                start_time = int(start_time)
                finish_time = int(finish_time)
                seconds_queued = queuing_for_min.total_seconds()
                seconds_running = running_for_min.total_seconds()

            else:
                # For job times completed we no longer use time-deltas, but timestamps
                status = Status.VALUE_TO_KEY[status_code]
                if job_times and status_code not in [Status.READY, Status.WAITING, Status.SUSPENDED]:
                    if name in list(job_times.keys()):
                        submit_time, start_time, finish_time, status, detail_id = job_times[
                            name]
                        seconds_running = finish_time - start_time
                        seconds_queued = start_time - submit_time
                        submit_time = int(submit_time)
                        start_time = int(start_time)
                        finish_time = int(finish_time)
                else:
                    submit_time = 0
                    start_time = 0
                    finish_time = 0

        except Exception as exp:
            print((traceback.format_exc()))
            return

        seconds_queued = seconds_queued * \
                         (-1) if seconds_queued < 0 else seconds_queued
        seconds_running = seconds_running * \
                          (-1) if seconds_running < 0 else seconds_running
        if seconds is False:
            queue_time = math.ceil(
                seconds_queued / 60) if seconds_queued > 0 else 0
            running_time = math.ceil(
                seconds_running / 60) if seconds_running > 0 else 0
        else:
            queue_time = seconds_queued
            running_time = seconds_running

        return JobRow(name,
                      int(queue_time),
                      int(running_time),
                      status,
                      energy,
                      JobList.ts_to_datetime(submit_time),
                      JobList.ts_to_datetime(start_time),
                      JobList.ts_to_datetime(finish_time),
                      0,
                      0)

    @staticmethod
    def _job_running_check(status_code, name, tmp_path):
        """
        Receives job data and returns the data from its TOTAL_STATS file in an ordered way.  
        :param status_code: Status of job  
        :type status_code: Integer  
        :param name: Name of job  
        :type name: String  
        :param tmp_path: Path to the tmp folder of the experiment  
        :type tmp_path: String  
        :return: submit time, start time, end time, status  
        :rtype: 4-tuple in datetime format
        """
        # name = "a2d0_20161226_001_124_ARCHIVE"
        values = list()
        status_from_job = str(Status.VALUE_TO_KEY[status_code])
        now = datetime.datetime.now()
        submit_time = now
        start_time = now
        finish_time = now
        current_status = status_from_job
        path = os.path.join(tmp_path, name + '_TOTAL_STATS')
        # print("Looking in " + path)
        if os.path.exists(path):
            request = 'tail -1 ' + path
            last_line = os.popen(request).readline()
            # print(last_line)

            values = last_line.split()
            # print(last_line)
            try:
                if status_code in [Status.RUNNING]:
                    submit_time = parse_date(
                        values[0]) if len(values) > 0 else now
                    start_time = parse_date(values[1]) if len(
                        values) > 1 else submit_time
                    finish_time = now
                elif status_code in [Status.QUEUING, Status.SUBMITTED, Status.HELD]:
                    submit_time = parse_date(
                        values[0]) if len(values) > 0 else now
                    start_time = parse_date(
                        values[1]) if len(values) > 1 and values[0] != values[1] else now
                elif status_code in [Status.COMPLETED]:
                    submit_time = parse_date(
                        values[0]) if len(values) > 0 else now
                    start_time = parse_date(
                        values[1]) if len(values) > 1 else submit_time
                    if len(values) > 3:
                        finish_time = parse_date(values[len(values) - 2])
                    else:
                        finish_time = submit_time
                else:
                    submit_time = parse_date(
                        values[0]) if len(values) > 0 else now
                    start_time = parse_date(values[1]) if len(
                        values) > 1 else submit_time
                    finish_time = parse_date(values[2]) if len(
                        values) > 2 else start_time
            except Exception as exp:
                start_time = now
                finish_time = now
                # NA if reading fails
                current_status = "NA"

        current_status = values[3] if (len(values) > 3 and len(
            values[3]) != 14) else status_from_job
        # TOTAL_STATS last line has more than 3 items, status is different from pkl, and status is not "NA"
        if len(values) > 3 and current_status != status_from_job and current_status != "NA":
            current_status = "SUSPICIOUS"
        return submit_time, start_time, finish_time, current_status

    @staticmethod
    def ts_to_datetime(timestamp):
        if timestamp and timestamp > 0:
            # print(datetime.datetime.utcfromtimestamp(
            #     timestamp).strftime('%Y-%m-%d %H:%M:%S'))
            return datetime.datetime.fromtimestamp(timestamp).strftime('%Y-%m-%d %H:%M:%S')
        else:
            return None<|MERGE_RESOLUTION|>--- conflicted
+++ resolved
@@ -13,10 +13,7 @@
 # but WITHOUT ANY WARRANTY; without even the implied warranty of
 # MERCHANTABILITY or FITNESS FOR A PARTICULAR PURPOSE.  See the
 # GNU General Public License for more details.
-<<<<<<< HEAD
-
-=======
->>>>>>> 43c8273f
+
 # You should have received a copy of the GNU General Public License
 # along with Autosubmit.  If not, see <http://www.gnu.org/licenses/>.
 import copy
@@ -900,11 +897,7 @@
         members_to = str(filter_.get("MEMBERS_TO", "natural")).lower()
         chunks_to = str(filter_.get("CHUNKS_TO", "natural")).lower()
         splits_to = str(filter_.get("SPLITS_TO", "natural")).lower()
-<<<<<<< HEAD
-
-=======
-        
->>>>>>> 43c8273f
+
         if not is_a_natural_relation:
             if dates_to == "natural":
                 dates_to = "none"
