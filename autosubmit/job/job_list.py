--- conflicted
+++ resolved
@@ -614,12 +614,7 @@
         #         JobList._parse_filters_to_check(filter_range, values_list, level_to_check)).upper()):
         for filter_range, filter_data in relationship.items():
             selected_filter = JobList._parse_filters_to_check(filter_range, values_list, level_to_check)
-<<<<<<< HEAD
-            if filter_range.casefold() in ["ALL".casefold(), "NATURAL".casefold(),
-                                           "NONE".casefold()] or not value_to_check:
-=======
             if filter_range.casefold() in ["ALL".casefold(),"NATURAL".casefold(),"NONE".casefold()] or not value_to_check:
->>>>>>> e0deb0bb
                 included = True
             else:
                 included = False
