#!/usr/bin/env python3

# Copyright 2017-2020 Earth Sciences Department, BSC-CNS

# This file is part of Autosubmit.

# Autosubmit is free software: you can redistribute it and/or modify
# it under the terms of the GNU General Public License as published by
# the Free Software Foundation, either version 3 of the License, or
# (at your option) any later version.

# Autosubmit is distributed in the hope that it will be useful,
# but WITHOUT ANY WARRANTY; without even the implied warranty of
# MERCHANTABILITY or FITNESS FOR A PARTICULAR PURPOSE.  See the
# GNU General Public License for more details.

# You should have received a copy of the GNU General Public License
# along with Autosubmit.  If not, see <http://www.gnu.org/licenses/>.

"""
Main module for Autosubmit. Only contains an interface class to all functionality implemented on Autosubmit
"""

import os
import re
import time
import json
import datetime
import textwrap
from collections import OrderedDict
import copy

import locale

from autosubmitconfigparser.config.configcommon import AutosubmitConfig
from autosubmit.job.job_common import Status, Type, increase_wallclock_by_chunk
from autosubmit.job.job_common import StatisticsSnippetBash, StatisticsSnippetPython
from autosubmit.job.job_common import StatisticsSnippetR, StatisticsSnippetEmpty
from autosubmit.job.job_utils import get_job_package_code
from autosubmitconfigparser.config.basicconfig import BasicConfig
from autosubmit.history.experiment_history import ExperimentHistory
from bscearth.utils.date import date2str, parse_date, previous_day, chunk_end_date, chunk_start_date, Log, subs_dates
from time import sleep
from threading import Thread
from autosubmit.platforms.paramiko_submitter import ParamikoSubmitter
from log.log import Log, AutosubmitCritical, AutosubmitError
from typing import List, Union
from functools import reduce
from autosubmitconfigparser.config.yamlparser import YAMLParserFactory
from autosubmit.helpers.parameters import autosubmit_parameter, autosubmit_parameters

Log.get_logger("Autosubmit")

# A wrapper for encapsulate threads , TODO: Python 3+ to be replaced by the < from concurrent.futures >


def threaded(fn):
    def wrapper(*args, **kwargs):
        thread = Thread(target=fn, args=args, kwargs=kwargs)
        thread.name = "JOB_" + str(args[0].name)
        thread.start()
        return thread
    return wrapper


# This decorator contains groups of parameters, with each
# parameter described. This is only for parameters which
# are not properties of Job. Otherwise, please use the
# ``autosubmit_parameter`` (singular!) decorator for the
# ``@property`` annotated members. The variable groups
# are cumulative, so you can add to ``job``, for instance,
# in multiple files as long as the variable names are
# unique per group.
@autosubmit_parameters(
    parameters={
        'chunk': {
            'day_before': 'Day before the start date.',
            'chunk_end_in_days': 'Days passed from the start of the simulation until the end of the chunk.',
            'chunk_start_date': 'Chunk start date.',
            'chunk_start_year': 'Chunk start year.',
            'chunk_start_month': 'Chunk start month.',
            'chunk_start_day': 'Chunk start day.',
            'chunk_start_hour': 'Chunk start hour.',
            'chunk_end_date': 'Chunk end date.',
            'chunk_end_year': 'Chunk end year.',
            'chunk_end_month': 'Chunk end month.',
            'chunk_end_day': 'Chunk end day.',
            'chunk_end_hour': 'Chunk end hour.',
            'prev': 'Days since start date at the chunk\'s start.',
            'chunk_first': 'True if the current chunk is the first, false otherwise.',
            'chunk_last': 'True if the current chunk is the last, false otherwise.',
            'run_days': 'Chunk length in days.',
            'notify_on': 'Determine the job statuses you want to be notified.'
        },
        'config': {
            'config.autosubmit_version': 'Current version of Autosubmit.',
            'config.totaljobs': 'Total number of jobs in the workflow.',
            'config.maxwaitingjobs': 'Maximum number of jobs permitted in the waiting status.'
        },
        'experiment': {
            'experiment.datelist': 'List of start dates',
            'experiment.calendar': 'Calendar used for the experiment. Can be standard or noleap.',
            'experiment.chunksize': 'Size of each chunk.',
            'experiment.numchunks': 'Number of chunks of the experiment.',
            'experiment.chunksizeunit': 'Unit of the chunk size. Can be hour, day, month, or year.',
            'experiment.members': 'List of members.'
        },
        'default': {
            'default.expid': 'Job experiment ID.',
            'default.hpcarch': 'Default HPC platform name.',
            'default.custom_config': 'Custom configuration location.',
        },
        'job': {
            'rootdir': 'Experiment folder path.',
            'projdir': 'Project folder path.',
            'nummembers': 'Number of members of the experiment.'
        },
        'project': {
            'project.project_type': 'Type of the project.',
            'project.project_destination': 'Folder to hold the project sources.'
        }
    }
)
class Job(object):
    """Class to handle all the tasks with Jobs at HPC.

    A job is created by default with a name, a jobid, a status and a type.
    It can have children and parents. The inheritance reflects the dependency between jobs.
    If Job2 must wait until Job1 is completed then Job2 is a child of Job1.
    Inversely Job1 is a parent of Job2
    """

    CHECK_ON_SUBMISSION = 'on_submission'

    def __str__(self):
        return "{0} STATUS: {1}".format(self.name, self.status)

    def __init__(self, name, job_id, status, priority):
        self.wait = None
        self.splits = None
        self.rerun_only = False
        self.script_name_wrapper = None
<<<<<<< HEAD
        self.retrials = None
        self.delay_end = None
        self.delay_retrials = None
=======
        self.delay_end = datetime.datetime.now()
        self._delay_retrials = "0"
>>>>>>> e8ee31a9
        self.wrapper_type = None
        self._wrapper_queue = None
        self._platform = None
        self._queue = None
        self._partition = None

        self.retry_delay = None
        self.platform_name = None # type: str
        #: (str): Type of the job, as given on job configuration file. (job: TASKTYPE)
        self._section = None # type: str
        self._wallclock = None # type: str
        self.wchunkinc = None
        self._tasks = '1'
        self._nodes = ""
        self.default_parameters = {'d': '%d%', 'd_': '%d_%', 'Y': '%Y%', 'Y_': '%Y_%',
                              'M': '%M%', 'M_': '%M_%', 'm': '%m%', 'm_': '%m_%'}
        self._threads = '1'
        self._processors = '1'
        self._memory = ''
        self._memory_per_task = ''
        self._chunk = None
        self._member = None
        self.date = None
        self.name = name
        self._split = None
        self._delay = None
        self._frequency = None
        self._synchronize = None
        self.skippable = False
        self.repacked = 0
        self._long_name = None
        self.long_name = name
        self.date_format = ''
        self.type = Type.BASH
<<<<<<< HEAD
        self.hyperthreading = None
        self.scratch_free_space = None
        self.custom_directives = []
=======
        self._hyperthreading = "none"
        self._scratch_free_space = None
        self._custom_directives = []
>>>>>>> e8ee31a9
        self.undefined_variables = set()
        self.log_retries = 5
        self.id = job_id
        self.file = None
        self.additional_files = []
        self.executable = None
        self.x11 = False
        self._local_logs = ('', '')
        self._remote_logs = ('', '')
        self.script_name = self.name + ".cmd"
        self.status = status
        self.prev_status = status
        self.old_status = self.status
        self.new_status = status
        self.priority = priority
        self._parents = set()
        self._children = set()
        #: (int) Number of failed attempts to run this job. (FAIL_COUNT)
        self._fail_count = 0
        self.expid = name.split('_')[0] # type: str
        self.parameters = dict()
        self._tmp_path = os.path.join(
            BasicConfig.LOCAL_ROOT_DIR, self.expid, BasicConfig.LOCAL_TMP_DIR)
        self.write_start = False
        self._platform = None
        self.check = 'true'
        self.check_warnings = False
        self._packed = False
        self.hold = False # type: bool
        self.distance_weight = 0
        self.level = 0
        self._export = "none"
        self._dependencies = []
        self.running = "once"
        self.start_time = None
        self.edge_info = dict()
        self.total_jobs = None
        self.max_waiting_jobs = None
        self.exclusive = ""

    @property
    @autosubmit_parameter(name='tasktype')
    def section(self):
        """Type of the job, as given on job configuration file."""
        return self._section

    @section.setter
    def section(self, value):
        self._section = value

    @property
    @autosubmit_parameter(name='jobname')
    def name(self):
        """Current job full name."""
        return self._name

    @name.setter
    def name(self, value):
        self._name = value

    @property
    @autosubmit_parameter(name='fail_count')
    def fail_count(self):
        """Number of failed attempts to run this job."""
        return self._fail_count

    @fail_count.setter
    def fail_count(self, value):
        self._fail_count = value

    @property
    @autosubmit_parameter(name='sdate')
    def sdate(self):
        """Current start date."""
        return date2str(self.date, self.date_format)

    @property
    @autosubmit_parameter(name='member')
    def member(self):
        """Current member."""
        return self._member

    @member.setter
    def member(self, value):
        self._member = value

    @property
    @autosubmit_parameter(name='chunk')
    def chunk(self):
        """Current chunk."""
        return self._chunk

    @chunk.setter
    def chunk(self, value):
        self._chunk = value

    @property
    @autosubmit_parameter(name='split')
    def split(self):
        """Current split."""
        return self._split

    @split.setter
    def split(self, value):
        self._split = value

    @property
    @autosubmit_parameter(name='delay')
    def delay(self):
        """Current delay."""
        return self._delay

    @delay.setter
    def delay(self, value):
        self._delay = value

    @property
    @autosubmit_parameter(name='wallclock')
    def wallclock(self):
        """Duration for which nodes used by job will remain allocated."""
        return self._wallclock

    @wallclock.setter
    def wallclock(self, value):
        self._wallclock = value

    @property
    @autosubmit_parameter(name='hyperthreading')
    def hyperthreading(self):
        """Detects if hyperthreading is enabled or not."""
        return self._hyperthreading

    @hyperthreading.setter
    def hyperthreading(self, value):
        self._hyperthreading = value

    @property
    @autosubmit_parameter(name='nodes')
    def nodes(self):
        """Number of nodes that the job will use."""
        return self._nodes

    @nodes.setter
    def nodes(self, value):
        self._nodes = value

    @property
    @autosubmit_parameter(name=['numthreads', 'threads', 'cpus_per_task'])
    def threads(self):
        """Number of threads that the job will use."""
        return self._threads

    @threads.setter
    def threads(self, value):
        self._threads = value

    @property
    @autosubmit_parameter(name=['numtask', 'tasks', 'tasks_per_node'])
    def tasks(self):
        """Number of tasks that the job will use."""
        return self._tasks

    @tasks.setter
    def tasks(self, value):
        self._tasks = value

    @property
    @autosubmit_parameter(name='scratch_free_space')
    def scratch_free_space(self):
        """Percentage of free space required on the ``scratch``."""
        return self._scratch_free_space

    @scratch_free_space.setter
    def scratch_free_space(self, value):
        self._scratch_free_space = value

    @property
    @autosubmit_parameter(name='memory')
    def memory(self):
        """Memory requested for the job."""
        return self._memory

    @memory.setter
    def memory(self, value):
        self._memory = value

    @property
    @autosubmit_parameter(name='memory_per_task')
    def memory_per_task(self):
        """Memory requested per task."""
        return self._memory_per_task

    @memory_per_task.setter
    def memory_per_task(self, value):
        self._memory_per_task = value

    @property
    @autosubmit_parameter(name='frequency')
    def frequency(self):
        """TODO."""
        return self._frequency

    @frequency.setter
    def frequency(self, value):
        self._frequency = value

    @property
    @autosubmit_parameter(name='synchronize')
    def synchronize(self):
        """TODO."""
        return self._synchronize

    @synchronize.setter
    def synchronize(self, value):
        self._synchronize = value

    @property
    @autosubmit_parameter(name='dependencies')
    def dependencies(self):
        """Current job dependencies."""
        return self._dependencies

    @dependencies.setter
    def dependencies(self, value):
        self._dependencies = value

    @property
    @autosubmit_parameter(name='delay_retrials')
    def delay_retrials(self):
        """TODO"""
        return self._delay_retrials

    @delay_retrials.setter
    def delay_retrials(self, value):
        self._delay_retrials = value

    @property
    @autosubmit_parameter(name='packed')
    def packed(self):
        """TODO"""
        return self._packed

    @packed.setter
    def packed(self, value):
        self._packed = value

    @property
    @autosubmit_parameter(name='export')
    def export(self):
        """TODO."""
        return self._export

    @export.setter
    def export(self, value):
        self._export = value

    @property
    @autosubmit_parameter(name='custom_directives')
    def custom_directives(self):
        """List of custom directives."""
        return self._custom_directives

    @custom_directives.setter
    def custom_directives(self, value):
        self._custom_directives = value
    @property
    @autosubmit_parameter(name='splits')
    def splits(self):
        """Max number of splits."""
        return self._splits
    @splits.setter
    def splits(self, value):
        self._splits = value

    def __getstate__(self):
        odict = self.__dict__
        if '_platform' in odict:
            odict = odict.copy()  # copy the dict since we change it
            del odict['_platform']  # remove filehandle entry
        return odict

    @property
    def parents(self):
        """
        Returns parent jobs list

        :return: parent jobs
        :rtype: set
        """
        return self._parents

    @parents.setter
    def parents(self, parents):
        """
        Sets the parents job list
        """
        self._parents = parents

    @property
    def status_str(self):
        """
        String representation of the current status
        """
        return Status.VALUE_TO_KEY.get(self.status, "UNKNOWN")

    def __str__(self):
        return self.name

    def __repr__(self):
        return self.name
    @property
    def children_names_str(self):
        """
        Comma separated list of children's names
        """
        return ",".join([str(child.name) for child in self._children])

    @property
    def is_serial(self):
        return str(self.processors) == '1' or str(self.processors) == ''

    @property
    def platform(self):
        """
        Returns the platform to be used by the job. Chooses between serial and parallel platforms

        :return HPCPlatform object for the job to use
        :rtype: HPCPlatform
        """
        if self.is_serial:
            return self._platform.serial_platform
        else:
            return self._platform

    @platform.setter
    def platform(self, value):
        """
        Sets the HPC platforms to be used by the job.

        :param value: platforms to set
        :type value: HPCPlatform
        """
        self._platform = value

    @property
    @autosubmit_parameter(name="current_queue")
    def queue(self):
        """
        Returns the queue to be used by the job. Chooses between serial and parallel platforms.

        :return HPCPlatform object for the job to use
        :rtype: HPCPlatform
        """
        if self._queue is not None and len(str(self._queue)) > 0:
            return self._queue
        if self.is_serial:
            return self._platform.serial_platform.serial_queue
        else:
            return self._platform.queue

    @queue.setter
    def queue(self, value):
        """
        Sets the queue to be used by the job.

        :param value: queue to set
        :type value: HPCPlatform
        """
        self._queue = value
    @property
    def partition(self):
        """
        Returns the queue to be used by the job. Chooses between serial and parallel platforms

        :return HPCPlatform object for the job to use
        :rtype: HPCPlatform
        """
        if self._partition is not None and len(str(self._partition)) > 0:
            return self._partition
        if self.is_serial:
            return self._platform.serial_platform.serial_partition
        else:
            return self._platform.partition

    @partition.setter
    def partition(self, value):
        """
        Sets the partion to be used by the job.

        :param value: partion to set
        :type value: HPCPlatform
        """
        self._partition = value
    @property
    def children(self):
        """
        Returns a list containing all children of the job

        :return: child jobs
        :rtype: set
        """
        return self._children

    @children.setter
    def children(self, children):
        """
        Sets the children job list
        """
        self._children = children

    @property
    def long_name(self):
        """
        Job's long name. If not set, returns name

        :return: long name
        :rtype: str
        """
        if hasattr(self, '_long_name'):
            return self._long_name
        else:
            return self.name

    @long_name.setter
    def long_name(self, value):
        """
        Sets long name for the job

        :param value: long name to set
        :type value: str
        """
        self._long_name = value

    @property
    def local_logs(self):
        return self._local_logs

    @local_logs.setter
    def local_logs(self, value):
        self._local_logs = value

    @property
    def remote_logs(self):
        return self._remote_logs

    @remote_logs.setter
    def remote_logs(self, value):
        self._remote_logs = value

    @property
    def total_processors(self):
        """
        Number of processors requested by job.
        Reduces ':' separated format  if necessary.
        """
        if ':' in str(self.processors):
            return reduce(lambda x, y: int(x) + int(y), self.processors.split(':'))
        elif self.processors == "" or self.processors == "1":
            if int(self.nodes) <= 1:
                return 1
            else:
                return ""
        return int(self.processors)

    @property
    def total_wallclock(self):
        if self.wallclock:
            hours, minutes = self.wallclock.split(':')
            return float(minutes) / 60 + float(hours)
        return 0

    @property
    @autosubmit_parameter(name=['numproc', 'processors'])
    def processors(self):
        """Number of processors that the job will use."""
        return self._processors

    @processors.setter
    def processors(self, value):
        self._processors = value

    def inc_fail_count(self):
        """
        Increments fail count
        """
        self.fail_count += 1

    # Maybe should be renamed to the plural?
    def add_parent(self, *parents):
        """
        Add parents for the job. It also adds current job as a child for all the new parents

        :param parents: job's parents to add
        :type parents: Job
        """
        for parent in parents:
            num_parents = 1
            if isinstance(parent, list):
                num_parents = len(parent)
            for i in range(num_parents):
                new_parent = parent[i] if isinstance(parent, list) else parent
                self._parents.add(new_parent)
                new_parent.__add_child(self)

    def add_child(self, children):
        """
        Add children for the job. It also adds current job as a parent for all the new children

        :param children: job's children to add
        :type children: Job
        """
        for child in children:
            self.__add_child(child)
            child._parents.add(self)
    def __add_child(self, new_child):
        """
        Adds a new child to the job

        :param new_child: new child to add
        :type new_child: Job
        """
        self.children.add(new_child)

    def add_edge_info(self,parent_name, special_variables):
        """
        Adds edge information to the job

        :param parent_name: parent name
        :type parent_name: str
        :param special_variables: special variables
        :type special_variables: dict
        """
        if parent_name not in self.edge_info:
            self.edge_info[parent_name] = special_variables
        else:
            self.edge_info[parent_name].update(special_variables)
        pass
    def delete_parent(self, parent):
        """
        Remove a parent from the job

        :param parent: parent to remove
        :type parent: Job
        """
        self.parents.remove(parent)

    def delete_child(self, child):
        """
        Removes a child from the job

        :param child: child to remove
        :type child: Job
        """
        # careful it is only possible to remove one child at a time
        self.children.remove(child)

    def has_children(self):
        """
        Returns true if job has any children, else return false

        :return: true if job has any children, otherwise return false
        :rtype: bool
        """
        return self.children.__len__()

    def has_parents(self):
        """
        Returns true if job has any parents, else return false

        :return: true if job has any parent, otherwise return false
        :rtype: bool
        """
        return self.parents.__len__()

    def _get_from_stat(self, index):
        """
        Returns value from given row index position in STAT file associated to job

        :param index: row position to retrieve
        :type index: int
        :return: value in index position
        :rtype: int
        """
        logname = os.path.join(self._tmp_path, self.name + '_STAT')
        if os.path.exists(logname):
            lines = open(logname).readlines()
            if len(lines) >= index + 1:
                return int(lines[index])
            else:
                return 0
        else:
            return 0

    def _get_from_total_stats(self, index):
        """
        Returns list of values from given column index position in TOTAL_STATS file associated to job

        :param index: column position to retrieve
        :type index: int
        :return: list of values in column index position
        :rtype: list[datetime.datetime]
        """
        log_name = os.path.join(self._tmp_path, self.name + '_TOTAL_STATS')
        lst = []
        if os.path.exists(log_name):
            f = open(log_name)
            lines = f.readlines()
            for line in lines:
                fields = line.split()
                if len(fields) >= index + 1:
                    lst.append(parse_date(fields[index]))
        return lst

    def check_end_time(self):
        """
        Returns end time from stat file

        :return: date and time
        :rtype: str
        """
        return self._get_from_stat(1)

    def check_start_time(self):
        """
        Returns job's start time

        :return: start time
        :rtype: str
        """
        return self._get_from_stat(0)

    def check_retrials_end_time(self):
        """
        Returns list of end datetime for retrials from total stats file

        :return: date and time
        :rtype: list[int]
        """
        return self._get_from_total_stats(2)

    def check_retrials_start_time(self):
        """
        Returns list of start datetime for retrials from total stats file

        :return: date and time
        :rtype: list[int]
        """
        return self._get_from_total_stats(1)

    def get_last_retrials(self):
        # type: () -> List[Union[datetime.datetime, str]]
        """
        Returns the retrials of a job, including the last COMPLETED run. The selection stops, and does not include, when the previous COMPLETED job is located or the list of registers is exhausted.

        :return: list of dates of retrial [submit, start, finish] in datetime format
        :rtype: list of list
        """
        log_name = os.path.join(self._tmp_path, self.name + '_TOTAL_STATS')
        retrials_list = []
        if os.path.exists(log_name):
            already_completed = False
            # Read lines of the TOTAL_STATS file starting from last
            for retrial in reversed(open(log_name).readlines()):
                retrial_fields = retrial.split()
                if Job.is_a_completed_retrial(retrial_fields):
                    # It's a COMPLETED run
                    if already_completed:
                        break
                    already_completed = True
                retrial_dates = list(map(lambda y: parse_date(y) if y != 'COMPLETED' and y != 'FAILED' else y,
                                    retrial_fields))
                # Inserting list [submit, start, finish] of datetime at the beginning of the list. Restores ordering.
                retrials_list.insert(0, retrial_dates)
        return retrials_list

    def retrieve_logfiles_unthreaded(self, copy_remote_logs, local_logs):
        remote_logs = (self.script_name + ".out."+str(self.fail_count), self.script_name + ".err."+str(self.fail_count))
        out_exist = False
        err_exist = False
        retries = 3
        sleeptime = 0
        i = 0
        no_continue = False
        try:
            while (not out_exist and not err_exist) and i < retries:
                try:
                    out_exist = self._platform.check_file_exists(
                        remote_logs[0], True)
                except IOError as e:
                    out_exist = False
                try:
                    err_exist = self._platform.check_file_exists(
                        remote_logs[1], True)
                except IOError as e:
                    err_exists = False
                if not out_exist or not err_exist:
                    sleeptime = sleeptime + 5
                    i = i + 1
                    sleep(sleeptime)
            if i >= retries:
                if not out_exist or not err_exist:
                    Log.printlog("Failed to retrieve log files {1} and {2} e=6001".format(
                        retries, remote_logs[0], remote_logs[1]))
                    return
            if str(copy_remote_logs).lower() == "true":
                # unifying names for log files
                if remote_logs != local_logs:
                    self.synchronize_logs(
                        self._platform, remote_logs, local_logs)
                    remote_logs = copy.deepcopy(local_logs)
                self._platform.get_logs_files(self.expid, remote_logs)
                # Update the logs with Autosubmit Job ID Brand
                try:
                    for local_log in local_logs:
                        self._platform.write_jobid(self.id, os.path.join(
                            self._tmp_path, 'LOG_' + str(self.expid), local_log))
                except BaseException as e:
                    Log.printlog("Trace {0} \n Failed to write the {1} e=6001".format(
                        str(e), self.name))
        except AutosubmitError as e:
            Log.printlog("Trace {0} \nFailed to retrieve log file for job {1}".format(
                str(e), self.name), 6001)
        except AutosubmitCritical as e:  # Critical errors can't be recovered. Failed configuration or autosubmit error
            Log.printlog("Trace {0} \nFailed to retrieve log file for job {0}".format(
                str(e), self.name), 6001)
        return

    @threaded
    def retrieve_logfiles(self, copy_remote_logs, local_logs, remote_logs, expid, platform_name,fail_count = 0,job_id=""):
        max_logs = 0
        last_log = 0
        sleep(5)
        stat_file = self.script_name[:-4] + "_STAT_"
        lang = locale.getlocale()[1]
        if lang is None:
            lang = locale.getdefaultlocale()[1]
            if lang is None:
                lang = 'UTF-8'
        retries = 2
        count = 0
        success = False
        error_message = ""
        platform = None
        max_retrials = 0
        while (count < retries) or not success:
            try:
                as_conf = AutosubmitConfig(expid, BasicConfig, YAMLParserFactory())
                as_conf.reload(force_load=True)
                max_retrials = as_conf.get_retrials()
                max_logs = int(as_conf.get_retrials()) - fail_count
                last_log = int(as_conf.get_retrials()) - fail_count
                submitter = self._get_submitter(as_conf)
                submitter.load_platforms(as_conf)
                platform = submitter.platforms[platform_name]
                platform.test_connection()
                success = True
            except BaseException as e:
                error_message = str(e)
                sleep(60 * 5)
                pass
            count = count + 1
        if not success:
            raise AutosubmitError(
                "Couldn't load the autosubmit platforms, seems that the local platform has some issue\n:{0}".format(
                    error_message), 6006)
        else:
            try:
                if self.wrapper_type is not None and self.wrapper_type == "vertical":
                    found = False
                    retrials = 0
                    while retrials < 3 and not found:
                        if platform.check_stat_file_by_retrials(stat_file + str(max_logs)):
                            found = True
                        retrials = retrials + 1
                    for i in range(max_logs-1,-1,-1):
                        if platform.check_stat_file_by_retrials(stat_file + str(i)):
                            last_log = i
                        else:
                            break
                    remote_logs = (self.script_name + ".out." + str(last_log), self.script_name + ".err." + str(last_log))

                else:
                    remote_logs = (self.script_name + ".out."+str(fail_count), self.script_name + ".err." + str(fail_count))

            except BaseException as e:
                Log.printlog(
                    "{0} \n Couldn't connect to the remote platform for {1} job err/out files. ".format(str(e), self.name), 6001)
        out_exist = False
        err_exist = False
        retries = 3
        sleeptime = 0
        i = 0
        no_continue = False
        try:
            while (not out_exist and not err_exist) and i < retries:
                try:
                    out_exist = platform.check_file_exists(
                        remote_logs[0], False)
                except IOError as e:
                    out_exist = False
                try:
                    err_exist = platform.check_file_exists(
                        remote_logs[1], False)
                except IOError as e:
                    err_exists = False
                if not out_exist or not err_exist:
                    sleeptime = sleeptime + 5
                    i = i + 1
                    sleep(sleeptime)
                    try:
                        platform.restore_connection()
                    except BaseException as e:
                        Log.printlog("{0} \n Couldn't connect to the remote platform for this {1} job err/out files. ".format(
                            str(e), self.name), 6001)
            if i >= retries:
                if not out_exist or not err_exist:
                    Log.printlog("Failed to retrieve log files {1} and {2} e=6001".format(
                        retries, remote_logs[0], remote_logs[1]))
                    return
            if copy_remote_logs:
                l_log = copy.deepcopy(local_logs)
                r_log = copy.deepcopy(remote_logs)
                # unifying names for log files
                if remote_logs != local_logs:
                    if self.wrapper_type == "vertical": # internal_Retrial mechanism
                        log_start = last_log
                        exp_path = os.path.join(BasicConfig.LOCAL_ROOT_DIR, expid)
                        tmp_path = os.path.join(exp_path, BasicConfig.LOCAL_TMP_DIR)
                        time_stamp = "1970"
                        total_stats = ["", "","FAILED"]
                        while log_start <= max_logs:
                            try:
                                if platform.get_stat_file_by_retrials(stat_file+str(max_logs)):
                                    with open(os.path.join(tmp_path,stat_file+str(max_logs)), 'r+') as f:
                                        total_stats = [f.readline()[:-1],f.readline()[:-1],f.readline()[:-1]]
                                    try:
                                        total_stats[0] = float(total_stats[0])
                                        total_stats[1] = float(total_stats[1])
                                    except Exception as e:
                                        total_stats[0] = int(str(total_stats[0]).split('.')[0])
                                        total_stats[1] = int(str(total_stats[1]).split('.')[0])
                                    if max_logs != ( int(max_retrials) - fail_count ):
                                        time_stamp = date2str(datetime.datetime.fromtimestamp(total_stats[0]), 'S')
                                    else:
                                        with open(os.path.join(self._tmp_path, self.name + '_TOTAL_STATS_TMP'), 'rb+') as f2:
                                            for line in f2.readlines():
                                                if len(line) > 0:
                                                    line = line.decode(lang)
                                                    time_stamp = line.split(" ")[0]

                                    self.write_total_stat_by_retries(total_stats,max_logs == ( int(max_retrials) - fail_count ))
                                    platform.remove_stat_file_by_retrials(stat_file+str(max_logs))
                                    l_log = (self.script_name[:-4] + "." + time_stamp + ".out",self.script_name[:-4] + "." + time_stamp + ".err")
                                    r_log = ( remote_logs[0][:-1]+str(max_logs) , remote_logs[1][:-1]+str(max_logs) )
                                    self.synchronize_logs(platform, r_log, l_log,last = False)
                                    platform.get_logs_files(self.expid, l_log)
                                    try:
                                        for local_log in l_log:
                                            platform.write_jobid(job_id, os.path.join(self._tmp_path, 'LOG_' + str(self.expid), local_log))
                                    except BaseException as e:
                                        pass
                                    max_logs = max_logs - 1
                                else:
                                    max_logs = -1   # exit, no more logs
                            except BaseException as e:
                                max_logs = -1 # exit
                        local_logs = copy.deepcopy(l_log)
                        remote_logs = copy.deepcopy(local_logs)
                    if self.wrapper_type != "vertical":
                        self.synchronize_logs(platform, remote_logs, local_logs)
                        remote_logs = copy.deepcopy(local_logs)
                        platform.get_logs_files(self.expid, remote_logs)
                        # Update the logs with Autosubmit Job ID Brand
                        try:
                            for local_log in local_logs:
                                platform.write_jobid(job_id, os.path.join(
                                    self._tmp_path, 'LOG_' + str(self.expid), local_log))
                        except BaseException as e:
                            Log.printlog("Trace {0} \n Failed to write the {1} e=6001".format(
                                str(e), self.name))
        except AutosubmitError as e:
            Log.printlog("Trace {0} \nFailed to retrieve log file for job {1}".format(
                e.message, self.name), 6001)
            try:
                platform.closeConnection()
            except BaseException as e:
                pass
            return
        except AutosubmitCritical as e:  # Critical errors can't be recovered. Failed configuration or autosubmit error
            Log.printlog("Trace {0} \nFailed to retrieve log file for job {0}".format(
                e.message, self.name), 6001)
            try:
                platform.closeConnection()
            except Exception as e:
                pass
            return
        try:
            platform.closeConnection()
        except BaseException as e:
            pass
        return
    def parse_time(self,wallclock):
        regex = re.compile(r'(((?P<hours>\d+):)((?P<minutes>\d+)))(:(?P<seconds>\d+))?')
        parts = regex.match(wallclock)
        if not parts:
            return
        parts = parts.groupdict()
        if int(parts['hours']) > 0 :
            format_ = "hour"
        else:
            format_ = "minute"
        time_params = {}
        for name, param in parts.items():
            if param:
                time_params[name] = int(param)
        return datetime.timedelta(**time_params),format_

    # Duplicated for wrappers and jobs to fix in 4.0.0
    def is_over_wallclock(self, start_time, wallclock):
        """
        Check if the job is over the wallclock time, it is an alternative method to avoid platform issues
        :param start_time:
        :param wallclock:
        :return:
        """
        elapsed = datetime.datetime.now() - start_time
        wallclock,time_format = self.parse_time(wallclock)
        if time_format == "hour":
            total = wallclock.days * 24 + wallclock.seconds / 60 / 60
        else:
            total = wallclock.days * 24 + wallclock.seconds / 60
        total = total * 1.30 # in this case we only want to avoid slurm issues so the time is increased by 50%
        if time_format == "hour":
            hour = int(total)
            minute = int((total - int(total)) * 60.0)
            second = int(((total - int(total)) * 60 -
                          int((total - int(total)) * 60.0)) * 60.0)
            wallclock_delta = datetime.timedelta(hours=hour, minutes=minute,
                                                 seconds=second)
        else:
            minute = int(total)
            second = int((total - int(total)) * 60.0)
            wallclock_delta = datetime.timedelta(minutes=minute, seconds=second)
        if elapsed > wallclock_delta:
            return True
        return False

    def update_status(self, as_conf, failed_file=False):
        """
        Updates job status, checking COMPLETED file if needed

        :param as_conf:
        :param failed_file: boolean, if True, checks if the job failed
        :return:
        """
        copy_remote_logs = as_conf.get_copy_remote_logs()
        previous_status = self.status
        self.prev_status = previous_status
        new_status = self.new_status
        if new_status == Status.COMPLETED:
            Log.debug(
                "{0} job seems to have completed: checking...".format(self.name))
            if not self._platform.get_completed_files(self.name, wrapper_failed=self.packed):
                log_name = os.path.join(
                    self._tmp_path, self.name + '_COMPLETED')

            self.check_completion()
        else:
            self.status = new_status
        if self.status == Status.RUNNING:
            Log.info("Job {0} is RUNNING", self.name)
        elif self.status == Status.QUEUING:
            Log.info("Job {0} is QUEUING", self.name)
        elif self.status == Status.HELD:
            Log.info("Job {0} is HELD", self.name)
        elif self.status == Status.COMPLETED:
            Log.result("Job {0} is COMPLETED", self.name)
        elif self.status == Status.FAILED:
            if not failed_file:
                Log.printlog("Job {0} is FAILED. Checking completed files to confirm the failure...".format(
                    self.name), 3000)
                self._platform.get_completed_files(
                    self.name, wrapper_failed=self.packed)
                self.check_completion()
                if self.status == Status.COMPLETED:
                    Log.result("Job {0} is COMPLETED", self.name)
                else:
                    self.update_children_status()
        elif self.status == Status.UNKNOWN:
            Log.printlog("Job {0} is UNKNOWN. Checking completed files to confirm the failure...".format(
                self.name), 3000)
            self._platform.get_completed_files(
                self.name, wrapper_failed=self.packed)
            self.check_completion(Status.UNKNOWN)
            if self.status == Status.UNKNOWN:
                Log.printlog("Job {0} is UNKNOWN. Checking completed files to confirm the failure...".format(
                    self.name), 6009)
            elif self.status == Status.COMPLETED:
                Log.result("Job {0} is COMPLETED", self.name)
        elif self.status == Status.SUBMITTED:
            # after checking the jobs , no job should have the status "submitted"
            Log.printlog("Job {0} in SUBMITTED status. This should never happen on this step..".format(
                self.name), 6008)
        if previous_status != Status.RUNNING and self.status in [Status.COMPLETED, Status.FAILED, Status.UNKNOWN,
                                                                 Status.RUNNING]:
            self.write_start_time()
        if previous_status == Status.HELD and self.status in [Status.SUBMITTED, Status.QUEUING, Status.RUNNING]:
            self.write_submit_time()
        # Updating logs
        if self.status in [Status.COMPLETED, Status.FAILED, Status.UNKNOWN]:
            # New thread, check if file exist
            expid = copy.deepcopy(self.expid)
            platform_name = copy.deepcopy(self.platform_name)
            local_logs = copy.deepcopy(self.local_logs)
            remote_logs = copy.deepcopy(self.remote_logs)
            if as_conf.get_disable_recovery_threads(self.platform.name) == "true":
                self.retrieve_logfiles_unthreaded(copy_remote_logs, local_logs)
            else:
                self.retrieve_logfiles(copy_remote_logs, local_logs, remote_logs, expid, platform_name,fail_count = copy.copy(self.fail_count),job_id=self.id)
            if self.wrapper_type == "vertical":
                max_logs = int(as_conf.get_retrials())
                for i in range(0,max_logs):
                    self.inc_fail_count()
            else:
                self.write_end_time(self.status == Status.COMPLETED)
        return self.status

    @staticmethod
    def _get_submitter(as_conf):
        """
        Returns the submitter corresponding to the communication defined on Autosubmit's config file

        :return: submitter
        :rtype: Submitter
        """
        #communications_library = as_conf.get_communications_library()
        # if communications_library == 'paramiko':
        return ParamikoSubmitter()
        # communications library not known
        # raise AutosubmitCritical(
        #    'You have defined a not valid communications library on the configuration file', 7014)

    def update_children_status(self):
        children = list(self.children)
        for child in children:
            if child.level == 0 and child.status in [Status.SUBMITTED, Status.RUNNING, Status.QUEUING, Status.UNKNOWN]:
                child.status = Status.FAILED
                children += list(child.children)

    def check_completion(self, default_status=Status.FAILED,over_wallclock=False):
        """
        Check the presence of *COMPLETED* file.
        Change status to COMPLETED if *COMPLETED* file exists and to FAILED otherwise.
        :param over_wallclock:
        :param default_status: status to set if job is not completed. By default, is FAILED
        :type default_status: Status
        """
        log_name = os.path.join(self._tmp_path, self.name + '_COMPLETED')

        if os.path.exists(log_name):
            if not over_wallclock:
                self.status = Status.COMPLETED
            else:
                return Status.COMPLETED
        else:
            Log.printlog("Job {0} completion check failed. There is no COMPLETED file".format(
                self.name), 6009)
            if not over_wallclock:
                self.status = default_status
            else:
                return default_status
    def update_platform_parameters(self,as_conf,parameters,job_platform):
        parameters['CURRENT_ARCH'] = job_platform.name
        parameters['CURRENT_HOST'] = job_platform.host
        parameters['CURRENT_USER'] = job_platform.user
        parameters['CURRENT_PROJ'] = job_platform.project
        parameters['CURRENT_BUDG'] = job_platform.budget
        parameters['CURRENT_RESERVATION'] = job_platform.reservation
        parameters['CURRENT_EXCLUSIVITY'] = job_platform.exclusivity
        parameters['CURRENT_HYPERTHREADING'] = job_platform.hyperthreading
        parameters['CURRENT_TYPE'] = job_platform.type
        parameters['CURRENT_SCRATCH_DIR'] = job_platform.scratch
        parameters['CURRENT_PROJ_DIR'] = job_platform.project_dir
        parameters['CURRENT_ROOTDIR'] = job_platform.root_dir
        parameters['CURRENT_LOGDIR'] = job_platform.get_files_path()
        for key,value in as_conf.platforms_data.get(job_platform.name,{}).items():
            parameters["CURRENT_"+key.upper()] = value

        return parameters

    def update_platform_associated_parameters(self,as_conf, parameters, job_platform, chunk):
        self.executable = str(as_conf.jobs_data[self.section].get("EXECUTABLE", as_conf.platforms_data.get(job_platform.name,{}).get("EXECUTABLE","")))
        self.total_jobs = int(as_conf.jobs_data[self.section].get("TOTALJOBS", job_platform.total_jobs))
        self.max_waiting_jobs = int(as_conf.jobs_data[self.section].get("MAXWAITINGJOBS", job_platform.max_waiting_jobs))
        self.processors = str(as_conf.jobs_data[self.section].get("PROCESSORS",as_conf.platforms_data.get(job_platform.name,{}).get("PROCESSORS","1")))
        self.nodes = str(as_conf.jobs_data[self.section].get("NODES",as_conf.platforms_data.get(job_platform.name,{}).get("NODES","")))
        self.exclusive = str(as_conf.jobs_data[self.section].get("EXCLUSIVE",as_conf.platforms_data.get(job_platform.name,{}).get("EXCLUSIVE",False)))
        self.threads = str(as_conf.jobs_data[self.section].get("THREADS",as_conf.platforms_data.get(job_platform.name,{}).get("THREADS","1")))
        self.tasks = str(as_conf.jobs_data[self.section].get("TASKS",as_conf.platforms_data.get(job_platform.name,{}).get("TASKS","1")))
<<<<<<< HEAD
        self.nodes = str(as_conf.jobs_data[self.section].get("NODES",as_conf.platforms_data.get(job_platform.name,{}).get("NODES","")))
        self.hyperthreading = str(as_conf.jobs_data[self.section].get("HYPERTHREADING",as_conf.platforms_data.get(job_platform.name,{}).get("HYPERTHREADING",None)))
=======
        self.hyperthreading = str(as_conf.jobs_data[self.section].get("HYPERTHREADING",as_conf.platforms_data.get(job_platform.name,{}).get("HYPERTHREADING","none")))
>>>>>>> e8ee31a9
        if int(self.tasks) <= 1 and int(job_platform.processors_per_node) > 1 and int(self.processors) > int(job_platform.processors_per_node):
            self.tasks = job_platform.processors_per_node
        self.memory = str(as_conf.jobs_data[self.section].get("MEMORY",as_conf.platforms_data.get(job_platform.name,{}).get("MEMORY","")))
        self.memory_per_task = str(as_conf.jobs_data[self.section].get("MEMORY_PER_TASK",as_conf.platforms_data.get(job_platform.name,{}).get("MEMORY_PER_TASK","")))
        # These are to activate serial platform if neccesary
        self.queue = self.queue
        self.partition = self.partition
        self.wallclock = as_conf.jobs_data[self.section].get("WALLCLOCK",as_conf.platforms_data.get(self.platform_name,{}).get("MAX_WALLCLOCK",None))
        if self.wallclock is None and job_platform.type not in ['ps',"local","PS","LOCAL"]:
            self.wallclock = "01:59"
        elif self.wallclock is None and job_platform.type in ['ps','local',"PS","LOCAL"]:
            self.wallclock = "00:00"
        # Increasing according to chunk
        self.wallclock = increase_wallclock_by_chunk(
            self.wallclock, self.wchunkinc, chunk)
        self.scratch_free_space = int(as_conf.jobs_data[self.section].get("SCRATCH_FREE_SPACE",as_conf.platforms_data.get(job_platform.name,{}).get("SCRATCH_FREE_SPACE",0)))
        try:
            self.custom_directives = as_conf.jobs_data[self.section].get("CUSTOM_DIRECTIVES","")
            if type(self.custom_directives) is list:
                self.custom_directives = json.dumps(self.custom_directives)
            self.custom_directives = self.custom_directives.replace("\'", "\"").strip("[]").strip(", ")
            if self.custom_directives == '':
                if job_platform.custom_directives is None:
                    job_platform.custom_directives = ''
                self.custom_directives = job_platform.custom_directives.replace("\'", "\"").strip("[]").strip(", ")
            if self.custom_directives != '':
                if self.custom_directives[0] != "\"":
                    self.custom_directives = "\""+self.custom_directives
                if self.custom_directives[-1] != "\"":
                    self.custom_directives = self.custom_directives+"\""
                self.custom_directives = "[" + self.custom_directives + "]"
                self.custom_directives = json.loads(self.custom_directives)
            else:
                self.custom_directives = []
        except BaseException as e:
            raise AutosubmitCritical(f"Error in CUSTOM_DIRECTIVES({self.custom_directives}) for job {self.section}",7014,str(e))
        parameters['NUMPROC'] = self.processors
        parameters['PROCESSORS'] = self.processors
        parameters['MEMORY'] = self.memory
        parameters['MEMORY_PER_TASK'] = self.memory_per_task
        parameters['NUMTHREADS'] = self.threads
        parameters['THREADS'] = self.threads
        parameters['CPUS_PER_TASK'] = self.threads
        parameters['NUMTASK'] = self._tasks
        parameters['TASKS'] = self._tasks
        parameters['NODES'] = self.nodes
        parameters['TASKS_PER_NODE'] = self._tasks
        parameters['WALLCLOCK'] = self.wallclock
        parameters['TASKTYPE'] = self.section
        parameters['SCRATCH_FREE_SPACE'] = self.scratch_free_space
        parameters['CUSTOM_DIRECTIVES'] = self.custom_directives
        parameters['HYPERTHREADING'] = self.hyperthreading
        parameters['CURRENT_QUEUE'] = self.queue
        return parameters

    def update_wrapper_parameters(self,as_conf, parameters):
        wrappers = as_conf.experiment_data.get("WRAPPERS", {})
        if len(wrappers) > 0:
            parameters['WRAPPER'] = as_conf.get_wrapper_type()
            parameters['WRAPPER' + "_POLICY"] = as_conf.get_wrapper_policy()
            parameters['WRAPPER' + "_METHOD"] = as_conf.get_wrapper_method().lower()
            parameters['WRAPPER' + "_JOBS"] = as_conf.get_wrapper_jobs()
            parameters['WRAPPER' + "_EXTENSIBLE"] = as_conf.get_extensible_wallclock()

        for wrapper_section, wrapper_val in wrappers.items():
            if type(wrapper_val) is not dict:
                continue
            parameters[wrapper_section] = as_conf.get_wrapper_type(
                as_conf.experiment_data["WRAPPERS"].get(wrapper_section))
            parameters[wrapper_section + "_POLICY"] = as_conf.get_wrapper_policy(
                as_conf.experiment_data["WRAPPERS"].get(wrapper_section))
            parameters[wrapper_section + "_METHOD"] = as_conf.get_wrapper_method(
                as_conf.experiment_data["WRAPPERS"].get(wrapper_section)).lower()
            parameters[wrapper_section + "_JOBS"] = as_conf.get_wrapper_jobs(
                as_conf.experiment_data["WRAPPERS"].get(wrapper_section))
            parameters[wrapper_section + "_EXTENSIBLE"] = int(
                as_conf.get_extensible_wallclock(as_conf.experiment_data["WRAPPERS"].get(wrapper_section)))
        return parameters

    def update_job_parameters(self,as_conf, parameters):
        parameters['JOBNAME'] = self.name
        parameters['FAIL_COUNT'] = str(self.fail_count)
        parameters['SDATE'] = self.sdate
        parameters['MEMBER'] = self.member
        parameters['SPLIT'] = self.split
        parameters['SPLITS'] = self.splits
        parameters['DELAY'] = self.delay
        parameters['FREQUENCY'] = self.frequency
        parameters['SYNCHRONIZE'] = self.synchronize
        parameters['PACKED'] = self.packed
        parameters['CHUNK'] = 1
        parameters['RETRIALS'] = self.retrials
        parameters['DELAY_RETRIALS'] = self.delay_retrials
        if self.date is not None and len(str(self.date)) > 0:
            if self.chunk is None and len(str(self.chunk)) > 0:
                chunk = 1
            else:
                chunk = self.chunk

            parameters['CHUNK'] = chunk
            total_chunk = int(parameters.get('EXPERIMENT.NUMCHUNKS', 1))
            chunk_length = int(parameters.get('EXPERIMENT.CHUNKSIZE', 1))
            chunk_unit = str(parameters.get('EXPERIMENT.CHUNKSIZEUNIT', "")).lower()
            cal = str(parameters.get('EXPERIMENT.CALENDAR', "")).lower()
            chunk_start = chunk_start_date(
                self.date, chunk, chunk_length, chunk_unit, cal)
            chunk_end = chunk_end_date(
                chunk_start, chunk_length, chunk_unit, cal)
            if chunk_unit == 'hour':
                chunk_end_1 = chunk_end
            else:
                chunk_end_1 = previous_day(chunk_end, cal)

            parameters['DAY_BEFORE'] = date2str(
                previous_day(self.date, cal), self.date_format)

            parameters['RUN_DAYS'] = str(
                subs_dates(chunk_start, chunk_end, cal))
            parameters['CHUNK_END_IN_DAYS'] = str(
                subs_dates(self.date, chunk_end, cal))

            parameters['CHUNK_START_DATE'] = date2str(
                chunk_start, self.date_format)
            parameters['CHUNK_START_YEAR'] = str(chunk_start.year)
            parameters['CHUNK_START_MONTH'] = str(chunk_start.month).zfill(2)
            parameters['CHUNK_START_DAY'] = str(chunk_start.day).zfill(2)
            parameters['CHUNK_START_HOUR'] = str(chunk_start.hour).zfill(2)

            parameters['CHUNK_SECOND_TO_LAST_DATE'] = date2str(
                chunk_end_1, self.date_format)
            parameters['CHUNK_SECOND_TO_LAST_YEAR'] = str(chunk_end_1.year)
            parameters['CHUNK_SECOND_TO_LAST_MONTH'] = str(chunk_end_1.month).zfill(2)
            parameters['CHUNK_SECOND_TO_LAST_DAY'] = str(chunk_end_1.day).zfill(2)
            parameters['CHUNK_SECOND_TO_LAST_HOUR'] = str(chunk_end_1.hour).zfill(2)

            parameters['CHUNK_END_DATE'] = date2str(
                chunk_end, self.date_format)
            parameters['CHUNK_END_YEAR'] = str(chunk_end.year)
            parameters['CHUNK_END_MONTH'] = str(chunk_end.month).zfill(2)
            parameters['CHUNK_END_DAY'] = str(chunk_end.day).zfill(2)
            parameters['CHUNK_END_HOUR'] = str(chunk_end.hour).zfill(2)

            parameters['PREV'] = str(subs_dates(self.date, chunk_start, cal))

            if chunk == 1:
                parameters['CHUNK_FIRST'] = 'TRUE'
            else:
                parameters['CHUNK_FIRST'] = 'FALSE'

            if total_chunk == chunk:
                parameters['CHUNK_LAST'] = 'TRUE'
            else:
                parameters['CHUNK_LAST'] = 'FALSE'
        parameters['NUMMEMBERS'] = len(as_conf.get_member_list())
        parameters['DEPENDENCIES'] = str(as_conf.jobs_data[self.section].get("DEPENDENCIES",""))
        self.dependencies = parameters['DEPENDENCIES']
        parameters['EXPORT'] = self.export
        parameters['PROJECT_TYPE'] = as_conf.get_project_type()
        self.wchunkinc = as_conf.get_wchunkinc(self.section)
        return parameters

    def update_parameters(self, as_conf, parameters,
                          default_parameters={'d': '%d%', 'd_': '%d_%', 'Y': '%Y%', 'Y_': '%Y_%',
                                              'M': '%M%', 'M_': '%M_%', 'm': '%m%', 'm_': '%m_%'}):
        """
        Refresh parameters value

        :param default_parameters:
        :type default_parameters: dict
        :param as_conf:
        :type as_conf: AutosubmitConfig
        :param parameters:
        :type parameters: dict
        """
        as_conf.reload()
        parameters = parameters.copy()
        parameters.update(as_conf.parameters)
        parameters.update(default_parameters)
        parameters = as_conf.substitute_dynamic_variables(parameters,25)
        parameters['ROOTDIR'] = os.path.join(
            BasicConfig.LOCAL_ROOT_DIR, self.expid)
        parameters['PROJDIR'] = as_conf.get_project_dir()
        parameters = self.update_job_parameters(as_conf,parameters)
        parameters = self.update_platform_parameters(as_conf, parameters, self._platform)
        parameters = self.update_platform_associated_parameters(as_conf, parameters, self._platform, parameters['CHUNK'])
        parameters = self.update_wrapper_parameters(as_conf, parameters)
        parameters = as_conf.substitute_dynamic_variables(parameters,25)
        parameters = as_conf.normalize_parameters_keys(parameters,default_parameters)
        # For some reason, there is return but the assignee is also necessary
        self.parameters = parameters
        # This return is only being used by the mock , to change the mock
        return parameters

    def update_content_extra(self,as_conf,files):
        additional_templates = []
        for file in files:
            if as_conf.get_project_type().lower() == "none":
                template = "%DEFAULT.EXPID%"
            else:
                template = open(os.path.join(as_conf.get_project_dir(), file), 'r').read()
            additional_templates += [template]
        return additional_templates

    def update_content(self, as_conf):
        """
        Create the script content to be run for the job

        :param as_conf: config
        :type as_conf: config
        :return: script code
        :rtype: str
        """
        parameters = self.parameters
        try:
            if as_conf.get_project_type().lower() != "none" and len(as_conf.get_project_type()) > 0:
                template_file = open(os.path.join(as_conf.get_project_dir(), self.file), 'r')
                template = ''
                if as_conf.get_remote_dependencies() == "true":
                    if self.type == Type.BASH:
                        template = 'sleep 5' + "\n"
                    elif self.type == Type.PYTHON2:
                        template = 'time.sleep(5)' + "\n"
                    elif self.type == Type.PYTHON3 or self.type == Type.PYTHON:
                        template = 'time.sleep(5)' + "\n"
                    elif self.type == Type.R:
                        template = 'Sys.sleep(5)' + "\n"
                template += template_file.read()
                template_file.close()
            else:
                if self.type == Type.BASH:
                    template = 'sleep 5'
                elif self.type == Type.PYTHON2:
                    template = 'time.sleep(5)' + "\n"
                elif self.type == Type.PYTHON3 or self.type == Type.PYTHON:
                    template = 'time.sleep(5)' + "\n"
                elif self.type == Type.R:
                    template = 'Sys.sleep(5)'
                else:
                    template = ''
        except Exception as e:
            template = ''

        if self.type == Type.BASH:
            snippet = StatisticsSnippetBash
        elif self.type == Type.PYTHON or self.type == Type.PYTHON3:
            snippet = StatisticsSnippetPython("3")
        elif self.type == Type.PYTHON2:
            snippet = StatisticsSnippetPython("2")
        elif self.type == Type.R:
            snippet = StatisticsSnippetR
        else:
            raise Exception('Job type {0} not supported'.format(self.type))
        template_content = self._get_template_content(as_conf, snippet, template)
        additional_content = self.update_content_extra(as_conf,self.additional_files)
        return template_content,additional_content

    def get_wrapped_content(self, as_conf):
        snippet = StatisticsSnippetEmpty
        template = 'python $SCRATCH/{1}/LOG_{1}/{0}.cmd'.format(
            self.name, self.expid)
        template_content = self._get_template_content(
            as_conf, snippet, template)
        return template_content

    def _get_template_content(self, as_conf, snippet, template):
        #communications_library = as_conf.get_communications_library()
        # if communications_library == 'paramiko':
        return self._get_paramiko_template(snippet, template)
        # else:
        #    raise AutosubmitCritical(
        #        "Job {0} does not have a correct template// template not found".format(self.name), 7014)

    def _get_paramiko_template(self, snippet, template):
        current_platform = self._platform
        return ''.join([
            snippet.as_header(
                current_platform.get_header(self), self.executable),
            template,
            snippet.as_tailer()
        ])

    def queuing_reason_cancel(self, reason):
        try:
            if len(reason.split('(', 1)) > 1:
                reason = reason.split('(', 1)[1].split(')')[0]
                if 'Invalid' in reason or reason in ['AssociationJobLimit', 'AssociationResourceLimit', 'AssociationTimeLimit',
                                                     'BadConstraints', 'QOSMaxCpuMinutesPerJobLimit', 'QOSMaxWallDurationPerJobLimit',
                                                     'QOSMaxNodePerJobLimit', 'DependencyNeverSatisfied', 'QOSMaxMemoryPerJob',
                                                     'QOSMaxMemoryPerNode', 'QOSMaxMemoryMinutesPerJob', 'QOSMaxNodeMinutesPerJob',
                                                     'InactiveLimit', 'JobLaunchFailure', 'NonZeroExitCode', 'PartitionNodeLimit',
                                                     'PartitionTimeLimit', 'SystemFailure', 'TimeLimit', 'QOSUsageThreshold',
                                                     'QOSTimeLimit','QOSResourceLimit','QOSJobLimit','InvalidQOS','InvalidAccount']:
                    return True
            return False
        except Exception as e:
            return False

    @staticmethod
    def is_a_completed_retrial(fields):
        """
        Returns true only if there are 4 fields: submit start finish status, and status equals COMPLETED.
        """
        if len(fields) == 4:
            if fields[3] == 'COMPLETED':
                return True
        return False

    def create_script(self, as_conf):
        """
        Creates script file to be run for the job

        :param as_conf: configuration object
        :type as_conf: AutosubmitConfig
        :return: script's filename
        :rtype: str
        """

        lang = locale.getlocale()[1]
        if lang is None:
            lang = locale.getdefaultlocale()[1]
            if lang is None:
                lang = 'UTF-8'
        parameters = self.parameters
        template_content,additional_templates = self.update_content(as_conf)
        #enumerate and get value

        #todo revise pipeline that check this, additional templates value is not Mocked well
        for additional_file, additional_template_content in zip(self.additional_files, additional_templates):
            for key, value in parameters.items():
                additional_template_content = re.sub('%(?<!%%)' + key + '%(?!%%)', str(parameters[key]), additional_template_content,flags=re.I)
            for variable in self.undefined_variables:
                additional_template_content = re.sub('%(?<!%%)' + variable + '%(?!%%)', '', additional_template_content,flags=re.I)

            additional_template_content = additional_template_content.replace("%%", "%")
            #Write to file
            try:

                filename = os.path.basename(os.path.splitext(additional_file)[0])
                full_path = os.path.join(self._tmp_path,filename ) + "_" + self.name[5:]
                open(full_path, 'wb').write(additional_template_content.encode(lang))
            except:
                pass
        for key, value in parameters.items():
            template_content = re.sub(
                '%(?<!%%)' + key + '%(?!%%)', str(parameters[key]), template_content,flags=re.I)
        for variable in self.undefined_variables:
            template_content = re.sub(
                '%(?<!%%)' + variable + '%(?!%%)', '', template_content,flags=re.I)
        template_content = template_content.replace("%%", "%")
        script_name = '{0}.cmd'.format(self.name)
        self.script_name = '{0}.cmd'.format(self.name)

        open(os.path.join(self._tmp_path, script_name),'wb').write(template_content.encode(lang))

        os.chmod(os.path.join(self._tmp_path, script_name), 0o755)
        return script_name

    def create_wrapped_script(self, as_conf, wrapper_tag='wrapped'):
        parameters = self.parameters
        template_content = self.get_wrapped_content(as_conf)
        for key, value in parameters.items():
            template_content = re.sub(
                '%(?<!%%)' + key + '%(?!%%)', str(parameters[key]), template_content,flags=re.I)
        for variable in self.undefined_variables:
            template_content = re.sub(
                '%(?<!%%)' + variable + '%(?!%%)', '', template_content,flags=re.I)
        template_content = template_content.replace("%%", "%")
        script_name = '{0}.{1}.cmd'.format(self.name, wrapper_tag)
        self.script_name_wrapper = '{0}.{1}.cmd'.format(self.name, wrapper_tag)
        open(os.path.join(self._tmp_path, script_name),
             'w').write(template_content)
        os.chmod(os.path.join(self._tmp_path, script_name), 0o755)
        return script_name

    def check_script(self, as_conf, parameters, show_logs="false"):
        """
        Checks if script is well-formed

        :param parameters: script parameters
        :type parameters: dict
        :param as_conf: configuration file
        :type as_conf: AutosubmitConfig
        :param show_logs: Display output
        :type show_logs: Bool
        :return: true if not problem has been detected, false otherwise
        :rtype: bool
        """

        out = False
        parameters = self.update_parameters(as_conf, parameters)
        template_content,additional_templates = self.update_content(as_conf)
        if template_content is not False:
            variables = re.findall('%(?<!%%)[a-zA-Z0-9_.]+%(?!%%)', template_content,flags=re.IGNORECASE)
            variables = [variable[1:-1] for variable in variables]
            variables = [variable for variable in variables if variable not in self.default_parameters]
            for template in additional_templates:
                variables_tmp = re.findall('%(?<!%%)[a-zA-Z0-9_.]+%(?!%%)', template,flags=re.IGNORECASE)
                variables_tmp = [variable[1:-1] for variable in variables_tmp]
                variables_tmp = [variable for variable in variables_tmp if variable not in self.default_parameters]
                variables.extend(variables_tmp)
            out = set(parameters).issuperset(set(variables))

            # Check if the variables in the templates are defined in the configurations
            if not out:
                self.undefined_variables = set(variables) - set(parameters)
                if show_logs != "false":
                    Log.printlog("The following set of variables to be substituted in template script is not part of parameters set, and will be replaced by a blank value: {0}".format(
                        self.undefined_variables), 6013)

            # Check which variables in the proj.yml are not being used in the templates
            if show_logs != "false":
                if not set(variables).issuperset(set(parameters)):
                    Log.printlog("The following set of variables are not being used in the templates: {0}".format(
                        str(set(parameters) - set(variables))), 6013)
        return out

    def write_submit_time(self, enabled=False, hold=False):
        # type: (bool, bool) -> None
        """
        Writes submit date and time to TOTAL_STATS file. It doesn't write if hold is True.
        """
        # print(traceback.format_stack())
        print(("Call from {} with status {}".format(self.name, self.status_str)))
        if hold is True:
            return # Do not write for HELD jobs.
        data_time = ["",time.time()]
        if self.wrapper_type != "vertical" or enabled:
            path = os.path.join(self._tmp_path, self.name + '_TOTAL_STATS')
        else:
            path = os.path.join(self._tmp_path, self.name + '_TOTAL_STATS_TMP')
        if os.path.exists(path):
            f = open(path, 'a')
            f.write('\n')
        else:
            f = open(path, 'w')
        if not enabled:
            f.write(date2str(datetime.datetime.now(), 'S'))
            if self.wrapper_type == "vertical":
                f.write(" "+str(time.time()))
        else:
            path2 = os.path.join(self._tmp_path, self.name + '_TOTAL_STATS_TMP')
            f2 = open(path2, 'r')
            for line in f2.readlines():
                if len(line) > 0:
                    data_time = line.split(" ")
                    try:
                        data_time[1] = float(data_time[1])
                    except Exception as e:
                        data_time[1] = int(data_time[1])
            f.write(data_time[0])
            f2.close()
            try:
                os.remove(path2)
            except Exception as e:
                pass
        # Get
        # Writing database
        if self.wrapper_type != "vertical" or enabled:
            exp_history = ExperimentHistory(self.expid, jobdata_dir_path=BasicConfig.JOBDATA_DIR, historiclog_dir_path=BasicConfig.HISTORICAL_LOG_DIR)
            exp_history.write_submit_time(self.name, submit=data_time[1], status=Status.VALUE_TO_KEY.get(self.status, "UNKNOWN"), ncpus=self.processors,
                                        wallclock=self.wallclock, qos=self.queue, date=self.date, member=self.member, section=self.section, chunk=self.chunk,
                                        platform=self.platform_name, job_id=self.id, wrapper_queue=self._wrapper_queue, wrapper_code=get_job_package_code(self.expid, self.name),
                                        children=self.children_names_str)

    def write_start_time(self, enabled = False):
        """
        Writes start date and time to TOTAL_STATS file
        :return: True if successful, False otherwise
        :rtype: bool
        """
        if self.wrapper_type != "vertical" or enabled:
            if self._platform.get_stat_file(self.name, retries=5): #fastlook
                start_time = self.check_start_time()
            else:
                Log.printlog('Could not get start time for {0}. Using current time as an approximation'.format(
                    self.name), 3000)
                start_time = time.time()
            timestamp = date2str(datetime.datetime.now(), 'S')

            self.local_logs = (self.name + "." + timestamp +
                               ".out", self.name + "." + timestamp + ".err")

            path = os.path.join(self._tmp_path, self.name + '_TOTAL_STATS')
            f = open(path, 'a')
            f.write(' ')
            # noinspection PyTypeChecker
            f.write(date2str(datetime.datetime.fromtimestamp(start_time), 'S'))
            # Writing database
            exp_history = ExperimentHistory(self.expid, jobdata_dir_path=BasicConfig.JOBDATA_DIR, historiclog_dir_path=BasicConfig.HISTORICAL_LOG_DIR)
            exp_history.write_start_time(self.name, start=start_time, status=Status.VALUE_TO_KEY.get(self.status, "UNKNOWN"), ncpus=self.processors,
                                    wallclock=self.wallclock, qos=self.queue, date=self.date, member=self.member, section=self.section, chunk=self.chunk,
                                    platform=self.platform_name, job_id=self.id, wrapper_queue=self._wrapper_queue, wrapper_code=get_job_package_code(self.expid, self.name),
                                    children=self.children_names_str)
        return True

    def write_end_time(self, completed,enabled = False):
        """
        Writes ends date and time to TOTAL_STATS file
        :param enabled:
        :param completed: True if job was completed successfully, False otherwise
        :type completed: bool
        """
        if self.wrapper_type != "vertical" or enabled:
            self._platform.get_stat_file(self.name, retries=5)
            end_time = self.check_end_time()
            path = os.path.join(self._tmp_path, self.name + '_TOTAL_STATS')
            f = open(path, 'a')
            f.write(' ')
            finish_time = None
            final_status = None
            if len(str(end_time)) > 0:
                # noinspection PyTypeChecker
                f.write(date2str(datetime.datetime.fromtimestamp(float(end_time)), 'S'))
                # date2str(datetime.datetime.fromtimestamp(end_time), 'S')
                finish_time = end_time
            else:
                f.write(date2str(datetime.datetime.now(), 'S'))
                finish_time = time.time()  # date2str(datetime.datetime.now(), 'S')
            f.write(' ')
            if completed:
                final_status = "COMPLETED"
                f.write('COMPLETED')
            else:
                final_status = "FAILED"
                f.write('FAILED')
            out, err = self.local_logs
            path_out = os.path.join(self._tmp_path, 'LOG_' + str(self.expid), out)
            # Launch first as simple non-threaded function
            exp_history = ExperimentHistory(self.expid, jobdata_dir_path=BasicConfig.JOBDATA_DIR, historiclog_dir_path=BasicConfig.HISTORICAL_LOG_DIR)
            job_data_dc = exp_history.write_finish_time(self.name, finish=finish_time, status=final_status, ncpus=self.processors,
                                        wallclock=self.wallclock, qos=self.queue, date=self.date, member=self.member, section=self.section, chunk=self.chunk,
                                        platform=self.platform_name, job_id=self.id, out_file=out, err_file=err, wrapper_queue=self._wrapper_queue,
                                        wrapper_code=get_job_package_code(self.expid, self.name), children=self.children_names_str)

            # Launch second as threaded function only for slurm
            if job_data_dc and type(self.platform) is not str and self.platform.type == "slurm":
                thread_write_finish = Thread(target=ExperimentHistory(self.expid, jobdata_dir_path=BasicConfig.JOBDATA_DIR, historiclog_dir_path=BasicConfig.HISTORICAL_LOG_DIR).write_platform_data_after_finish, args=(job_data_dc, self.platform))
                thread_write_finish.name = "JOB_data_{}".format(self.name)
                thread_write_finish.start()

    def write_total_stat_by_retries(self,total_stats, first_retrial = False):
        """
        Writes all data to TOTAL_STATS file
        :param total_stats: data gathered by the wrapper
        :type total_stats: dict
        :param first_retrial: True if this is the first retry, False otherwise
        :type first_retrial: bool

        """
        if first_retrial:
            self.write_submit_time(enabled=True)
        path = os.path.join(self._tmp_path, self.name + '_TOTAL_STATS')
        f = open(path, 'a')
        if first_retrial:
            f.write(" " + date2str(datetime.datetime.fromtimestamp(total_stats[0]), 'S') + ' ' + date2str(datetime.datetime.fromtimestamp(total_stats[1]), 'S') + ' ' + total_stats[2])
        else:
            f.write('\n' + date2str(datetime.datetime.fromtimestamp(total_stats[0]), 'S') + ' ' + date2str(datetime.datetime.fromtimestamp(total_stats[0]), 'S') + ' ' + date2str(datetime.datetime.fromtimestamp(total_stats[1]), 'S') + ' ' + total_stats[2])
        out, err = self.local_logs
        path_out = os.path.join(self._tmp_path, 'LOG_' + str(self.expid), out)
        # Launch first as simple non-threaded function
        if not first_retrial:
            exp_history = ExperimentHistory(self.expid, jobdata_dir_path=BasicConfig.JOBDATA_DIR, historiclog_dir_path=BasicConfig.HISTORICAL_LOG_DIR)
            exp_history.write_submit_time(self.name, submit=total_stats[0], status=Status.VALUE_TO_KEY.get(self.status, "UNKNOWN"), ncpus=self.processors,
                                        wallclock=self.wallclock, qos=self.queue, date=self.date, member=self.member, section=self.section, chunk=self.chunk,
                                        platform=self.platform_name, job_id=self.id, wrapper_queue=self._wrapper_queue, wrapper_code=get_job_package_code(self.expid, self.name),
                                        children=self.children_names_str)
        exp_history = ExperimentHistory(self.expid, jobdata_dir_path=BasicConfig.JOBDATA_DIR, historiclog_dir_path=BasicConfig.HISTORICAL_LOG_DIR)
        exp_history.write_start_time(self.name, start=total_stats[0], status=Status.VALUE_TO_KEY.get(self.status, "UNKNOWN"), ncpus=self.processors,
                                    wallclock=self.wallclock, qos=self.queue, date=self.date, member=self.member, section=self.section, chunk=self.chunk,
                                    platform=self.platform_name, job_id=self.id, wrapper_queue=self._wrapper_queue, wrapper_code=get_job_package_code(self.expid, self.name),
                                    children=self.children_names_str)

        exp_history = ExperimentHistory(self.expid, jobdata_dir_path=BasicConfig.JOBDATA_DIR, historiclog_dir_path=BasicConfig.HISTORICAL_LOG_DIR)
        job_data_dc = exp_history.write_finish_time(self.name, finish=total_stats[1], status=total_stats[2], ncpus=self.processors,
                                        wallclock=self.wallclock, qos=self.queue, date=self.date, member=self.member, section=self.section, chunk=self.chunk,
                                        platform=self.platform_name, job_id=self.id, out_file=out, err_file=err, wrapper_queue=self._wrapper_queue,
                                        wrapper_code=get_job_package_code(self.expid, self.name), children=self.children_names_str)
         # Launch second as threaded function only for slurm
        if job_data_dc and type(self.platform) is not str and self.platform.type == "slurm":
            thread_write_finish = Thread(target=ExperimentHistory(self.expid, jobdata_dir_path=BasicConfig.JOBDATA_DIR, historiclog_dir_path=BasicConfig.HISTORICAL_LOG_DIR).write_platform_data_after_finish, args=(job_data_dc, self.platform))
            thread_write_finish.name = "JOB_data_{}".format(self.name)
            thread_write_finish.start()

    def check_started_after(self, date_limit):
        """
        Checks if the job started after the given date
        :param date_limit: reference date
        :type date_limit: datetime.datetime
        :return: True if job started after the given date, false otherwise
        :rtype: bool
        """
        if any(parse_date(str(date_retrial)) > date_limit for date_retrial in self.check_retrials_start_time()):
            return True
        else:
            return False

    def check_running_after(self, date_limit):
        """
        Checks if the job was running after the given date
        :param date_limit: reference date
        :type date_limit: datetime.datetime
        :return: True if job was running after the given date, false otherwise
        :rtype: bool
        """
        if any(parse_date(str(date_end)) > date_limit for date_end in self.check_retrials_end_time()):
            return True
        else:
            return False

    def is_parent(self, job):
        """
        Check if the given job is a parent
        :param job: job to be checked if is a parent
        :return: True if job is a parent, false otherwise
        :rtype bool
        """
        return job in self.parents

    def is_ancestor(self, job):
        """
        Check if the given job is an ancestor
        :param job: job to be checked if is an ancestor
        :return: True if job is an ancestor, false otherwise
        :rtype bool
        """
        for parent in list(self.parents):
            if parent.is_parent(job):
                return True
            elif parent.is_ancestor(job):
                return True
        return False

    def remove_redundant_parents(self):
        """
        Checks if a parent is also an ancestor, if true, removes the link in both directions.
        Useful to remove redundant dependencies.
        """
        for parent in list(self.parents):
            if self.is_ancestor(parent):
                parent.children.remove(self)
                self.parents.remove(parent)

    def synchronize_logs(self, platform, remote_logs, local_logs, last = True):
        platform.move_file(remote_logs[0], local_logs[0], True)  # .out
        platform.move_file(remote_logs[1], local_logs[1], True)  # .err
        if last:
            self.local_logs = local_logs
            self.remote_logs = copy.deepcopy(local_logs)


class WrapperJob(Job):
    """
    Defines a wrapper from a package.

    Calls Job constructor.

    :param name: Name of the Package \n
    :type name: String \n
    :param job_id: ID of the first Job of the package \n
    :type job_id: Integer \n
    :param status: 'READY' when coming from submit_ready_jobs() \n
    :type status: String \n
    :param priority: 0 when coming from submit_ready_jobs() \n
    :type priority: Integer \n
    :param job_list: List of jobs in the package \n
    :type job_list: List() of Job() objects \n
    :param total_wallclock: Wallclock of the package \n
    :type total_wallclock: String Formatted \n
    :param num_processors: Number of processors for the package \n
    :type num_processors: Integer \n
    :param platform: Platform object defined for the package \n
    :type platform: Platform Object. e.g. EcPlatform() \n
    :param as_config: Autosubmit basic configuration object \n
    :type as_config: AutosubmitConfig object \n
    """

    def __init__(self, name, job_id, status, priority, job_list, total_wallclock, num_processors, platform, as_config, hold):
        super(WrapperJob, self).__init__(name, job_id, status, priority)
        self.failed = False
        self.job_list = job_list
        # divide jobs in dictionary by state?
        self.wallclock = total_wallclock
        self.num_processors = num_processors
        self.running_jobs_start = OrderedDict()
        self._platform = platform
        self.as_config = as_config
        # save start time, wallclock and processors?!
        self.checked_time = datetime.datetime.now()
        self.hold = hold
        self.inner_jobs_running = list()

    def _queuing_reason_cancel(self, reason):
        try:
            if len(reason.split('(', 1)) > 1:
                reason = reason.split('(', 1)[1].split(')')[0]
                if 'Invalid' in reason or reason in ['AssociationJobLimit', 'AssociationResourceLimit', 'AssociationTimeLimit',
                                                     'BadConstraints', 'QOSMaxCpuMinutesPerJobLimit', 'QOSMaxWallDurationPerJobLimit',
                                                     'QOSMaxNodePerJobLimit', 'DependencyNeverSatisfied', 'QOSMaxMemoryPerJob',
                                                     'QOSMaxMemoryPerNode', 'QOSMaxMemoryMinutesPerJob', 'QOSMaxNodeMinutesPerJob',
                                                     'InactiveLimit', 'JobLaunchFailure', 'NonZeroExitCode', 'PartitionNodeLimit',
                                                     'PartitionTimeLimit', 'SystemFailure', 'TimeLimit', 'QOSUsageThreshold',
                                                     'QOSTimeLimit','QOSResourceLimit','QOSJobLimit','InvalidQOS','InvalidAccount']:
                    return True
            return False
        except Exception as e:
            return False

    def check_status(self, status):
        prev_status = self.status
        self.prev_status = prev_status
        self.status = status

        Log.debug('Checking inner jobs status')
        if self.status in [Status.HELD, Status.QUEUING]:  # If WRAPPER is QUEUED OR HELD
            # This will update the inner jobs to QUEUE or HELD (normal behaviour) or WAITING ( if they fail to be held)
            self._check_inner_jobs_queue(prev_status)
        elif self.status == Status.RUNNING:  # If wrapper is running
            #Log.info("Wrapper {0} is {1}".format(self.name, Status().VALUE_TO_KEY[self.status]))
            # This will update the status from submitted or hold to running (if safety timer is high enough or queue is fast enough)
            if prev_status in [Status.SUBMITTED]:
                for job in self.job_list:
                    job.status = Status.QUEUING
            self._check_running_jobs()  # Check and update inner_jobs status that are eligible
        # Completed wrapper will always come from check function.
        elif self.status == Status.COMPLETED:
            self.check_inner_jobs_completed(self.job_list)

        # Fail can come from check function or running/completed checkers.
        if self.status in [Status.FAILED, Status.UNKNOWN]:
            self.status = Status.FAILED
            if self.prev_status in [Status.SUBMITTED,Status.QUEUING]:
                self.update_failed_jobs(True) # check false ready jobs
            elif self.prev_status in [Status.FAILED, Status.UNKNOWN]:
                self.failed = True
                self._check_running_jobs()
            if len(self.inner_jobs_running) > 0:
                still_running = True
                if not self.failed:
                    if self._platform.check_file_exists('WRAPPER_FAILED', wrapper_failed=True):
                        for job in self.inner_jobs_running:
                            if job.platform.check_file_exists('{0}_FAILED'.format(job.name), wrapper_failed=True):
                                Log.info(
                                    "Wrapper {0} Failed, checking inner_jobs...".format(self.name))
                                self.failed = True
                                self._platform.delete_file('WRAPPER_FAILED')
                                break
                if self.failed:
                    self.update_failed_jobs()
                    if len(self.inner_jobs_running) <= 0:
                        still_running = False
            else:
                still_running = False
            if not still_running:
                self.cancel_failed_wrapper_job()

    def check_inner_jobs_completed(self, jobs):
        not_completed_jobs = [
            job for job in jobs if job.status != Status.COMPLETED]
        not_completed_job_names = [job.name for job in not_completed_jobs]
        job_names = ' '.join(not_completed_job_names)
        if job_names:
            completed_files = self._platform.check_completed_files(job_names)
            completed_jobs = []
            for job in not_completed_jobs:
                if completed_files and len(completed_files) > 0:
                    if job.name in completed_files:
                        completed_jobs.append(job)
                        job.new_status = Status.COMPLETED
                        job.update_status(self.as_config)
            for job in completed_jobs:
                self.running_jobs_start.pop(job, None)
            not_completed_jobs = list(
                set(not_completed_jobs) - set(completed_jobs))

        for job in not_completed_jobs:
            self._check_finished_job(job)

    def _check_inner_jobs_queue(self, prev_status):
        reason = str()
        if self._platform.type == 'slurm':
            self._platform.send_command(
                self._platform.get_queue_status_cmd(self.id))
            reason = self._platform.parse_queue_reason(
                self._platform._ssh_output, self.id)
            if self._queuing_reason_cancel(reason):
                Log.printlog("Job {0} will be cancelled and set to FAILED as it was queuing due to {1}".format(
                    self.name, reason), 6009)
                # while running jobs?
                self._check_running_jobs()
                self.update_failed_jobs(check_ready_jobs=True)
                self.cancel_failed_wrapper_job()

                return
            if reason == '(JobHeldUser)':
                if self.hold == "false":
                    # SHOULD BE MORE CLASS (GET_scontrol release but not sure if this can be implemented on others PLATFORMS
                    self._platform.send_command("scontrol release " + "{0}".format(self.id))
                    self.new_status = Status.QUEUING
                    for job in self.job_list:
                        job.hold = self.hold
                        job.new_status = Status.QUEUING
                        job.update_status(self.as_config)
                    Log.info("Job {0} is QUEUING {1}", self.name, reason)
                else:
                    self.status = Status.HELD
                    Log.info("Job {0} is HELD", self.name)
            elif reason == '(JobHeldAdmin)':
                Log.debug(
                    "Job {0} Failed to be HELD, canceling... ", self.name)
                self._platform.send_command(
                    self._platform.cancel_cmd + " {0}".format(self.id))
                self.status = Status.WAITING
            else:
                Log.info("Job {0} is QUEUING {1}", self.name, reason)
        if prev_status != self.status:
            for job in self.job_list:
                job.hold = self.hold
                job.status = self.status
            if self.status == Status.WAITING:
                for job in self.job_list:
                    job.packed = False

    def _check_inner_job_wallclock(self, job):
        start_time = self.running_jobs_start[job]
        if self._is_over_wallclock(start_time, job.wallclock):
            if job.wrapper_type != "vertical":
                Log.printlog("Job {0} inside wrapper {1} is running for longer than it's wallclock!".format(
                    job.name, self.name), 6009)
            return True
        return False

    def _check_running_jobs(self):
        not_finished_jobs_dict = OrderedDict()
        self.inner_jobs_running = list()
        not_finished_jobs = [job for job in self.job_list if job.status not in [
            Status.COMPLETED, Status.FAILED]]
        for job in not_finished_jobs:
            tmp = [parent for parent in job.parents if parent.status ==
                   Status.COMPLETED or self.status == Status.COMPLETED]
            if job.parents is None or len(tmp) == len(job.parents):
                not_finished_jobs_dict[job.name] = job
                self.inner_jobs_running.append(job)
        if len(list(not_finished_jobs_dict.keys())) > 0:  # Only running jobs will enter there
            not_finished_jobs_names = ' '.join(list(not_finished_jobs_dict.keys()))
            remote_log_dir = self._platform.get_remote_log_dir()
            # PREPARE SCRIPT TO SEND
            command = textwrap.dedent("""
            cd {1}
            for job in {0}
            do
                if [ -f "${{job}}_STAT" ]
                then
                        echo ${{job}} $(head ${{job}}_STAT)
                else
                        echo ${{job}}
                fi
            done
            """).format(str(not_finished_jobs_names), str(remote_log_dir), '\n'.ljust(13))

            log_dir = os.path.join(
                self._tmp_path, 'LOG_{0}'.format(self.expid))
            multiple_checker_inner_jobs = os.path.join(
                log_dir, "inner_jobs_checker.sh")
            if not os.stat(log_dir):
                os.mkdir(log_dir)
                os.chmod(log_dir, 0o770)
            open(multiple_checker_inner_jobs, 'w+').write(command)
            os.chmod(multiple_checker_inner_jobs, 0o770)
            self._platform.send_file(multiple_checker_inner_jobs, False)
            command = os.path.join(
                self._platform.get_files_path(), "inner_jobs_checker.sh")
            #
            wait = 2
            retries = 5
            over_wallclock = False
            content = ''
            while content == '' and retries > 0:
                self._platform.send_command(command, False)
                content = self._platform._ssh_output.split('\n')
                # content.reverse()
                for line in content[:-1]:
                    out = line.split()
                    if out:
                        jobname = out[0]
                        job = not_finished_jobs_dict[jobname]
                        if len(out) > 1:
                            if job not in self.running_jobs_start:
                                start_time = self._check_time(out, 1)
                                Log.info("Job {0} started at {1}".format(
                                    jobname, str(parse_date(start_time))))
                                self.running_jobs_start[job] = start_time
                                job.new_status = Status.RUNNING
                                #job.status = Status.RUNNING
                                job.update_status(self.as_config)
                            if len(out) == 2:
                                Log.info("Job {0} is RUNNING".format(jobname))
                                over_wallclock = self._check_inner_job_wallclock(
                                    job)  # messaged included
                                if over_wallclock:
                                    if job.wrapper_type != "vertical":
                                        job.status = Status.FAILED
                                        Log.printlog(
                                            "Job {0} is FAILED".format(jobname), 6009)
                            elif len(out) == 3:
                                end_time = self._check_time(out, 2)
                                self._check_finished_job(job)
                                Log.info("Job {0} finished at {1}".format(
                                    jobname, str(parse_date(end_time))))
                if content == '':
                    sleep(wait)
                retries = retries - 1
            temp_list = self.inner_jobs_running
            self.inner_jobs_running = [
                job for job in temp_list if job.status == Status.RUNNING]
            if retries == 0 or over_wallclock:
                self.status = Status.FAILED

    def _check_finished_job(self, job, failed_file=False):
        job.new_status = Status.FAILED
        if not failed_file:
            wait = 2
            retries = 2
            output = ''
            while output == '' and retries > 0:
                output = self._platform.check_completed_files(job.name)
                if output is None or len(output) == 0:
                    sleep(wait)
                retries = retries - 1
            if (output is not None and len(str(output)) > 0 ) or 'COMPLETED' in output:
                job.new_status = Status.COMPLETED
            else:
                failed_file = True
        job.update_status(self.as_config, failed_file)
        self.running_jobs_start.pop(job, None)

    def update_failed_jobs(self, check_ready_jobs=False):
        running_jobs = self.inner_jobs_running
        real_running = copy.deepcopy(self.inner_jobs_running)
        if check_ready_jobs:
            running_jobs += [job for job in self.job_list if job.status == Status.READY or job.status == Status.SUBMITTED or job.status == Status.QUEUING]
        self.inner_jobs_running = list()
        for job in running_jobs:
            if job.platform.check_file_exists('{0}_FAILED'.format(job.name), wrapper_failed=True):
                if job.platform.get_file('{0}_FAILED'.format(job.name), False, wrapper_failed=True):
                    self._check_finished_job(job, True)
            else:
                if job in real_running:
                    self.inner_jobs_running.append(job)

    def cancel_failed_wrapper_job(self):
        Log.printlog("Cancelling job with id {0}".format(self.id), 6009)
        self._platform.send_command(
            self._platform.cancel_cmd + " " + str(self.id))
        for job in self.job_list:
            #if job.status == Status.RUNNING:
                #job.inc_fail_count()
            #    job.packed = False
            #    job.status = Status.FAILED
            if job.status not in [Status.COMPLETED, Status.FAILED]:
                job.packed = False
                job.status = Status.WAITING


    def _update_completed_jobs(self):
        for job in self.job_list:
            if job.status == Status.RUNNING:
                self.running_jobs_start.pop(job, None)
                Log.debug('Setting job {0} to COMPLETED'.format(job.name))
                job.new_status = Status.COMPLETED
                job.update_status(self.as_config)

    def _is_over_wallclock(self, start_time, wallclock):
        elapsed = datetime.datetime.now() - parse_date(start_time)
        wallclock = datetime.datetime.strptime(wallclock, '%H:%M')
        total = 0.0
        if wallclock.hour > 0:
            total = wallclock.hour
        if wallclock.minute > 0:
            total += wallclock.minute / 60.0
        if wallclock.second > 0:
            total += wallclock.second / 60.0 / 60.0
        total = total * 1.15
        hour = int(total)
        minute = int((total - int(total)) * 60.0)
        second = int(((total - int(total)) * 60 -
                      int((total - int(total)) * 60.0)) * 60.0)
        wallclock_delta = datetime.timedelta(hours=hour, minutes=minute,
                                             seconds=second)
        if elapsed > wallclock_delta:
            return True
        return False

    def _parse_timestamp(self, timestamp):
        value = datetime.datetime.fromtimestamp(timestamp)
        time = value.strftime('%Y-%m-%d %H:%M:%S')
        return time

    def _check_time(self, output, index):
        time = int(output[index])
        time = self._parse_timestamp(time)
        return time<|MERGE_RESOLUTION|>--- conflicted
+++ resolved
@@ -140,14 +140,11 @@
         self.splits = None
         self.rerun_only = False
         self.script_name_wrapper = None
-<<<<<<< HEAD
         self.retrials = None
         self.delay_end = None
         self.delay_retrials = None
-=======
-        self.delay_end = datetime.datetime.now()
-        self._delay_retrials = "0"
->>>>>>> e8ee31a9
+        #self.delay_end = datetime.datetime.now()
+        #self._delay_retrials = "0"
         self.wrapper_type = None
         self._wrapper_queue = None
         self._platform = None
@@ -182,15 +179,12 @@
         self.long_name = name
         self.date_format = ''
         self.type = Type.BASH
-<<<<<<< HEAD
         self.hyperthreading = None
         self.scratch_free_space = None
         self.custom_directives = []
-=======
-        self._hyperthreading = "none"
-        self._scratch_free_space = None
-        self._custom_directives = []
->>>>>>> e8ee31a9
+        #self._hyperthreading = "none"
+        #self._scratch_free_space = None
+        #self._custom_directives = []
         self.undefined_variables = set()
         self.log_retries = 5
         self.id = job_id
@@ -1290,12 +1284,8 @@
         self.exclusive = str(as_conf.jobs_data[self.section].get("EXCLUSIVE",as_conf.platforms_data.get(job_platform.name,{}).get("EXCLUSIVE",False)))
         self.threads = str(as_conf.jobs_data[self.section].get("THREADS",as_conf.platforms_data.get(job_platform.name,{}).get("THREADS","1")))
         self.tasks = str(as_conf.jobs_data[self.section].get("TASKS",as_conf.platforms_data.get(job_platform.name,{}).get("TASKS","1")))
-<<<<<<< HEAD
         self.nodes = str(as_conf.jobs_data[self.section].get("NODES",as_conf.platforms_data.get(job_platform.name,{}).get("NODES","")))
         self.hyperthreading = str(as_conf.jobs_data[self.section].get("HYPERTHREADING",as_conf.platforms_data.get(job_platform.name,{}).get("HYPERTHREADING",None)))
-=======
-        self.hyperthreading = str(as_conf.jobs_data[self.section].get("HYPERTHREADING",as_conf.platforms_data.get(job_platform.name,{}).get("HYPERTHREADING","none")))
->>>>>>> e8ee31a9
         if int(self.tasks) <= 1 and int(job_platform.processors_per_node) > 1 and int(self.processors) > int(job_platform.processors_per_node):
             self.tasks = job_platform.processors_per_node
         self.memory = str(as_conf.jobs_data[self.section].get("MEMORY",as_conf.platforms_data.get(job_platform.name,{}).get("MEMORY","")))
