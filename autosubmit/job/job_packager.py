--- conflicted
+++ resolved
@@ -81,29 +81,11 @@
         # .total_jobs is defined in each section of platforms_.yml, if not from there, it comes form autosubmit_.yml
         # .total_jobs Maximum number of jobs at the same time
         self._max_jobs_to_submit = platform.total_jobs - queuing_jobs_len
-<<<<<<< HEAD
-        # Substracting running jobs
-=======
         # Subtracting running jobs
->>>>>>> bf288eaa
         self._max_jobs_to_submit = self._max_jobs_to_submit - running_jobs_len
         self._max_jobs_to_submit = self._max_jobs_to_submit if self._max_jobs_to_submit > 0 else 0
         self.max_jobs = min(self._max_wait_jobs_to_submit,self._max_jobs_to_submit)
 
-<<<<<<< HEAD
-        self.wrapper_type["wrapper"] = self._as_config.get_wrapper_type()
-        self.wrapper_policy["wrapper"] = self._as_config.get_wrapper_policy()
-        self.wrapper_method["wrapper"] = self._as_config.get_wrapper_method().lower()
-        self.jobs_in_wrapper["wrapper"] = self._as_config.get_wrapper_jobs()
-        self.extensible_wallclock["wrapper"] = self._as_config.get_extensible_wallclock()
-        if self._as_config.get_wrapper_type() == "multi":
-            for wrapper_section in self._as_config.get_wrapper_multi():
-                self.wrapper_type[wrapper_section] = self._as_config.get_wrapper_type(wrapper_section)
-                self.wrapper_policy[wrapper_section] = self._as_config.get_wrapper_policy(wrapper_section)
-                self.wrapper_method[wrapper_section] = self._as_config.get_wrapper_method(wrapper_section).lower()
-                self.jobs_in_wrapper[wrapper_section] = self._as_config.get_wrapper_jobs(wrapper_section)
-                self.extensible_wallclock[wrapper_section] = int(self._as_config.get_extensible_wallclock(wrapper_section))
-=======
 
         #todo add default values
         for wrapper_section,wrapper_data in self._as_config.experiment_data.get("WRAPPERS",{}).items():
@@ -113,7 +95,6 @@
                 self.wrapper_method[wrapper_section] = self._as_config.get_wrapper_method(wrapper_data).lower()
                 self.jobs_in_wrapper[wrapper_section] = self._as_config.get_wrapper_jobs(wrapper_data)
                 self.extensible_wallclock[wrapper_section] = self._as_config.get_extensible_wallclock(wrapper_data)
->>>>>>> bf288eaa
         self.wrapper_info = [self.wrapper_type,self.wrapper_policy,self.wrapper_method,self.jobs_in_wrapper,self.extensible_wallclock] # to pass to job_packages
         Log.debug("Number of jobs available: {0}", self._max_wait_jobs_to_submit)
         if self.hold:
@@ -231,55 +212,6 @@
         failed_wrapped_jobs = [failed_job for failed_job in jobs_to_submit_tmp if failed_job.fail_count > 0]
         for job in failed_wrapped_jobs:
             job.packed = False
-<<<<<<< HEAD
-
-        for section in jobs_to_submit_by_section:
-            wrapped = False
-            # Only if platform allows wrappers, wrapper type has been correctly defined, and job names for wrappers have been correctly defined
-            # ('None' is a default value) or the correct section is included in the corresponding sections in [wrappers]
-            wrapper_defined = False
-
-            for wrapper_section in self.jobs_in_wrapper:
-                if "&" in self.jobs_in_wrapper[wrapper_section]:
-                    char = "&"
-                else:
-                    char = " "
-                for section_inside_wrapper in self.jobs_in_wrapper[wrapper_section].split(char):
-                    if section == section_inside_wrapper:
-                        wrapper_defined = True
-                        self.current_wrapper_section = wrapper_section
-                        break
-            if wrapper_defined and self._platform.allow_wrappers and self.wrapper_type[self.current_wrapper_section] in ['horizontal', 'vertical','vertical-horizontal', 'horizontal-vertical'] :
-                # Trying to find the value in jobs_parser, if not, default to an autosubmit_.conf value (Looks first in [wrapper] section)
-                wrapper_limits = dict()
-                wrapper_limits["max_by_section"] = dict()
-                wrapper_limits["max"] = self._as_config.get_max_wrapped_jobs(self.current_wrapper_section)
-                wrapper_limits["max_v"] = self._as_config.get_max_wrapped_jobs_vertical(self.current_wrapper_section)
-                wrapper_limits["max_h"] = self._as_config.get_max_wrapped_jobs_horizontal(self.current_wrapper_section)
-                if wrapper_limits["max"] < wrapper_limits["max_v"] * wrapper_limits["max_h"]:
-                    wrapper_limits["max"] = wrapper_limits["max_v"] * wrapper_limits["max_h"]
-                if wrapper_limits["max_v"] == -1:
-                    wrapper_limits["max_v"] = wrapper_limits["max"]
-                if wrapper_limits["max_h"] == -1:
-                    wrapper_limits["max_h"] = wrapper_limits["max"]
-                if '&' not in section:
-                    if self._as_config.jobs_parser.has_option(section, 'DEPENDENCIES'):
-                        dependencies_keys = self._as_config.jobs_parser.get(
-                            section, "DEPENDENCIES").split()
-                    else:
-                        dependencies_keys = []
-                    wrapper_limits["max_by_section"][section] = wrapper_limits["max"]
-                else:
-                    multiple_sections = section.split('&')
-                    dependencies_keys = []
-                    for sectionN in multiple_sections:
-                        if self._as_config.jobs_parser.has_option(sectionN, 'DEPENDENCIES'):
-                            dependencies_keys += self._as_config.jobs_parser.get(
-                                sectionN, "DEPENDENCIES").split()
-                        if self._as_config.jobs_parser.has_option(sectionN, 'MAX_WRAPPED'):
-                            wrapper_limits["max_by_section"][sectionN] = int(self._as_config.jobs_parser.get(
-                                sectionN, "MAX_WRAPPED"))
-=======
         jobs_to_submit_by_section = self._divide_list_by_section(jobs_to_submit)
         # create wrapped package jobs
         for wrapper_name,section_jobs in jobs_to_submit_by_section.items():
@@ -304,7 +236,6 @@
                             wrapper_limits["max_by_section"][section] = wrapper_limits["max"]
                             wrapper_limits["min"] = min(self._as_config.jobs_data[section].get(
                                 "MIN_WRAPPED", 99999999), 0)
->>>>>>> bf288eaa
                         else:
                             multiple_sections = section.split('&')
                             dependencies_keys = []
@@ -678,11 +609,7 @@
         ## READY JOBS ##
         ## Create the horizontal ##
         horizontal_packager = JobPackagerHorizontal(jobs_list, self._platform.max_processors, wrapper_limits,
-<<<<<<< HEAD
-                                                    wrapper_limits["max"], self._platform.processors_per_node)
-=======
                                                     wrapper_limits["max"], self._platform.processors_per_node,self.wrapper_method[self.current_wrapper_section])
->>>>>>> bf288eaa
 
         if self.wrapper_type[self.current_wrapper_section] == 'vertical-horizontal':
             return self._build_vertical_horizontal_package(horizontal_packager, jobs_resources)
@@ -731,15 +658,9 @@
                     horizontal_packager.wrapper_limits["max_by_section"][section] = horizontal_packager.wrapper_limits["max_by_section"][section] - 1
         horizontal_packager.wrapper_limits["max"] = horizontal_packager.wrapper_limits["max"] - actual_wrapped_jobs
         for job in horizontal_package:
-<<<<<<< HEAD
-            job_list = JobPackagerVerticalSimple([job], job.wallclock, horizontal_packager.wrapper_limits["max"],
-                                                 horizontal_packager.wrapper_limits,
-                                                 self._platform.max_wallclock).build_vertical_package(job)
-=======
             job_list = JobPackagerVertical([job], job.wallclock, horizontal_packager.wrapper_limits["max"],
                                            horizontal_packager.wrapper_limits,
                                            self._platform.max_wallclock, self.wrapper_type).build_vertical_package(job)
->>>>>>> bf288eaa
 
             current_package.append(job_list)
 
