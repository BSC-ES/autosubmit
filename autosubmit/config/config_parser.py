#!/usr/bin/env python

# Copyright 2014 Climate Forecasting Unit, IC3

# This file is part of Autosubmit.

# Autosubmit is free software: you can redistribute it and/or modify
# it under the terms of the GNU General Public License as published by
# the Free Software Foundation, either version 3 of the License, or
# (at your option) any later version.

# Autosubmit is distributed in the hope that it will be useful,
# but WITHOUT ANY WARRANTY; without even the implied warranty of
# MERCHANTABILITY or FITNESS FOR A PARTICULAR PURPOSE.  See the
# GNU General Public License for more details.

# You should have received a copy of the GNU General Public License
# along with Autosubmit.  If not, see <http://www.gnu.org/licenses/>.

import sys
import re
from pyparsing import nestedExpr
from os import path
from ConfigParser import SafeConfigParser

invalid_values = False


def check_values(key, value, valid_values):
    global invalid_values
<<<<<<< HEAD

    if(value.lower() not in valid_values): 
        print "Invalid value %s: %s" %(key, value)
        invalid_values = True

def check_regex(key, value, regex):
    global invalid_values

    prog = re.compile(regex)

    if(not prog.match(value.lower())):
        print "Invalid value %s: %s" %(key,value)
        invalid_values = True

def check_json(key, value):
    global invalid_values

    try:
        out = nestedExpr('[',']').parseString(value).asList()
    except:
        print "Invalid value %s: %s" %(key,value)
        invalid_values = True

def config_parser(filename):
    loglevel = ['debug', 'info', 'warning', 'error', 'critical']
        
    # check file existance
    if(not path.isfile(filename)):
=======

    if value.lower() not in valid_values:
        print "Invalid value %s: %s" % (key, value)
        invalid_values = True


def check_regex(key, value, regex):
    global invalid_values

    prog = re.compile(regex)

    if not prog.match(value.lower()):
        print "Invalid value %s: %s" % (key, value)
        invalid_values = True


def check_json(key, value):
    global invalid_values

    # noinspection PyBroadException
    try:
        nestedExpr('[', ']').parseString(value).asList()
    except:
        print "Invalid value %s: %s" % (key, value)
        invalid_values = True


def config_parser(filename):
    runmode = ['local', 'remote']
    loglevel = ['debug', 'info', 'warning', 'error', 'critical']
    alreadysubmitted = "\s*\d+\s*$"

    # check file existance
    if not path.isfile(filename):
>>>>>>> 6fd1a626
        print "File does not exist: " + filename
        sys.exit()

    # load values
    parser = SafeConfigParser()
    parser.optionxform = str
    parser.read(filename)
<<<<<<< HEAD
    
    check_values('LOGLEVEL', parser.get('config', 'LOGLEVEL'), loglevel)

    if(invalid_values):
=======

    check_values('RUNMODE', parser.get('config', 'RUNMODE'), runmode)
    check_values('LOGLEVEL', parser.get('config', 'LOGLEVEL'), loglevel)
    # check autosubmit.py variables
    check_regex('ALREADYSUBMITTED', parser.get('config', 'ALREADYSUBMITTED'), alreadysubmitted)

    if invalid_values:
>>>>>>> 6fd1a626
        print "Invalid Autosubmit config file"
        sys.exit()
    else:
        print "Autosubmit config file OK"

    return parser


def expdef_parser(filename):
    hpcarch = ['bsc', 'ithaca', 'lindgren', 'ecmwf', 'marenostrum3', 'hector', 'archer']
    hpcproj = "\s*[\w\-]+\s*$"
    hpcuser = "\s*[\w\-]+\s*$"
    startdate = "(\s*[0-9]{4}[0-9]{2}[0-9]{2}\s*)+$"
    chunkini = "\s*\d+\s*$"
    numchunks = "\s*\d+\s*$"
    chunksize = "\s*\d+\s*$"
    members = "(\s*fc\d+\s*)+$"
    rerun = "\s*(true|false)\s*$"
<<<<<<< HEAD
    projecttype = ['git', 'svn', 'local', 'none']
    projectname = "\s*[\w\-]+\s*$"
    wallclock = "\s*\d\d:\d\d\s*$"
    numproc = "\s*\d+\s*$"
    multiproc = "\s*\d+(:\d+)*\s*$"
    
    #option that must be in config file and has no default value
    mandatory_opt = ['EXPID']

    # check file existance
    if(not path.isfile(filename)):
        print "File does not exist: " + filename 
=======
    git = "\s*(true|false)\s*$"
    # gitorigin = "\s*[\w\-]+\s*$"
    wallclock = "\s*\d\d:\d\d\s*$"
    numproc = "\s*\d+\s*$"
    multiproc = "\s*\d+(:\d+)*\s*$"

    # option that must be in config file and has no default value
    mandatory_opt = ['EXPID']

    # check file existance
    if not path.isfile(filename):
        print "File does not exist: " + filename
>>>>>>> 6fd1a626
        sys.exit()

    # load values
    parser = SafeConfigParser()
    parser.optionxform = str
    parser.read(filename)

    # check which options of the mandatory one are not in config file
    missing = list(set(mandatory_opt).difference(parser.options('experiment')))
<<<<<<< HEAD
    if(missing):
        print "Missing options"
        print missing
        sys.exit()
    
=======
    if missing:
        print "Missing options"
        print missing
        sys.exit()

>>>>>>> 6fd1a626
    # check autosubmit.py variables
    check_values('HPCARCH', parser.get('experiment', 'HPCARCH'), hpcarch)
    check_regex('HPCPROJ', parser.get('experiment', 'HPCPROJ'), hpcproj)
    check_regex('HPCUSER', parser.get('experiment', 'HPCUSER'), hpcuser)
<<<<<<< HEAD
    check_regex('WALLCLOCK_SETUP', parser.get('wallclocks', 'WALLCLOCK_SETUP'), wallclock)
    check_regex('WALLCLOCK_INI', parser.get('wallclocks', 'WALLCLOCK_INI'), wallclock)
    check_regex('WALLCLOCK_SIM', parser.get('wallclocks', 'WALLCLOCK_SIM'), wallclock)
    check_regex('WALLCLOCK_POST', parser.get('wallclocks', 'WALLCLOCK_POST'), wallclock)
    check_regex('WALLCLOCK_CLEAN', parser.get('wallclocks', 'WALLCLOCK_CLEAN'), wallclock)
    check_regex('NUMPROC_SETUP', parser.get('numprocs', 'NUMPROC_SETUP'), numproc)
    check_regex('NUMPROC_INI', parser.get('numprocs', 'NUMPROC_INI'), numproc)
    check_regex('NUMPROC_SIM', parser.get('numprocs', 'NUMPROC_SIM'), multiproc)
    check_regex('NUMTASK_SIM', parser.get('numprocs', 'NUMTASK_SIM'), multiproc)
    check_regex('NUMTHREAD_SIM', parser.get('numprocs', 'NUMTHREAD_SIM'), multiproc)
    check_regex('NUMPROC_POST', parser.get('numprocs', 'NUMPROC_POST'), numproc)
    check_regex('NUMPROC_CLEAN', parser.get('numprocs', 'NUMPROC_CLEAN'), numproc)
=======
    check_regex('WALLCLOCK_SETUP', parser.get('experiment', 'WALLCLOCK_SETUP'), wallclock)
    check_regex('WALLCLOCK_INI', parser.get('experiment', 'WALLCLOCK_INI'), wallclock)
    check_regex('WALLCLOCK_SIM', parser.get('experiment', 'WALLCLOCK_SIM'), wallclock)
    check_regex('WALLCLOCK_POST', parser.get('experiment', 'WALLCLOCK_POST'), wallclock)
    check_regex('WALLCLOCK_CLEAN', parser.get('experiment', 'WALLCLOCK_CLEAN'), wallclock)
    check_regex('NUMPROC_SETUP', parser.get('experiment', 'NUMPROC_SETUP'), numproc)
    check_regex('NUMPROC_INI', parser.get('experiment', 'NUMPROC_INI'), numproc)
    check_regex('NUMPROC_SIM', parser.get('experiment', 'NUMPROC_SIM'), multiproc)
    check_regex('NUMTASK_SIM', parser.get('experiment', 'NUMTASK_SIM'), multiproc)
    check_regex('NUMTHREAD_SIM', parser.get('experiment', 'NUMTHREAD_SIM'), multiproc)
    check_regex('NUMPROC_POST', parser.get('experiment', 'NUMPROC_POST'), numproc)
    check_regex('NUMPROC_CLEAN', parser.get('experiment', 'NUMPROC_CLEAN'), numproc)
>>>>>>> 6fd1a626
    # check create_exp.py variables
    check_regex('DATELIST', parser.get('experiment', 'DATELIST'), startdate)
    check_regex('MEMBERS', parser.get('experiment', 'MEMBERS'), members)
    check_regex('CHUNKINI', parser.get('experiment', 'CHUNKINI'), chunkini)
    check_regex('NUMCHUNKS', parser.get('experiment', 'NUMCHUNKS'), numchunks)
    check_regex('CHUNKSIZE', parser.get('experiment', 'CHUNKSIZE'), chunksize)
<<<<<<< HEAD
    check_regex('RERUN', parser.get('rerun', 'RERUN'), rerun)
    if (parser.get('rerun', 'RERUN') == "TRUE"):
        check_json('CHUNKLIST', parser.get('rerun', 'CHUNKLIST'))
    check_values('PROJECT_TYPE', parser.get('project', 'PROJECT_TYPE'), projecttype)
    check_regex('PROJECT_NAME', parser.get('project', 'PROJECT_NAME'), projectname)
    #if (parser.get('project', 'PROJECT_TYPE') == "git"):
    #   check_regex('PROJECT_ORIGIN', parser.get('git', 'PROJECT_ORIGIN'), gitorigin)

    if(invalid_values):
=======
    check_regex('RERUN', parser.get('experiment', 'RERUN'), rerun)
    if parser.get('experiment', 'RERUN') == "TRUE":
        check_json('CHUNKLIST', parser.get('experiment', 'CHUNKLIST'))
    check_regex('GIT_PROJECT', parser.get('experiment', 'GIT_PROJECT'), git)
    # if (parser.get('experiment', 'GIT_PROJECT') == "TRUE"):
    # check_regex('GIT_ORIGIN', parser.get('git', 'GIT_ORIGIN'), gitorigin)

    if invalid_values:
>>>>>>> 6fd1a626
        print "Invalid experiment config file"
        sys.exit()
    else:
        print "Experiment config file OK"

    return parser

<<<<<<< HEAD
def projdef_parser(filename):

    # check file existance
    if(not path.isfile(filename)):
=======

def pltdef_parser(filename):
    # check file existance
    if not path.isfile(filename):
        print "File does not exist: " + filename
        sys.exit()

    # load values
    parser = SafeConfigParser()
    parser.optionxform = str
    parser.read(filename)

    if invalid_values:
        print "Invalid platform config file"
        sys.exit()
    else:
        print "Platform config file OK"

    return parser


def moddef_parser(filename):
    # check file existance
    if not path.isfile(filename):
>>>>>>> 6fd1a626
        print "File does not exist: " + filename
        sys.exit()

    # load values
    parser = SafeConfigParser()
    parser.optionxform = str
    parser.read(filename)

<<<<<<< HEAD
    if(invalid_values):
        print "Invalid project config file"
=======
    if invalid_values:
        print "Invalid model config file"
>>>>>>> 6fd1a626
        sys.exit()
    else:
        print "Model config file OK"

    return parser
<<<<<<< HEAD
=======

>>>>>>> 6fd1a626

####################
# Main Program
####################
def main():
<<<<<<< HEAD
    if(len(sys.argv) != 2):
        print "Error missing config file"
    else:
        autosubmit_conf_parser(sys.argv[1])
=======
    if len(sys.argv) != 2:
        print "Error missing config file"
    else:
        autosubmit_conf_parser(sys.argv[1])

>>>>>>> 6fd1a626

if __name__ == "__main__":
    main()<|MERGE_RESOLUTION|>--- conflicted
+++ resolved
@@ -28,36 +28,6 @@
 
 def check_values(key, value, valid_values):
     global invalid_values
-<<<<<<< HEAD
-
-    if(value.lower() not in valid_values): 
-        print "Invalid value %s: %s" %(key, value)
-        invalid_values = True
-
-def check_regex(key, value, regex):
-    global invalid_values
-
-    prog = re.compile(regex)
-
-    if(not prog.match(value.lower())):
-        print "Invalid value %s: %s" %(key,value)
-        invalid_values = True
-
-def check_json(key, value):
-    global invalid_values
-
-    try:
-        out = nestedExpr('[',']').parseString(value).asList()
-    except:
-        print "Invalid value %s: %s" %(key,value)
-        invalid_values = True
-
-def config_parser(filename):
-    loglevel = ['debug', 'info', 'warning', 'error', 'critical']
-        
-    # check file existance
-    if(not path.isfile(filename)):
-=======
 
     if value.lower() not in valid_values:
         print "Invalid value %s: %s" % (key, value)
@@ -86,13 +56,10 @@
 
 
 def config_parser(filename):
-    runmode = ['local', 'remote']
     loglevel = ['debug', 'info', 'warning', 'error', 'critical']
-    alreadysubmitted = "\s*\d+\s*$"
 
     # check file existance
     if not path.isfile(filename):
->>>>>>> 6fd1a626
         print "File does not exist: " + filename
         sys.exit()
 
@@ -100,20 +67,10 @@
     parser = SafeConfigParser()
     parser.optionxform = str
     parser.read(filename)
-<<<<<<< HEAD
-    
+
     check_values('LOGLEVEL', parser.get('config', 'LOGLEVEL'), loglevel)
 
-    if(invalid_values):
-=======
-
-    check_values('RUNMODE', parser.get('config', 'RUNMODE'), runmode)
-    check_values('LOGLEVEL', parser.get('config', 'LOGLEVEL'), loglevel)
-    # check autosubmit.py variables
-    check_regex('ALREADYSUBMITTED', parser.get('config', 'ALREADYSUBMITTED'), alreadysubmitted)
-
     if invalid_values:
->>>>>>> 6fd1a626
         print "Invalid Autosubmit config file"
         sys.exit()
     else:
@@ -132,7 +89,6 @@
     chunksize = "\s*\d+\s*$"
     members = "(\s*fc\d+\s*)+$"
     rerun = "\s*(true|false)\s*$"
-<<<<<<< HEAD
     projecttype = ['git', 'svn', 'local', 'none']
     projectname = "\s*[\w\-]+\s*$"
     wallclock = "\s*\d\d:\d\d\s*$"
@@ -143,22 +99,8 @@
     mandatory_opt = ['EXPID']
 
     # check file existance
-    if(not path.isfile(filename)):
+    if not path.isfile(filename):
         print "File does not exist: " + filename 
-=======
-    git = "\s*(true|false)\s*$"
-    # gitorigin = "\s*[\w\-]+\s*$"
-    wallclock = "\s*\d\d:\d\d\s*$"
-    numproc = "\s*\d+\s*$"
-    multiproc = "\s*\d+(:\d+)*\s*$"
-
-    # option that must be in config file and has no default value
-    mandatory_opt = ['EXPID']
-
-    # check file existance
-    if not path.isfile(filename):
-        print "File does not exist: " + filename
->>>>>>> 6fd1a626
         sys.exit()
 
     # load values
@@ -168,24 +110,15 @@
 
     # check which options of the mandatory one are not in config file
     missing = list(set(mandatory_opt).difference(parser.options('experiment')))
-<<<<<<< HEAD
-    if(missing):
-        print "Missing options"
-        print missing
-        sys.exit()
-    
-=======
     if missing:
         print "Missing options"
         print missing
         sys.exit()
 
->>>>>>> 6fd1a626
     # check autosubmit.py variables
     check_values('HPCARCH', parser.get('experiment', 'HPCARCH'), hpcarch)
     check_regex('HPCPROJ', parser.get('experiment', 'HPCPROJ'), hpcproj)
     check_regex('HPCUSER', parser.get('experiment', 'HPCUSER'), hpcuser)
-<<<<<<< HEAD
     check_regex('WALLCLOCK_SETUP', parser.get('wallclocks', 'WALLCLOCK_SETUP'), wallclock)
     check_regex('WALLCLOCK_INI', parser.get('wallclocks', 'WALLCLOCK_INI'), wallclock)
     check_regex('WALLCLOCK_SIM', parser.get('wallclocks', 'WALLCLOCK_SIM'), wallclock)
@@ -198,46 +131,22 @@
     check_regex('NUMTHREAD_SIM', parser.get('numprocs', 'NUMTHREAD_SIM'), multiproc)
     check_regex('NUMPROC_POST', parser.get('numprocs', 'NUMPROC_POST'), numproc)
     check_regex('NUMPROC_CLEAN', parser.get('numprocs', 'NUMPROC_CLEAN'), numproc)
-=======
-    check_regex('WALLCLOCK_SETUP', parser.get('experiment', 'WALLCLOCK_SETUP'), wallclock)
-    check_regex('WALLCLOCK_INI', parser.get('experiment', 'WALLCLOCK_INI'), wallclock)
-    check_regex('WALLCLOCK_SIM', parser.get('experiment', 'WALLCLOCK_SIM'), wallclock)
-    check_regex('WALLCLOCK_POST', parser.get('experiment', 'WALLCLOCK_POST'), wallclock)
-    check_regex('WALLCLOCK_CLEAN', parser.get('experiment', 'WALLCLOCK_CLEAN'), wallclock)
-    check_regex('NUMPROC_SETUP', parser.get('experiment', 'NUMPROC_SETUP'), numproc)
-    check_regex('NUMPROC_INI', parser.get('experiment', 'NUMPROC_INI'), numproc)
-    check_regex('NUMPROC_SIM', parser.get('experiment', 'NUMPROC_SIM'), multiproc)
-    check_regex('NUMTASK_SIM', parser.get('experiment', 'NUMTASK_SIM'), multiproc)
-    check_regex('NUMTHREAD_SIM', parser.get('experiment', 'NUMTHREAD_SIM'), multiproc)
-    check_regex('NUMPROC_POST', parser.get('experiment', 'NUMPROC_POST'), numproc)
-    check_regex('NUMPROC_CLEAN', parser.get('experiment', 'NUMPROC_CLEAN'), numproc)
->>>>>>> 6fd1a626
+
     # check create_exp.py variables
     check_regex('DATELIST', parser.get('experiment', 'DATELIST'), startdate)
     check_regex('MEMBERS', parser.get('experiment', 'MEMBERS'), members)
     check_regex('CHUNKINI', parser.get('experiment', 'CHUNKINI'), chunkini)
     check_regex('NUMCHUNKS', parser.get('experiment', 'NUMCHUNKS'), numchunks)
     check_regex('CHUNKSIZE', parser.get('experiment', 'CHUNKSIZE'), chunksize)
-<<<<<<< HEAD
     check_regex('RERUN', parser.get('rerun', 'RERUN'), rerun)
-    if (parser.get('rerun', 'RERUN') == "TRUE"):
+    if parser.get('rerun', 'RERUN') == "TRUE":
         check_json('CHUNKLIST', parser.get('rerun', 'CHUNKLIST'))
     check_values('PROJECT_TYPE', parser.get('project', 'PROJECT_TYPE'), projecttype)
     check_regex('PROJECT_NAME', parser.get('project', 'PROJECT_NAME'), projectname)
     #if (parser.get('project', 'PROJECT_TYPE') == "git"):
     #   check_regex('PROJECT_ORIGIN', parser.get('git', 'PROJECT_ORIGIN'), gitorigin)
 
-    if(invalid_values):
-=======
-    check_regex('RERUN', parser.get('experiment', 'RERUN'), rerun)
-    if parser.get('experiment', 'RERUN') == "TRUE":
-        check_json('CHUNKLIST', parser.get('experiment', 'CHUNKLIST'))
-    check_regex('GIT_PROJECT', parser.get('experiment', 'GIT_PROJECT'), git)
-    # if (parser.get('experiment', 'GIT_PROJECT') == "TRUE"):
-    # check_regex('GIT_ORIGIN', parser.get('git', 'GIT_ORIGIN'), gitorigin)
-
     if invalid_values:
->>>>>>> 6fd1a626
         print "Invalid experiment config file"
         sys.exit()
     else:
@@ -245,14 +154,8 @@
 
     return parser
 
-<<<<<<< HEAD
 def projdef_parser(filename):
 
-    # check file existance
-    if(not path.isfile(filename)):
-=======
-
-def pltdef_parser(filename):
     # check file existance
     if not path.isfile(filename):
         print "File does not exist: " + filename
@@ -264,59 +167,23 @@
     parser.read(filename)
 
     if invalid_values:
-        print "Invalid platform config file"
-        sys.exit()
-    else:
-        print "Platform config file OK"
-
-    return parser
-
-
-def moddef_parser(filename):
-    # check file existance
-    if not path.isfile(filename):
->>>>>>> 6fd1a626
-        print "File does not exist: " + filename
-        sys.exit()
-
-    # load values
-    parser = SafeConfigParser()
-    parser.optionxform = str
-    parser.read(filename)
-
-<<<<<<< HEAD
-    if(invalid_values):
-        print "Invalid project config file"
-=======
-    if invalid_values:
         print "Invalid model config file"
->>>>>>> 6fd1a626
         sys.exit()
     else:
         print "Model config file OK"
 
     return parser
-<<<<<<< HEAD
-=======
 
->>>>>>> 6fd1a626
 
 ####################
 # Main Program
 ####################
 def main():
-<<<<<<< HEAD
-    if(len(sys.argv) != 2):
-        print "Error missing config file"
-    else:
-        autosubmit_conf_parser(sys.argv[1])
-=======
     if len(sys.argv) != 2:
         print "Error missing config file"
     else:
         autosubmit_conf_parser(sys.argv[1])
 
->>>>>>> 6fd1a626
 
 if __name__ == "__main__":
     main()