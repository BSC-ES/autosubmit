#!/usr/bin/env python

# Copyright 2017 Earth Sciences Department, BSC-CNS

# This file is part of Autosubmit.

# Autosubmit is free software: you can redistribute it and/or modify
# it under the terms of the GNU General Public License as published by
# the Free Software Foundation, either version 3 of the License, or
# (at your option) any later version.

# Autosubmit is distributed in the hope that it will be useful,
# but WITHOUT ANY WARRANTY; without even the implied warranty of
# MERCHANTABILITY or FITNESS FOR A PARTICULAR PURPOSE.  See the
# GNU General Public License for more details.

# You should have received a copy of the GNU General Public License
# along with Autosubmit.  If not, see <http://www.gnu.org/licenses/>.
from __future__ import print_function
import threading

from job.job_packager import JobPackager
from job.job_exceptions import WrongTemplateException
from platforms.paramiko_submitter import ParamikoSubmitter
from notifications.notifier import Notifier
from notifications.mail_notifier import MailNotifier
from bscearth.utils.date import date2str
from monitor.monitor import Monitor
from database.db_common import get_autosubmit_version
from database.db_common import delete_experiment
from experiment.experiment_common import copy_experiment
from experiment.experiment_common import new_experiment
from database.db_common import create_db
from job.job_grouping import JobGrouping
from job.job_list_persistence import JobListPersistencePkl
from job.job_list_persistence import JobListPersistenceDb
from job.job_package_persistence import JobPackagePersistence
from job.job_packages import JobPackageThread
from job.job_list import JobList
from git.autosubmit_git import AutosubmitGit
from job.job_common import Status
from config.config_parser import ConfigParserFactory
from config.config_common import AutosubmitConfig
from config.basicConfig import BasicConfig
from distutils.util import strtobool
from log.log import Log, AutosubmitError, AutosubmitCritical

try:
    import dialog
except Exception:
    dialog = None
from time import sleep
import argparse
import subprocess
import json
import tarfile
import time
import copy
import os
import pwd
import sys
import shutil
import re
import random
import signal
import datetime
import portalocker
from pkg_resources import require, resource_listdir, resource_exists, resource_string
from collections import defaultdict
from pyparsing import nestedExpr
from database.db_jobdata import ExperimentStatus, JobDataStructure

"""
Main module for autosubmit. Only contains an interface class to all functionality implemented on autosubmit
"""


sys.path.insert(0, os.path.abspath('.'))

# noinspection PyUnusedLocal


def signal_handler(signal_received, frame):
    """
    Used to handle interrupt signals, allowing autosubmit to clean before exit

    :param signal_received:
    :param frame:
    """
    Log.info('Autosubmit will interrupt at the next safe occasion')
    Autosubmit.exit = True


def signal_handler_create(signal_received, frame):
    """
    Used to handle KeyboardInterrumpt signals while the create method is being executed

    :param signal_received:
    :param frame:
    """
    raise AutosubmitCritical(
        'Autosubmit has been closed in an unexpected way. Killed or control + c.', 7010)


class Autosubmit:
    """
    Interface class for autosubmit.
    """
    sys.setrecursionlimit(500000)
    # Get the version number from the relevant file. If not, from autosubmit package
    script_dir = os.path.abspath(os.path.dirname(__file__))

    if not os.path.exists(os.path.join(script_dir, 'VERSION')):
        script_dir = os.path.join(script_dir, os.path.pardir)

    version_path = os.path.join(script_dir, 'VERSION')
    readme_path = os.path.join(script_dir, 'README')
    changes_path = os.path.join(script_dir, 'CHANGELOG')
    if os.path.isfile(version_path):
        with open(version_path) as f:
            autosubmit_version = f.read().strip()
    else:
        autosubmit_version = require("autosubmit")[0].version

    exit = False

    @staticmethod
    def parse_args():
        """
        Parse arguments given to an executable and start execution of command given
        """

        try:
            BasicConfig.read()
            parser = argparse.ArgumentParser(
                description='Main executable for autosubmit. ')

            parser.add_argument('-v', '--version', action='version',
                                version=Autosubmit.autosubmit_version)
            parser.add_argument('-lf', '--logfile', choices=('NO_LOG', 'INFO', 'WARNING', 'DEBUG'),
                                default='WARNING', type=str,
                                help="sets file's log level.")
            parser.add_argument('-lc', '--logconsole', choices=('NO_LOG', 'INFO', 'WARNING', 'DEBUG'),
                                default='INFO', type=str,
                                help="sets console's log level")

            subparsers = parser.add_subparsers(dest='command')
            # Run
            subparser = subparsers.add_parser(
                'run', description="runs specified experiment")
            subparser.add_argument('expid', help='experiment identifier')
            subparser.add_argument('-nt', '--notransitive', action='store_true',
                                   default=False, help='Disable transitive reduction')
            subparser.add_argument('-v', '--update_version', action='store_true',
                                   default=False, help='Update experiment version')
            subparser.add_argument('-st', '--start_time', required=False,
                                   help='Sets the starting time for this experiment')

            # Expid
            subparser = subparsers.add_parser(
                'expid', description="Creates a new experiment")
            group = subparser.add_mutually_exclusive_group()
            group.add_argument(
                '-y', '--copy', help='makes a copy of the specified experiment')
            group.add_argument('-dm', '--dummy', action='store_true',
                               help='creates a new experiment with default values, usually for testing')
            group.add_argument('-op', '--operational', action='store_true',
                               help='creates a new experiment with operational experiment id')
            subparser.add_argument('-H', '--HPC', required=True,
                                   help='specifies the HPC to use for the experiment')
            subparser.add_argument('-d', '--description', type=str, required=True,
                                   help='sets a description for the experiment to store in the database.')
            subparser.add_argument('-c', '--config', type=str, required=False,
                                   help='defines where are located the configuration files.')
            # Delete
            subparser = subparsers.add_parser(
                'delete', description="delete specified experiment")
            subparser.add_argument('expid', help='experiment identifier')
            subparser.add_argument(
                '-f', '--force', action='store_true', help='deletes experiment without confirmation')

            # Monitor
            subparser = subparsers.add_parser(
                'monitor', description="plots specified experiment")
            subparser.add_argument('expid', help='experiment identifier')
            subparser.add_argument('-o', '--output', choices=('pdf', 'png', 'ps', 'svg'),
                                   help='chooses type of output for generated plot')  # Default -o value comes from .conf
            subparser.add_argument('-group_by', choices=('date', 'member', 'chunk', 'split', 'automatic'), default=None,
                                   help='Groups the jobs automatically or by date, member, chunk or split')
            subparser.add_argument('-expand', type=str,
                                   help='Supply the list of dates/members/chunks to filter the list of jobs. Default = "Any". '
                                   'LIST = "[ 19601101 [ fc0 [1 2 3 4] fc1 [1] ] 19651101 [ fc0 [16-30] ] ]"')
            subparser.add_argument(
                '-expand_status', type=str, help='Select the stat uses to be expanded')
            subparser.add_argument('--hide_groups', action='store_true',
                                   default=False, help='Hides the groups from the plot')
            subparser.add_argument('-cw', '--check_wrapper', action='store_true',
                                   default=False, help='Generate possible wrapper in the current workflow')

            group2 = subparser.add_mutually_exclusive_group(required=False)

            group.add_argument('-fs', '--filter_status', type=str,
                               choices=('Any', 'READY', 'COMPLETED',
                                        'WAITING', 'SUSPENDED', 'FAILED', 'UNKNOWN'),
                               help='Select the original status to filter the list of jobs')
            group = subparser.add_mutually_exclusive_group(required=False)
            group.add_argument('-fl', '--list', type=str,
                               help='Supply the list of job names to be filtered. Default = "Any". '
                                    'LIST = "b037_20101101_fc3_21_sim b037_20111101_fc4_26_sim"')
            group.add_argument('-fc', '--filter_chunks', type=str,
                               help='Supply the list of chunks to filter the list of jobs. Default = "Any". '
                                    'LIST = "[ 19601101 [ fc0 [1 2 3 4] fc1 [1] ] 19651101 [ fc0 [16-30] ] ]"')
            group.add_argument('-fs', '--filter_status', type=str,
                               choices=('Any', 'READY', 'COMPLETED',
                                        'WAITING', 'SUSPENDED', 'FAILED', 'UNKNOWN'),
                               help='Select the original status to filter the list of jobs')
            group.add_argument('-ft', '--filter_type', type=str,
                               help='Select the job type to filter the list of jobs')
            subparser.add_argument('--hide', action='store_true', default=False,
                                   help='hides plot window')
            group2.add_argument('-txt', '--text', action='store_true', default=False,
                                help='Generates only txt status file')

            group2.add_argument('-txtlog', '--txt_logfiles', action='store_true', default=False,
                                help='Generates only txt status file(AS < 3.12b behaviour)')

            subparser.add_argument('-nt', '--notransitive', action='store_true',
                                   default=False, help='Disable transitive reduction')
            subparser.add_argument('-d', '--detail', action='store_true',
                                   default=False, help='Shows Job List view in terminal')

            # Stats
            subparser = subparsers.add_parser(
                'stats', description="plots statistics for specified experiment")
            subparser.add_argument('expid', help='experiment identifier')
            subparser.add_argument('-ft', '--filter_type', type=str, help='Select the job type to filter '
                                                                          'the list of jobs')
            subparser.add_argument('-fp', '--filter_period', type=int, help='Select the period to filter jobs '
                                                                            'from current time to the past '
                                                                            'in number of hours back')
            subparser.add_argument('-o', '--output', choices=('pdf', 'png', 'ps', 'svg'), default='pdf',
                                   help='type of output for generated plot')
            subparser.add_argument('--hide', action='store_true', default=False,
                                   help='hides plot window')
            subparser.add_argument('-nt', '--notransitive', action='store_true',
                                   default=False, help='Disable transitive reduction')

            # Clean
            subparser = subparsers.add_parser(
                'clean', description="clean specified experiment")
            subparser.add_argument('expid', help='experiment identifier')
            subparser.add_argument(
                '-pr', '--project', action="store_true", help='clean project')
            subparser.add_argument('-p', '--plot', action="store_true",
                                   help='clean plot, only 2 last will remain')
            subparser.add_argument('-s', '--stats', action="store_true",
                                   help='clean stats, only last will remain')

            # Recovery
            subparser = subparsers.add_parser(
                'recovery', description="recover specified experiment")
            subparser.add_argument(
                'expid', type=str, help='experiment identifier')
            subparser.add_argument(
                '-np', '--noplot', action='store_true', default=False, help='omit plot')
            subparser.add_argument('--all', action="store_true", default=False,
                                   help='Get completed files to synchronize pkl')
            subparser.add_argument(
                '-s', '--save', action="store_true", default=False, help='Save changes to disk')
            subparser.add_argument('--hide', action='store_true', default=False,
                                   help='hides plot window')
            subparser.add_argument('-group_by', choices=('date', 'member', 'chunk', 'split', 'automatic'), default=None,
                                   help='Groups the jobs automatically or by date, member, chunk or split')
            subparser.add_argument('-expand', type=str,
                                   help='Supply the list of dates/members/chunks to filter the list of jobs. Default = "Any". '
                                        'LIST = "[ 19601101 [ fc0 [1 2 3 4] fc1 [1] ] 19651101 [ fc0 [16-30] ] ]"')
            subparser.add_argument(
                '-expand_status', type=str, help='Select the statuses to be expanded')
            subparser.add_argument('-nt', '--notransitive', action='store_true',
                                   default=False, help='Disable transitive reduction')
            subparser.add_argument('-nl', '--no_recover_logs', action='store_true', default=False,
                                   help='Disable logs recovery')
            subparser.add_argument('-d', '--detail', action='store_true',
                                   default=False, help='Show Job List view in terminal')

            # Migrate
            subparser = subparsers.add_parser(
                'migrate', description="Migrate experiments from current user to another")
            subparser.add_argument('expid', help='experiment identifier')
            group = subparser.add_mutually_exclusive_group(required=True)
            group.add_argument('-o', '--offer', action="store_true",
                               default=False, help='Offer experiment')
            group.add_argument('-p', '--pickup', action="store_true",
                               default=False, help='Pick-up released experiment')

            # Inspect
            subparser = subparsers.add_parser(
                'inspect', description="Generate all .cmd files")
            subparser.add_argument('expid', help='experiment identifier')
            subparser.add_argument('-nt', '--notransitive', action='store_true',
                                   default=False, help='Disable transitive reduction')
            subparser.add_argument(
                '-f', '--force', action="store_true", help='Overwrite all cmd')
            subparser.add_argument('-cw', '--check_wrapper', action='store_true',
                                   default=False, help='Generate possible wrapper in the current workflow')

            group.add_argument('-fs', '--filter_status', type=str,
                               choices=('Any', 'READY', 'COMPLETED',
                                        'WAITING', 'SUSPENDED', 'FAILED', 'UNKNOWN'),
                               help='Select the original status to filter the list of jobs')
            group = subparser.add_mutually_exclusive_group(required=False)
            group.add_argument('-fl', '--list', type=str,
                               help='Supply the list of job names to be filtered. Default = "Any". '
                                    'LIST = "b037_20101101_fc3_21_sim b037_20111101_fc4_26_sim"')
            group.add_argument('-fc', '--filter_chunks', type=str,
                               help='Supply the list of chunks to filter the list of jobs. Default = "Any". '
                                    'LIST = "[ 19601101 [ fc0 [1 2 3 4] fc1 [1] ] 19651101 [ fc0 [16-30] ] ]"')
            group.add_argument('-fs', '--filter_status', type=str,
                               choices=('Any', 'READY', 'COMPLETED',
                                        'WAITING', 'SUSPENDED', 'FAILED', 'UNKNOWN'),
                               help='Select the original status to filter the list of jobs')
            group.add_argument('-ft', '--filter_type', type=str,
                               help='Select the job type to filter the list of jobs')

            # Check
            subparser = subparsers.add_parser(
                'check', description="check configuration for specified experiment")
            subparser.add_argument('expid', help='experiment identifier')
            subparser.add_argument('-nt', '--notransitive', action='store_true',
                                   default=False, help='Disable transitive reduction')
            # Describe
            subparser = subparsers.add_parser(
                'describe', description="Show details for specified experiment")
            subparser.add_argument('expid', help='experiment identifier')

            # Create
            subparser = subparsers.add_parser(
                'create', description="create specified experiment joblist")
            subparser.add_argument('expid', help='experiment identifier')
            subparser.add_argument(
                '-np', '--noplot', action='store_true', default=False, help='omit plot')
            subparser.add_argument('--hide', action='store_true', default=False,
                                   help='hides plot window')
            subparser.add_argument('-d', '--detail', action='store_true',
                                   default=False, help='Show Job List view in terminal')
            subparser.add_argument('-o', '--output', choices=('pdf', 'png', 'ps', 'svg'),
                                   help='chooses type of output for generated plot')  # Default -o value comes from .conf
            subparser.add_argument('-group_by', choices=('date', 'member', 'chunk', 'split', 'automatic'), default=None,
                                   help='Groups the jobs automatically or by date, member, chunk or split')
            subparser.add_argument('-expand', type=str,
                                   help='Supply the list of dates/members/chunks to filter the list of jobs. Default = "Any". '
                                        'LIST = "[ 19601101 [ fc0 [1 2 3 4] fc1 [1] ] 19651101 [ fc0 [16-30] ] ]"')
            subparser.add_argument(
                '-expand_status', type=str, help='Select the statuses to be expanded')
            subparser.add_argument('-nt', '--notransitive', action='store_true',
                                   default=False, help='Disable transitive reduction')
            subparser.add_argument('-cw', '--check_wrapper', action='store_true',
                                   default=False, help='Generate possible wrapper in the current workflow')

            # Configure
            subparser = subparsers.add_parser('configure', description="configure database and path for autosubmit. It "
                                                                       "can be done at machine, user or local level."
                                                                       "If no arguments specified configure will "
                                                                       "display dialog boxes (if installed)")
            subparser.add_argument(
                '--advanced', action="store_true", help="Open advanced configuration of autosubmit")
            subparser.add_argument('-db', '--databasepath', default=None, help='path to database. If not supplied, '
                                                                               'it will prompt for it')
            subparser.add_argument(
                '-dbf', '--databasefilename', default=None, help='database filename')
            subparser.add_argument('-lr', '--localrootpath', default=None, help='path to store experiments. If not '
                                                                                'supplied, it will prompt for it')
            subparser.add_argument('-pc', '--platformsconfpath', default=None, help='path to platforms.conf file to '
                                                                                    'use by default. Optional')
            subparser.add_argument('-jc', '--jobsconfpath', default=None, help='path to jobs.conf file to use by '
                                                                               'default. Optional')
            subparser.add_argument(
                '-sm', '--smtphostname', default=None, help='STMP server hostname. Optional')
            subparser.add_argument(
                '-mf', '--mailfrom', default=None, help='Notifications sender address. Optional')
            group = subparser.add_mutually_exclusive_group()
            group.add_argument('--all', action="store_true",
                               help='configure for all users')
            group.add_argument('--local', action="store_true", help='configure only for using Autosubmit from this '
                                                                    'path')

            # Install
            subparsers.add_parser(
                'install', description='install database for autosubmit on the configured folder')

            # Set status
            subparser = subparsers.add_parser(
                'setstatus', description="sets job status for an experiment")
            subparser.add_argument('expid', help='experiment identifier')
            subparser.add_argument(
                '-np', '--noplot', action='store_true', default=False, help='omit plot')
            subparser.add_argument(
                '-s', '--save', action="store_true", default=False, help='Save changes to disk')
            subparser.add_argument('-t', '--status_final',
                                   choices=('READY', 'COMPLETED', 'WAITING', 'SUSPENDED', 'FAILED', 'UNKNOWN',
                                            'QUEUING', 'RUNNING', 'HELD'),
                                   required=True,
                                   help='Supply the target status')
            group = subparser.add_mutually_exclusive_group(required=True)
            group.add_argument('-fl', '--list', type=str,
                               help='Supply the list of job names to be changed. Default = "Any". '
                                    'LIST = "b037_20101101_fc3_21_sim b037_20111101_fc4_26_sim"')
            group.add_argument('-fc', '--filter_chunks', type=str,
                               help='Supply the list of chunks to change the status. Default = "Any". '
                                    'LIST = "[ 19601101 [ fc0 [1 2 3 4] fc1 [1] ] 19651101 [ fc0 [16-30] ] ]"')
            group.add_argument('-fs', '--filter_status', type=str,
                               help='Select the status (one or more) to filter the list of jobs.'
                                    "Valid values = ['Any', 'READY', 'COMPLETED', 'WAITING', 'SUSPENDED', 'FAILED', 'UNKNOWN']")
            group.add_argument('-ft', '--filter_type', type=str,
                               help='Select the job type to filter the list of jobs')
            group.add_argument('-ftc', '--filter_type_chunk', type=str,
                               help='Supply the list of chunks to change the status. Default = "Any". When the member name "all" is set, all the chunks \
                               selected from for that member will be updated for all the members. Example: all [1], will have as a result that the \
                                   chunks 1 for all the members will be updated. Follow the format: '
                                    '"[ 19601101 [ fc0 [1 2 3 4] Any [1] ] 19651101 [ fc0 [16-30] ] ],SIM,SIM2,SIM3"')

            subparser.add_argument('--hide', action='store_true', default=False,
                                   help='hides plot window')
            subparser.add_argument('-group_by', choices=('date', 'member', 'chunk', 'split', 'automatic'), default=None,
                                   help='Groups the jobs automatically or by date, member, chunk or split')
            subparser.add_argument('-expand', type=str,
                                   help='Supply the list of dates/members/chunks to filter the list of jobs. Default = "Any". '
                                        'LIST = "[ 19601101 [ fc0 [1 2 3 4] fc1 [1] ] 19651101 [ fc0 [16-30] ] ]"')
            subparser.add_argument(
                '-expand_status', type=str, help='Select the statuses to be expanded')
            subparser.add_argument('-nt', '--notransitive', action='store_true',
                                   default=False, help='Disable transitive reduction')
            subparser.add_argument('-cw', '--check_wrapper', action='store_true',
                                   default=False, help='Generate possible wrapper in the current workflow')
            subparser.add_argument('-d', '--detail', action='store_true',
                                   default=False, help='Generate detailed view of changes')

            # Test Case
            subparser = subparsers.add_parser(
                'testcase', description='create test case experiment')
            subparser.add_argument(
                '-y', '--copy', help='makes a copy of the specified experiment')
            subparser.add_argument(
                '-d', '--description', required=True, help='description of the test case')
            subparser.add_argument('-c', '--chunks', help='chunks to run')
            subparser.add_argument('-m', '--member', help='member to run')
            subparser.add_argument('-s', '--stardate', help='stardate to run')
            subparser.add_argument(
                '-H', '--HPC', required=True, help='HPC to run experiment on it')
            subparser.add_argument(
                '-b', '--branch', help='branch of git to run (or revision from subversion)')

            # Test
            subparser = subparsers.add_parser(
                'test', description='test experiment')
            subparser.add_argument('expid', help='experiment identifier')
            subparser.add_argument(
                '-c', '--chunks', required=True, help='chunks to run')
            subparser.add_argument('-m', '--member', help='member to run')
            subparser.add_argument('-s', '--stardate', help='stardate to run')
            subparser.add_argument(
                '-H', '--HPC', help='HPC to run experiment on it')
            subparser.add_argument(
                '-b', '--branch', help='branch of git to run (or revision from subversion)')

            # Refresh
            subparser = subparsers.add_parser(
                'refresh', description='refresh project directory for an experiment')
            subparser.add_argument('expid', help='experiment identifier')
            subparser.add_argument('-mc', '--model_conf', default=False, action='store_true',
                                   help='overwrite model conf file')
            subparser.add_argument('-jc', '--jobs_conf', default=False, action='store_true',
                                   help='overwrite jobs conf file')
            # Update Version
            subparser = subparsers.add_parser(
                'updateversion', description='refresh experiment version')
            subparser.add_argument('expid', help='experiment identifier')

            # Archive
            subparser = subparsers.add_parser(
                'archive', description='archives an experiment')
            subparser.add_argument('expid', help='experiment identifier')

            # Unarchive
            subparser = subparsers.add_parser(
                'unarchive', description='unarchives an experiment')
            subparser.add_argument('expid', help='experiment identifier')

            # Readme
            subparsers.add_parser('readme', description='show readme')

            # Changelog
            subparsers.add_parser('changelog', description='show changelog')
            args = parser.parse_args()

        except Exception as e:
            if type(e) is SystemExit:
                # Version keyword force an exception in parse arg due and os_exit(0) but the program is succesfully finished
                if e.message == 0:
                    print(Autosubmit.autosubmit_version)
                    os._exit(0)
            raise AutosubmitCritical(
                "Incorrect arguments for this command", 7011)

        expid = "None"
        if hasattr(args, 'expid'):
            expid = args.expid
        Autosubmit._init_logs(
            args.command, args.logconsole, args.logfile, expid)

        if args.command == 'run':
            return Autosubmit.run_experiment(args.expid, args.notransitive, args.update_version, args.start_time)
        elif args.command == 'expid':
            return Autosubmit.expid(args.HPC, args.description, args.copy, args.dummy, False,
                                    args.operational, args.config) != ''
        elif args.command == 'delete':
            return Autosubmit.delete(args.expid, args.force)
        elif args.command == 'monitor':
            return Autosubmit.monitor(args.expid, args.output, args.list, args.filter_chunks, args.filter_status,
                                      args.filter_type, args.hide, args.text, args.group_by, args.expand,
                                      args.expand_status, args.hide_groups, args.notransitive, args.check_wrapper, args.txt_logfiles, args.detail)
        elif args.command == 'stats':
            return Autosubmit.statistics(args.expid, args.filter_type, args.filter_period, args.output, args.hide,
                                         args.notransitive)
        elif args.command == 'clean':
            return Autosubmit.clean(args.expid, args.project, args.plot, args.stats)
        elif args.command == 'recovery':
            return Autosubmit.recovery(args.expid, args.noplot, args.save, args.all, args.hide, args.group_by,
                                       args.expand, args.expand_status, args.notransitive, args.no_recover_logs, args.detail)
        elif args.command == 'check':
            return Autosubmit.check(args.expid, args.notransitive)
        elif args.command == 'inspect':
            return Autosubmit.inspect(args.expid, args.list, args.filter_chunks, args.filter_status,
                                      args.filter_type, args.notransitive, args.force, args.check_wrapper)
        elif args.command == 'describe':
            return Autosubmit.describe(args.expid)
        elif args.command == 'migrate':
            return Autosubmit.migrate(args.expid, args.offer, args.pickup)
        elif args.command == 'create':
            return Autosubmit.create(args.expid, args.noplot, args.hide, args.output, args.group_by, args.expand,
                                     args.expand_status, args.notransitive, args.check_wrapper, args.detail)
        elif args.command == 'configure':
            if not args.advanced or (args.advanced and dialog is None):
                return Autosubmit.configure(args.advanced, args.databasepath, args.databasefilename,
                                            args.localrootpath, args.platformsconfpath, args.jobsconfpath,
                                            args.smtphostname, args.mailfrom, args.all, args.local)
            else:
                return Autosubmit.configure_dialog()
        elif args.command == 'install':
            return Autosubmit.install()
        elif args.command == 'setstatus':
            return Autosubmit.set_status(args.expid, args.noplot, args.save, args.status_final, args.list,
                                         args.filter_chunks, args.filter_status, args.filter_type, args.filter_type_chunk, args.hide,
                                         args.group_by, args.expand, args.expand_status, args.notransitive, args.check_wrapper, args.detail)
        elif args.command == 'testcase':
            return Autosubmit.testcase(args.copy, args.description, args.chunks, args.member, args.stardate,
                                       args.HPC, args.branch)
        elif args.command == 'test':
            return Autosubmit.test(args.expid, args.chunks, args.member, args.stardate, args.HPC, args.branch)
        elif args.command == 'refresh':
            return Autosubmit.refresh(args.expid, args.model_conf, args.jobs_conf)
        elif args.command == 'updateversion':
            return Autosubmit.update_version(args.expid)
        elif args.command == 'archive':
            return Autosubmit.archive(args.expid)
        elif args.command == 'unarchive':
            return Autosubmit.unarchive(args.expid)

        elif args.command == 'readme':
            if os.path.isfile(Autosubmit.readme_path):
                with open(Autosubmit.readme_path) as f:
                    print(f.read())
                    return True
            return False
        elif args.command == 'changelog':
            if os.path.isfile(Autosubmit.changes_path):
                with open(Autosubmit.changes_path) as f:
                    print(f.read())
                    return True
            return False

    @staticmethod
    def _init_logs(command, console_level='INFO', log_level='DEBUG', expid='None'):
        Log.set_console_level(console_level)
        if expid != 'None':
            Autosubmit._check_ownership(expid)
            exp_path = os.path.join(BasicConfig.LOCAL_ROOT_DIR, expid)
            tmp_path = os.path.join(exp_path, BasicConfig.LOCAL_TMP_DIR)
            aslogs_path = os.path.join(tmp_path, BasicConfig.LOCAL_ASLOG_DIR)
            if not os.path.exists(exp_path) and "create" not in command:
                raise AutosubmitCritical("Experiment does not exist", 7012)
            if not os.path.exists(tmp_path):
                os.mkdir(tmp_path)
            if not os.path.exists(aslogs_path):
                os.mkdir(aslogs_path)

            Log.set_file(os.path.join(
                aslogs_path, command + '.log'), "out", log_level)
            Log.set_file(os.path.join(
                aslogs_path, command + '_err.log'), "err")
            if os.path.exists(os.path.join(aslogs_path, 'jobs_status.log')):
                os.remove(os.path.join(aslogs_path, 'jobs_status.log'))
            Log.set_file(os.path.join(
                aslogs_path, 'jobs_status.log'), "status")
        else:
            Log.set_file(os.path.join(BasicConfig.GLOBAL_LOG_DIR,
                                      command + '.log'), "out", log_level)
            Log.set_file(os.path.join(BasicConfig.GLOBAL_LOG_DIR,
                                      command + '_err.log'), "err")

    @staticmethod
    def _check_ownership(expid):
        try:
            current_user_id = pwd.getpwuid(os.getuid())[0]
            current_owner_id = pwd.getpwuid(os.stat(os.path.join(
                BasicConfig.LOCAL_ROOT_DIR, expid)).st_uid).pw_name
            if current_user_id != current_owner_id:
                raise AutosubmitCritical(
                    "You don't own the experiment {0}.".format(expid), 7012)
        except BaseException as e:
            raise AutosubmitCritical(
                "User or owner does not exists", 7012, e.message)

    @staticmethod
    def _delete_expid(expid_delete, force):
        """
        Removes an experiment from path and database
        If current user is eadmin and -f has been sent, it deletes regardless 
        of experiment owner

        :type expid_delete: str
        :param expid_delete: identifier of the experiment to delete
        :type force: boolean
        :param force: True if the force flag has been sent
        :return: True if succesfully deleted, False otherwise
        :rtype: boolean
        """
        # Read current login
        # Read current user uid
        my_user = os.getuid()
        # Read eadmin user uid
        id_eadmin = os.popen('id -u eadmin').read().strip()

        if expid_delete == '' or expid_delete is None and not os.path.exists(os.path.join(BasicConfig.LOCAL_ROOT_DIR,
                                                                                          expid_delete)):
            Log.result("Experiment directory does not exist.")
        else:
            ret = False
            # Handling possible failure of retrieval of current owner data
            currentOwner_id = 0
            currentOwner = "empty"
            try:
                currentOwner_id = os.stat(os.path.join(
                    BasicConfig.LOCAL_ROOT_DIR, expid_delete)).st_uid
                currentOwner = pwd.getpwuid(os.stat(os.path.join(
                    BasicConfig.LOCAL_ROOT_DIR, expid_delete)).st_uid).pw_name
            except:
                pass
            finally:
                if currentOwner_id <= 0:
                    Log.info(
                        "Current owner '{0}' of experiment {1} does not exist anymore.", currentOwner, expid_delete)

            # Deletion workflow continues as usual, a disjunction is included for the case when
            # force is sent, and user is eadmin
            try:
                if currentOwner_id == my_user or (force and my_user == id_eadmin):
                    if (force and my_user == id_eadmin):
                        Log.info(
                            "Preparing deletion of experiment {0} from owner: {1}, as eadmin.", expid_delete, currentOwner)
                    try:
                        Log.info("Removing experiment directory...")
                        shutil.rmtree(os.path.join(
                            BasicConfig.LOCAL_ROOT_DIR, expid_delete))
                        try:
                            os.remove(os.path.join(BasicConfig.LOCAL_ROOT_DIR,
                                                   BasicConfig.STRUCTURES_DIR, "structure_{0}.db".format(expid_delete)))
                        except:
                            pass
                        try:
                            os.remove(os.path.join(BasicConfig.LOCAL_ROOT_DIR,
                                                   BasicConfig.JOBDATA_DIR, "job_data_{0}.db".format(expid_delete)))
                        except:
                            pass
                    except OSError as e:
                        raise AutosubmitCritical(
                            'Can not delete experiment folder: ', 7012, e.message)
                    Log.info("Deleting experiment from database...")
                    ret = delete_experiment(expid_delete)
                    if ret:
                        Log.result(
                            "Experiment {0} deleted".format(expid_delete))
                else:
                    if currentOwner_id == 0:
                        raise AutosubmitCritical(
                            'Detected Eadmin user however, -f flag is not found.  {0} can not be deleted!'.format(expid_delete), 7012)
                    else:
                        raise AutosubmitCritical(
                            'Current user is not the owner of the experiment. {0} can not be deleted!'.format(expid_delete), 7012)
            except Exception as e:
                raise AutosubmitCritical(
                    "Couldn't delete the experiment:", 7012, e.message)

    @staticmethod
    def expid(hpc, description, copy_id='', dummy=False, test=False, operational=False, root_folder=''):
        """
        Creates a new experiment for given HPC

        :param operational: if true, creates an operational experiment
        :type operational: bool
        :type hpc: str
        :type description: str
        :type copy_id: str
        :type dummy: bool
        :param hpc: name of the main HPC for the experiment
        :param description: short experiment's description.
        :param copy_id: experiment identifier of experiment to copy
        :param dummy: if true, writes a default dummy configuration for testing
        :param test: if true, creates an experiment for testing
        :return: experiment identifier. If method fails, returns ''.
        :rtype: str
        """
        exp_id = None
        if description is None or hpc is None:
            raise AutosubmitCritical(
                "Check that the parameters are defined (-d and -H) ", 7011)
        if not copy_id:
            exp_id = new_experiment(
                description, Autosubmit.autosubmit_version, test, operational)
            if exp_id == '':
                raise AutosubmitCritical(
                    "Couldn't create a new experiment", 7011)
            try:
                os.mkdir(os.path.join(BasicConfig.LOCAL_ROOT_DIR, exp_id))
                os.mkdir(os.path.join(
                    BasicConfig.LOCAL_ROOT_DIR, exp_id, 'conf'))
                Log.info("Copying config files...")

                # autosubmit config and experiment copied from AS.
                files = resource_listdir('autosubmit.config', 'files')
                for filename in files:
                    if resource_exists('autosubmit.config', 'files/' + filename):
                        index = filename.index('.')
                        new_filename = filename[:index] + \
                            "_" + exp_id + filename[index:]

                        if filename == 'platforms.conf' and BasicConfig.DEFAULT_PLATFORMS_CONF != '':
                            content = open(os.path.join(
                                BasicConfig.DEFAULT_PLATFORMS_CONF, filename)).read()
                        elif filename == 'jobs.conf' and BasicConfig.DEFAULT_JOBS_CONF != '':
                            content = open(os.path.join(
                                BasicConfig.DEFAULT_JOBS_CONF, filename)).read()
                        else:
                            content = resource_string(
                                'autosubmit.config', 'files/' + filename)

                        # If autosubmitrc [conf] custom_platforms has been set and file exists, replace content
                        if filename.startswith("platforms") and os.path.isfile(BasicConfig.CUSTOM_PLATFORMS_PATH):
                            content = open(
                                BasicConfig.CUSTOM_PLATFORMS_PATH, 'r').read()

                        conf_new_filename = os.path.join(
                            BasicConfig.LOCAL_ROOT_DIR, exp_id, "conf", new_filename)
                        Log.debug(conf_new_filename)
                        open(conf_new_filename, 'w').write(content)
                Autosubmit._prepare_conf_files(
                    exp_id, hpc, Autosubmit.autosubmit_version, dummy)
            except (OSError, IOError) as e:
                Autosubmit._delete_expid(exp_id)
                raise AutosubmitCritical(
                    "Couldn't create a new experiment, permissions?", 7012, e.message)
        else:
            try:
                if root_folder == '' or root_folder is None:
                    root_folder = os.path.join(
                        BasicConfig.LOCAL_ROOT_DIR, copy_id)
                if os.path.exists(root_folder):
                    # List of allowed files from conf
                    conf_copy_filter_folder = []
                    conf_copy_filter = ["autosubmit_" + str(copy_id) + ".conf",
                                        "expdef_" + str(copy_id) + ".conf",
                                        "jobs_" + str(copy_id) + ".conf",
                                        "platforms_" + str(copy_id) + ".conf",
                                        "proj_" + str(copy_id) + ".conf"]
                    if root_folder != os.path.join(BasicConfig.LOCAL_ROOT_DIR, copy_id):
                        conf_copy_filter_folder = ["autosubmit.conf",
                                                   "expdef.conf",
                                                   "jobs.conf",
                                                   "platforms.conf",
                                                   "proj.conf"]
                        exp_id = new_experiment(
                            description, Autosubmit.autosubmit_version, test, operational)
                    else:
                        exp_id = copy_experiment(
                            copy_id, description, Autosubmit.autosubmit_version, test, operational)

                    if exp_id == '':
                        return ''
                    dir_exp_id = os.path.join(
                        BasicConfig.LOCAL_ROOT_DIR, exp_id)
                    os.mkdir(dir_exp_id)
                    os.mkdir(dir_exp_id + '/conf')
                    if root_folder == os.path.join(BasicConfig.LOCAL_ROOT_DIR, copy_id):
                        Log.info(
                            "Copying previous experiment config directories")
                        conf_copy_id = os.path.join(
                            BasicConfig.LOCAL_ROOT_DIR, copy_id, "conf")
                    else:
                        Log.info("Copying from folder: {0}", root_folder)
                        conf_copy_id = root_folder
                    files = os.listdir(conf_copy_id)
                    for filename in files:
                        # Allow only those files in the list
                        if filename in conf_copy_filter:
                            if os.path.isfile(os.path.join(conf_copy_id, filename)):
                                new_filename = filename.replace(
                                    copy_id, exp_id)
                                # Using readlines for replacement handling
                                content = open(os.path.join(
                                    conf_copy_id, filename), 'r').readlines()

                                # If autosubmitrc [conf] custom_platforms has been set and file exists, replace content
                                if filename.startswith("platforms") and os.path.isfile(BasicConfig.CUSTOM_PLATFORMS_PATH):
                                    content = open(
                                        BasicConfig.CUSTOM_PLATFORMS_PATH, 'r').readlines()
                                # Setting email notifications to false
                                if filename == str("autosubmit_" + str(copy_id) + ".conf"):
                                    content = ["NOTIFICATIONS = False\n" if line.startswith(
                                        ("NOTIFICATIONS =", "notifications =")) else line for line in content]
                                # Putting content together before writing
                                sep = ""
                                open(os.path.join(dir_exp_id, "conf",
                                                  new_filename), 'w').write(sep.join(content))
                        if filename in conf_copy_filter_folder:
                            if os.path.isfile(os.path.join(conf_copy_id, filename)):
                                new_filename = filename.split(
                                    ".")[0] + "_" + exp_id + ".conf"
                                content = open(os.path.join(
                                    conf_copy_id, filename), 'r').read()
                                # If autosubmitrc [conf] custom_platforms has been set and file exists, replace content
                                if filename.startswith("platforms") and os.path.isfile(
                                        BasicConfig.CUSTOM_PLATFORMS_PATH):
                                    content = open(
                                        BasicConfig.CUSTOM_PLATFORMS_PATH, 'r').read()

                                open(os.path.join(dir_exp_id, "conf",
                                                  new_filename), 'w').write(content)

                    Autosubmit._prepare_conf_files(
                        exp_id, hpc, Autosubmit.autosubmit_version, dummy)
                    #####
                    autosubmit_config = AutosubmitConfig(
                        exp_id, BasicConfig, ConfigParserFactory())
                    autosubmit_config.check_conf_files(False)
                    project_type = autosubmit_config.get_project_type()
                    if project_type == "git":
                        autosubmit_git = AutosubmitGit(copy_id[0])
                        Log.info("checking model version...")
                        if not autosubmit_git.check_commit(autosubmit_config):
                            raise AutosubmitCritical(
                                "Uncommitted changes", 7013)

                else:
                    raise AutosubmitCritical(
                        "The experiment directory doesn't exist", 7012)
            except (OSError, IOError) as e:
                Autosubmit._delete_expid(exp_id, True)
                raise AutosubmitCritical(
                    "Can not create experiment", 7012, e.message)

        Log.debug("Creating temporal directory...")
        exp_id_path = os.path.join(BasicConfig.LOCAL_ROOT_DIR, exp_id)
        tmp_path = os.path.join(exp_id_path, "tmp")
        os.mkdir(tmp_path)
        os.chmod(tmp_path, 0o775)
        os.mkdir(os.path.join(tmp_path, BasicConfig.LOCAL_ASLOG_DIR))
        os.chmod(os.path.join(tmp_path, BasicConfig.LOCAL_ASLOG_DIR), 0o775)
        Log.debug("Creating temporal remote directory...")
        remote_tmp_path = os.path.join(tmp_path, "LOG_" + exp_id)
        os.mkdir(remote_tmp_path)
        os.chmod(remote_tmp_path, 0o755)

        Log.debug("Creating pkl directory...")
        os.mkdir(os.path.join(exp_id_path, "pkl"))

        Log.debug("Creating plot directory...")
        os.mkdir(os.path.join(exp_id_path, "plot"))
        os.chmod(os.path.join(exp_id_path, "plot"), 0o775)
        Log.result("Experiment registered successfully")
        Log.warning("Remember to MODIFY the config files!")
        try:
            Log.debug("Setting the right permissions...")
            os.chmod(os.path.join(exp_id_path, "conf"), 0o755)
            os.chmod(os.path.join(exp_id_path, "pkl"), 0o755)
            os.chmod(os.path.join(exp_id_path, "tmp"), 0o755)
            os.chmod(os.path.join(exp_id_path, "plot"), 0o775)
            os.chmod(os.path.join(exp_id_path, "conf/autosubmit_" +
                                  str(exp_id) + ".conf"), 0o755)
            os.chmod(os.path.join(exp_id_path, "conf/expdef_" +
                                  str(exp_id) + ".conf"), 0o755)
            os.chmod(os.path.join(exp_id_path, "conf/jobs_" +
                                  str(exp_id) + ".conf"), 0o755)
            os.chmod(os.path.join(exp_id_path, "conf/platforms_" +
                                  str(exp_id) + ".conf"), 0o755)
            os.chmod(os.path.join(exp_id_path, "conf/proj_" +
                                  str(exp_id) + ".conf"), 0o755)
        except:
            pass
        return exp_id

    @staticmethod
    def delete(expid, force):
        """
        Deletes and experiment from database and experiment's folder

        :type force: bool
        :type expid: str
        :param expid: identifier of the experiment to delete
        :param force: if True, does not ask for confirmation

        :returns: True if succesful, False if not
        :rtype: bool
        """

        if os.path.exists(os.path.join(BasicConfig.LOCAL_ROOT_DIR, expid)):
            if force or Autosubmit._user_yes_no_query("Do you want to delete " + expid + " ?"):
                Log.debug('Enter Autosubmit._delete_expid {0}', expid)
                return Autosubmit._delete_expid(expid, force)
            else:
                raise AutosubmitCritical("Insufficient permissions", 7012)
        else:
            raise AutosubmitCritical("Experiment does not exist", 7012)

    @staticmethod
    def _load_parameters(as_conf, job_list, platforms):
        """
        Add parameters from configuration files into platform objects, and into the job_list object.

        :param as_conf: Basic configuration handler.\n
        :type as_conf: AutosubmitConfig object\n
        :param job_list: Handles the list as a unique entity.\n
        :type job_list: JobList() object\n
        :param platforms: List of platforms related to the experiment.\n
        :type platforms: List() of Platform Objects. e.g EcPlatform(), SgePlatform().
        :return: Nothing, modifies input.
        """
        # Load parameters
        Log.debug("Loading parameters...")
        parameters = as_conf.load_parameters()
        for platform_name in platforms:
            platform = platforms[platform_name]
            # Call method from platform.py parent object
            platform.add_parameters(parameters)
        # Platform = from DEFAULT.HPCARCH, e.g. marenostrum4
        if as_conf.get_platform().lower() not in platforms.keys():
            raise AutosubmitCritical("Specified platform in expdef_.conf " + str(as_conf.get_platform(
            ).lower()) + " is not a valid platform defined in platforms_.conf.", 7014)
        platform = platforms[as_conf.get_platform().lower()]
        platform.add_parameters(parameters, True)
        # Attach paramenters to JobList
        job_list.parameters = parameters

    @staticmethod
    def inspect(expid, lst, filter_chunks, filter_status, filter_section, notransitive=False, force=False, check_wrapper=False):
        """
         Generates cmd files experiment.

         :type expid: str
         :param expid: identifier of experiment to be run
         :return: True if run to the end, False otherwise
         :rtype: bool
         """

        Autosubmit._check_ownership(expid)
        exp_path = os.path.join(BasicConfig.LOCAL_ROOT_DIR, expid)
        tmp_path = os.path.join(exp_path, BasicConfig.LOCAL_TMP_DIR)
        if os.path.exists(os.path.join(tmp_path, 'autosubmit.lock')):
            locked = True
        else:
            locked = False
        Log.info("Starting inspect command")
        os.system('clear')
        signal.signal(signal.SIGINT, signal_handler)
        as_conf = AutosubmitConfig(expid, BasicConfig, ConfigParserFactory())
        as_conf.check_conf_files(True)
        project_type = as_conf.get_project_type()
        safetysleeptime = as_conf.get_safetysleeptime()
        Log.debug("The Experiment name is: {0}", expid)
        Log.debug("Sleep: {0}", safetysleeptime)
        packages_persistence = JobPackagePersistence(os.path.join(BasicConfig.LOCAL_ROOT_DIR, expid, "pkl"),
                                                     "job_packages_" + expid)
        os.chmod(os.path.join(BasicConfig.LOCAL_ROOT_DIR, expid,
                              "pkl", "job_packages_" + expid + ".db"), 0644)

        packages_persistence.reset_table(True)
        job_list_original = Autosubmit.load_job_list(
            expid, as_conf, notransitive=notransitive)
        job_list = copy.deepcopy(job_list_original)
        job_list.packages_dict = {}

        Log.debug("Length of the jobs list: {0}", len(job_list))

        # variables to be updated on the fly
        safetysleeptime = as_conf.get_safetysleeptime()
        Log.debug("Sleep: {0}", safetysleeptime)
        # Generate
        Log.info("Starting to generate cmd scripts")

        if not isinstance(job_list, type([])):
            jobs = []
            jobs_cw = []
            if check_wrapper and (not locked or (force and locked)):
                Log.info("Generating all cmd script adapted for wrappers")
                jobs = job_list.get_uncompleted()

                jobs_cw = job_list.get_completed()
            else:
                if (force and not locked) or (force and locked):
                    Log.info("Overwritting all cmd scripts")
                    jobs = job_list.get_job_list()
                elif locked:
                    Log.warning(
                        "There is a .lock file and not -f, generating only all unsubmitted cmd scripts")
                    jobs = job_list.get_unsubmitted()
                else:
                    Log.info("Generating cmd scripts only for selected jobs")
                    if filter_chunks:
                        fc = filter_chunks
                        Log.debug(fc)
                        if fc == 'Any':
                            jobs = job_list.get_job_list()
                        else:
                            # noinspection PyTypeChecker
                            data = json.loads(Autosubmit._create_json(fc))
                            for date_json in data['sds']:
                                date = date_json['sd']
                                jobs_date = filter(lambda j: date2str(
                                    j.date) == date, job_list.get_job_list())

                                for member_json in date_json['ms']:
                                    member = member_json['m']
                                    jobs_member = filter(
                                        lambda j: j.member == member, jobs_date)

                                    for chunk_json in member_json['cs']:
                                        chunk = int(chunk_json)
                                        jobs = jobs + \
                                            [job for job in filter(
                                                lambda j: j.chunk == chunk, jobs_member)]

                    elif filter_status:
                        Log.debug(
                            "Filtering jobs with status {0}", filter_status)
                        if filter_status == 'Any':
                            jobs = job_list.get_job_list()
                        else:
                            fs = Autosubmit._get_status(filter_status)
                            jobs = [job for job in filter(
                                lambda j: j.status == fs, job_list.get_job_list())]

                    elif filter_section:
                        ft = filter_section
                        Log.debug(ft)

                        if ft == 'Any':
                            jobs = job_list.get_job_list()
                        else:
                            for job in job_list.get_job_list():
                                if job.section == ft:
                                    jobs.append(job)
                    elif lst:
                        jobs_lst = lst.split()

                        if jobs == 'Any':
                            jobs = job_list.get_job_list()
                        else:
                            for job in job_list.get_job_list():
                                if job.name in jobs_lst:
                                    jobs.append(job)
                    else:
                        jobs = job_list.get_job_list()
        if isinstance(jobs, type([])):
            referenced_jobs_to_remove = set()
            for job in jobs:
                for child in job.children:
                    if child not in jobs:
                        referenced_jobs_to_remove.add(child)
                for parent in job.parents:
                    if parent not in jobs:
                        referenced_jobs_to_remove.add(parent)

            for job in jobs:
                job.status = Status.WAITING

            Autosubmit.generate_scripts_andor_wrappers(
                as_conf, job_list, jobs, packages_persistence, False)
        if len(jobs_cw) > 0:
            referenced_jobs_to_remove = set()
            for job in jobs_cw:
                for child in job.children:
                    if child not in jobs_cw:
                        referenced_jobs_to_remove.add(child)
                for parent in job.parents:
                    if parent not in jobs_cw:
                        referenced_jobs_to_remove.add(parent)

            for job in jobs_cw:
                job.status = Status.WAITING
            Autosubmit.generate_scripts_andor_wrappers(
                as_conf, job_list, jobs_cw, packages_persistence, False)

        Log.info("no more scripts to generate, now proceed to check them manually")
        time.sleep(safetysleeptime)
        return True

    @staticmethod
    def generate_scripts_andor_wrappers(as_conf, job_list, jobs_filtered, packages_persistence, only_wrappers=False):
        """
        :param as_conf: Class that handles basic configuration parameters of Autosubmit. \n
        :type as_conf: AutosubmitConfig() Object \n
        :param job_list: Representation of the jobs of the experiment, keeps the list of jobs inside. \n
        :type job_list: JobList() Object \n
        :param jobs_filtered: list of jobs that are relevant to the process. \n 
        :type jobs_filtered: List() of Job Objects \n
        :param packages_persistence: Object that handles local db persistence.  \n
        :type packages_persistence: JobPackagePersistence() Object \n
        :param only_wrappers: True when coming from Autosubmit.create(). False when coming from Autosubmit.inspect(), \n
        :type only_wrappers: Boolean \n
        :return: Nothing\n
        :rtype: \n
        """
        job_list._job_list = jobs_filtered
        job_list.update_list(as_conf, False)

        # Current choice is Paramiko Submitter
        submitter = Autosubmit._get_submitter(as_conf)
        # Load platforms saves a dictionary Key: Platform Name, Value: Corresponding Platform Object
        submitter.load_platforms(as_conf)
        # The value is retrieved from DEFAULT.HPCARCH
        hpcarch = as_conf.get_platform()
        Autosubmit._load_parameters(as_conf, job_list, submitter.platforms)
        platforms_to_test = set()
        for job in job_list.get_job_list():
            if job.platform_name is None:
                job.platform_name = hpcarch
            # Assign platform objects to each job
            # noinspection PyTypeChecker
            job.platform = submitter.platforms[job.platform_name.lower()]
            # Add object to set
            # noinspection PyTypeChecker
            platforms_to_test.add(job.platform)
        # case setstatus
        job_list.check_scripts(as_conf)
        job_list.update_list(as_conf, False)
        # Loading parameters again
        Autosubmit._load_parameters(as_conf, job_list, submitter.platforms)
        while job_list.get_active():
            Autosubmit.submit_ready_jobs(
                as_conf, job_list, platforms_to_test, packages_persistence, True, only_wrappers, hold=False)
            job_list.update_list(as_conf, False)

    @staticmethod
    def run_experiment(expid, notransitive=False, update_version=False, start_time=None):
        """
        Runs and experiment (submitting all the jobs properly and repeating its execution in case of failure).

        :type expid: str
        :param expid: identifier of experiment to be run
        :return: True if run to the end, False otherwise
        :rtype: bool
        """
        exp_path = os.path.join(BasicConfig.LOCAL_ROOT_DIR, expid)
        tmp_path = os.path.join(exp_path, BasicConfig.LOCAL_TMP_DIR)
        import platform
        host = platform.node()
        if BasicConfig.ALLOWED_HOSTS and host not in BasicConfig.ALLOWED_HOSTS:
            raise AutosubmitCritical(
                "The current host is not allowed to run Autosubmit", 7004)

        as_conf = AutosubmitConfig(expid, BasicConfig, ConfigParserFactory())
        as_conf.check_conf_files(True)
        Log.info(
            "Autosubmit is running with {0}", Autosubmit.autosubmit_version)
        if update_version:
            if as_conf.get_version() != Autosubmit.autosubmit_version:
                Log.info("The {2} experiment {0} version is being updated to {1} for match autosubmit version",
                         as_conf.get_version(), Autosubmit.autosubmit_version, expid)
                as_conf.set_version(Autosubmit.autosubmit_version)
        else:
            if as_conf.get_version() is not None and as_conf.get_version() != Autosubmit.autosubmit_version:
                raise AutosubmitCritical("Current experiment uses ({0}) which is not the running Autosubmit version  \nPlease, update the experiment version if you wish to continue using AutoSubmit {1}\nYou can achieve this using the command autosubmit updateversion {2} \n"
                                         "Or with the -v parameter: autosubmit run {2} -v ".format(as_conf.get_version(), Autosubmit.autosubmit_version, expid), 7067)

        # Handling starting time
        if start_time:
            Log.info("User provided starting time has been detected.")
            current_time = time.time()
            datetime_now = datetime.datetime.now()
            target_date = parsed_time = None
            try:
                # Trying first parse H:M:S
                parsed_time = datetime.datetime.strptime(
                    start_time, "%H:%M:%S")
                target_date = datetime.datetime(datetime_now.year, datetime_now.month,
                                                datetime_now.day, parsed_time.hour, parsed_time.minute, parsed_time.second)
            except:
                try:
                    # Trying second parse y-m-d H:M:S
                    target_date = datetime.datetime.strptime(
                        start_time, "%Y-%m-%d %H:%M:%S")
                except:
                    target_date = None
                    Log.critical(
                        "The string input provided as the starting time of your experiment must have the format 'H:M:S' or 'yyyy-mm-dd H:M:S'. Your input was '{0}'.".format(start_time))
                    return
            # Must be in the future
            if (target_date < datetime.datetime.now()):
                Log.critical("You must provide a valid date into the future. Your input was interpreted as '{0}', which is considered past.\nCurrent time {1}.".format(
                    target_date.strftime("%Y-%m-%d %H:%M:%S"), datetime.datetime.now().strftime("%Y-%m-%d %H:%M:%S")))
                return
            # Starting waiting sequence
            Log.info("Your experiment will start execution on {0}\n".format(
                target_date.strftime("%Y-%m-%d %H:%M:%S")))
            # Check time every second
            while datetime.datetime.now() < target_date:
                elapsed_time = target_date - datetime.datetime.now()
                sys.stdout.write(
                    "\r{0} until execution starts".format(elapsed_time))
                sys.stdout.flush()
                sleep(1)
        # End of handling starting time block

        # checking if there is a lock file to avoid multiple running on the same expid
        try:
            with portalocker.Lock(os.path.join(tmp_path, 'autosubmit.lock'), timeout=1):
                try:
                    Log.info(
                        "Preparing .lock file to avoid multiple instances with same experiment id")
                    os.system('clear')
                    signal.signal(signal.SIGINT, signal_handler)

                    hpcarch = as_conf.get_platform()
                    safetysleeptime = as_conf.get_safetysleeptime()
                    retrials = as_conf.get_retrials()
                    submitter = Autosubmit._get_submitter(as_conf)
                    submitter.load_platforms(as_conf)
                    Log.debug("The Experiment name is: {0}", expid)
                    Log.debug("Sleep: {0}", safetysleeptime)
                    Log.debug("Default retrials: {0}", retrials)
                    Log.info("Starting job submission...")
                    pkl_dir = os.path.join(
                        BasicConfig.LOCAL_ROOT_DIR, expid, 'pkl')
                    try:
                        job_list = Autosubmit.load_job_list(
                            expid, as_conf, notransitive=notransitive)
                    except BaseException as e:
                        raise AutosubmitCritical(
                            "Corrupted job_list, backup couldn't be restored", 7040, e.message)

                    Log.debug(
                        "Starting from job list restored from {0} files", pkl_dir)
                    Log.debug("Length of the jobs list: {0}", len(job_list))
                    Autosubmit._load_parameters(
                        as_conf, job_list, submitter.platforms)
                    # check the job list script creation
                    Log.debug("Checking experiment templates...")
                    platforms_to_test = set()
                    for job in job_list.get_job_list():
                        if job.platform_name is None:
                            job.platform_name = hpcarch
                        # noinspection PyTypeChecker
                        job.platform = submitter.platforms[job.platform_name.lower(
                        )]
                        # noinspection PyTypeChecker
                        platforms_to_test.add(job.platform)
                    try:
                        job_list.check_scripts(as_conf)
                    except Exception as e:
                        raise AutosubmitCritical(
                            "Error while checking job templates", 7015, e.message)
                    Log.debug("Loading job packages")
                    try:
                        packages_persistence = JobPackagePersistence(os.path.join(
                            BasicConfig.LOCAL_ROOT_DIR, expid, "pkl"), "job_packages_" + expid)
                    except BaseException as e:
                        raise AutosubmitCritical(
                            "Corrupted job_packages, python 2.7 and sqlite doesn't allow to restore these packages", 7040, e.message)
                    if as_conf.get_wrapper_type() != 'none':
                        os.chmod(os.path.join(BasicConfig.LOCAL_ROOT_DIR,
                                              expid, "pkl", "job_packages_" + expid + ".db"), 0644)
                        try:
                            packages = packages_persistence.load()
                        except BaseException as e:
                            raise AutosubmitCritical(
                                "Corrupted job_packages, python 2.7 and sqlite doesn't allow to restore these packages(will work on autosubmit4)",
                                7040, e.message)
                        Log.debug("Processing job packages")
                        for (exp_id, package_name, job_name) in packages:
                            if package_name not in job_list.packages_dict:
                                job_list.packages_dict[package_name] = []
                            job_list.packages_dict[package_name].append(
                                job_list.get_job_by_name(job_name))
                        for package_name, jobs in job_list.packages_dict.items():
                            from job.job import WrapperJob
                            wrapper_job = WrapperJob(package_name, jobs[0].id, Status.SUBMITTED, 0, jobs,
                                                     None,
                                                     None, jobs[0].platform, as_conf, jobs[0].hold)
                            job_list.job_package_map[jobs[0].id] = wrapper_job
                    Log.debug("Checking job_list current status")
                    save = job_list.update_list(as_conf)
                    job_list.save()

                    Log.info(
                        "Autosubmit is running with v{0}", Autosubmit.autosubmit_version)
                    # Before starting main loop, setup historical database tables and main information
                    Log.debug("Running job data structure")
                    try:
                        job_data_structure = JobDataStructure(expid)
                        job_data_structure.validate_current_run(job_list.get_job_list(
                        ), as_conf.get_chunk_size_unit(), as_conf.get_chunk_size())

                        ExperimentStatus(expid).update_running_status()
                    except Exception as e:
                        raise AutosubmitCritical(
                            "Error while processing job_data_structure", 7067, e.message)
                except AutosubmitCritical as e:
                    raise AutosubmitCritical(e.message, 7067, e.trace)
                except Exception as e:
                    raise AutosubmitCritical(
                        "Error in run initialization", 7067, e.message)

                #########################
                # AUTOSUBMIT - MAIN LOOP
                #########################

                # Main loop. Finishing when all jobs have been submitted
                main_loop_retrials = 120  # Hard limit of tries 120 tries at 1min sleep each try
                # establish the connection to all platforms
                Autosubmit.restore_platforms(platforms_to_test)
                save = True
                Log.debug("Running main loop")
                while job_list.get_active():
                    try:
                        if Autosubmit.exit:
                            return 0
                        # reload parameters changes
                        Log.debug("Reloading parameters...")
                        as_conf.reload()
                        Autosubmit._load_parameters(
                            as_conf, job_list, submitter.platforms)
                        total_jobs = len(job_list.get_job_list())
                        Log.info("\n\n{0} of {1} jobs remaining ({2})".format(
                            total_jobs - len(job_list.get_completed()), total_jobs, time.strftime("%H:%M")))
                        safetysleeptime = as_conf.get_safetysleeptime()
                        default_retrials = as_conf.get_retrials()
                        check_wrapper_jobs_sleeptime = as_conf.get_wrapper_check_time()
                        Log.debug("Sleep: {0}", safetysleeptime)
                        Log.debug("Number of retrials: {0}", default_retrials)
                        Log.debug('WRAPPER CHECK TIME = {0}'.format(
                            check_wrapper_jobs_sleeptime))
                        if save:  # previous iteration
                            job_list.backup_save()
                        save = False
                        slurm = []
                        job_changes_tracker = {}  # to easily keep track of changes per iteration
                        for platform in platforms_to_test:
                            list_jobid = ""
                            completed_joblist = []
                            list_prevStatus = []
                            queuing_jobs = job_list.get_in_queue_grouped_id(
                                platform)
                            for job_id, job in queuing_jobs.items():
                                # Check Wrappers one-by-one
                                if job_list.job_package_map and job_id in job_list.job_package_map:
                                    Log.debug(
                                        'Checking wrapper job with id ' + str(job_id))
                                    wrapper_job = job_list.job_package_map[job_id]
                                    # Setting prev_status as an easy way to check status change for inner jobs
                                    if as_conf.get_notifications() == 'true':
                                        for inner_job in wrapper_job.job_list:
                                            inner_job.prev_status = inner_job.status
                                    check_wrapper = True
                                    if wrapper_job.status == Status.RUNNING:
                                        check_wrapper = True if datetime.timedelta.total_seconds(datetime.datetime.now(
                                        ) - wrapper_job.checked_time) >= check_wrapper_jobs_sleeptime else False
                                    if check_wrapper:
                                        wrapper_job.checked_time = datetime.datetime.now()
                                        # This is where wrapper will be checked on the slurm platform, update takes place.
                                        platform.check_job(wrapper_job)
                                        try:
                                            if wrapper_job.status != wrapper_job.new_status:
                                                Log.info('Wrapper job ' + wrapper_job.name + ' changed from ' + str(
                                                    Status.VALUE_TO_KEY[wrapper_job.status]) + ' to status ' + str(Status.VALUE_TO_KEY[wrapper_job.new_status]))
                                        except:
                                            raise AutosubmitCritical(
                                                "Wrapper is in Unknown Status couldn't get wrapper parameters", 7050)

                                        # New status will be saved and inner_jobs will be checked.
                                        wrapper_job.check_status(
                                            wrapper_job.new_status)
                                        # Erase from packages if the wrapper failed to be queued ( Hold Admin bug )
                                        if wrapper_job.status == Status.WAITING:
                                            for inner_job in wrapper_job.job_list:
                                                inner_job.packed = False
                                            job_list.job_package_map.pop(
                                                job_id, None)
                                            job_list.packages_dict.pop(
                                                job_id, None)
                                        save = True

                                    # Notifications e-mail
                                    if as_conf.get_notifications() == 'true':
                                        for inner_job in wrapper_job.job_list:
                                            if inner_job.prev_status != inner_job.status:
                                                if Status.VALUE_TO_KEY[inner_job.status] in inner_job.notify_on:
                                                    Notifier.notify_status_change(MailNotifier(BasicConfig), expid, inner_job.name,
                                                                                  Status.VALUE_TO_KEY[inner_job.prev_status],
                                                                                  Status.VALUE_TO_KEY[inner_job.status],
                                                                                  as_conf.get_mails_to())
                                    # Detect and store changes
                                    job_changes_tracker = {job.name: (
                                        job.prev_status, job.status) for job in wrapper_job.job_list if job.prev_status != job.status}
                                    job_data_structure.process_status_changes(
                                        job_changes_tracker)
                                    job_changes_tracker = {}
                                else:  # Prepare jobs, if slurm check all active jobs at once.
                                    job = job[0]
                                    prev_status = job.status
                                    if job.status == Status.FAILED:
                                        continue
                                    # If exist key has been pressed and previous status was running, do not check
                                    if not (Autosubmit.exit is True and prev_status == Status.RUNNING):
                                        if platform.type == "slurm":  # List for add all jobs that will be checked
                                            # Do not check if Autosubmit exit is True and the previous status was running.
                                            # if not (Autosubmit.exit == True and prev_status == Status.RUNNING):
                                            list_jobid += str(job_id) + ','
                                            list_prevStatus.append(prev_status)
                                            completed_joblist.append(job)
                                        else:  # If they're not from slurm platform check one-by-one
                                            platform.check_job(job)
                                            if prev_status != job.update_status(as_conf.get_copy_remote_logs() == 'true'):
                                                # Keeping track of changes
                                                job_changes_tracker[job.name] = (
                                                    prev_status, job.status)
                                                if as_conf.get_notifications() == 'true':
                                                    if Status.VALUE_TO_KEY[job.status] in job.notify_on:
                                                        Notifier.notify_status_change(MailNotifier(BasicConfig), expid, job.name,
                                                                                      Status.VALUE_TO_KEY[prev_status],
                                                                                      Status.VALUE_TO_KEY[job.status],
                                                                                      as_conf.get_mails_to())
                                        save = True

                            if platform.type == "slurm" and list_jobid != "":
                                slurm.append(
                                    [platform, list_jobid, list_prevStatus, completed_joblist])
                        # END Normal jobs + wrappers
                        # CHECK ALL JOBS at once if they're from slurm ( wrappers non contempled)
                        for platform_jobs in slurm:
                            platform = platform_jobs[0]
                            jobs_to_check = platform_jobs[1]
                            platform.check_Alljobs(
                                platform_jobs[3], jobs_to_check, as_conf.get_copy_remote_logs())
                            for j_Indx in xrange(0, len(platform_jobs[3])):
                                prev_status = platform_jobs[2][j_Indx]
                                job = platform_jobs[3][j_Indx]
                                if prev_status != job.update_status(as_conf.get_copy_remote_logs() == 'true'):
                                    # Keeping track of changes
                                    job_changes_tracker[job.name] = (
                                        prev_status, job.status)
                                    if as_conf.get_notifications() == 'true':
                                        if Status.VALUE_TO_KEY[job.status] in job.notify_on:
                                            Notifier.notify_status_change(MailNotifier(BasicConfig), expid, job.name,
                                                                          Status.VALUE_TO_KEY[prev_status],
                                                                          Status.VALUE_TO_KEY[job.status],
                                                                          as_conf.get_mails_to())
                                save = True
                        # End Check Current jobs
                        save2 = job_list.update_list(as_conf)
                        if save or save2:
                            job_list.save()
                        if len(job_list.get_ready()) > 0:
                            Autosubmit.submit_ready_jobs(
                                as_conf, job_list, platforms_to_test, packages_persistence, hold=False)
                        if as_conf.get_remote_dependencies() and len(job_list.get_prepared()) > 0:
                            Autosubmit.submit_ready_jobs(
                                as_conf, job_list, platforms_to_test, packages_persistence, hold=True)
                        save = job_list.update_list(as_conf)
                        if save:
                            job_list.save()
                        # Safe spot to store changes
                        job_data_structure.process_status_changes(
                            job_changes_tracker)
                        job_changes_tracker = {}

                        if Autosubmit.exit:
                            job_list.save()
                        time.sleep(safetysleeptime)
                    except AutosubmitError as e:  # If an error is detected, restore all connections and job_list
                        Log.error("Trace: {0}", e.trace)
                        Log.error("{1} [eCode={0}]", e.code, e.message)
                        Log.info("Waiting 30 seconds before continue")
                        sleep(30)
                        # Save job_list if not is a failed submitted job
                        recovery = True
                        try:
<<<<<<< HEAD

                            job_list = Autosubmit.load_job_list(expid, as_conf, notransitive=notransitive)
                            packages_persistence = JobPackagePersistence( os.path.join(BasicConfig.LOCAL_ROOT_DIR, expid, "pkl"), "job_packages_" + expid)
                            packages = packages_persistence.load()
                            for (exp_id, package_name, job_name) in packages:
                                if package_name not in job_list.packages_dict:
                                    job_list.packages_dict[package_name] = []
                                job_list.packages_dict[package_name].append(
                                    job_list.get_job_by_name(job_name))
                            for package_name, jobs in job_list.packages_dict.items():
                                from job.job import WrapperJob
                                for inner_job in jobs:
                                    inner_job.packed = True
                                wrapper_job = WrapperJob(package_name, jobs[0].id, Status.SUBMITTED, 0, jobs,
                                                         None,
                                                         None, jobs[0].platform, as_conf, jobs[0].hold)
                                job_list.job_package_map[jobs[0].id] = wrapper_job
                            save = job_list.update_list(as_conf)
                            job_list.save()
=======
                            job_list = Autosubmit.load_job_list(
                                expid, as_conf, notransitive=notransitive)
>>>>>>> e5c0624d
                        except BaseException as e:
                            raise AutosubmitCritical("Corrupted job_list, backup couldn't be restored", 7040,
                                                     e.message)
                        # Restore platforms and try again, to avoid endless loop with failed configuration, a hard limit is set.
                        if main_loop_retrials > 0:
                            main_loop_retrials = main_loop_retrials - 1
                            try:
                                Autosubmit.restore_platforms(platforms_to_test)
                                platforms_to_test = set()
                                for job in job_list.get_job_list():
                                    if job.platform_name is None:
                                        job.platform_name = hpcarch
                                    # noinspection PyTypeChecker
                                    job.platform = submitter.platforms[job.platform_name.lower(
                                    )]
                                    # noinspection PyTypeChecker
                                    platforms_to_test.add(job.platform)
                            except BaseException:
                                raise AutosubmitCritical(
                                    "Autosubmit couldn't recover the platforms", 7050, e.message)
                        else:
                            raise AutosubmitCritical(
                                "Autosubmit Encounter too much errors during running time", 7051, e.message)
                    except AutosubmitCritical as e:  # Critical errors can't be recovered. Failed configuration or autosubmit error
                        raise AutosubmitCritical(e.message, e.code, e.trace)
                    except portalocker.AlreadyLocked:
                        message = "We have detected that there is another Autosubmit instance using the experiment\n. Stop other Autosubmit instances that are using the experiment or delete autosubmit.lock file located on tmp folder"
                        raise AutosubmitCritical(message, 7000)
                    except BaseException as e:  # If this happens, there is a bug in the code or an exception not-well caught
                        raise
                # 3
                Log.result("No more jobs to run.")
                # Updating job data header with current information
                job_data_structure.validate_current_run(
                    job_list.get_job_list(), as_conf.get_chunk_size_unit(), as_conf.get_chunk_size(), must_create=False, only_update=True)

                # Wait for all remaining threads of I/O, close remaining connections
                timeout = 0

                active_threads = True
                all_threads = threading.enumerate()
                while active_threads and timeout < 360:
                    active_threads = False
                    for thread in all_threads:
                        if "Thread-" in thread.name:
                            if thread.isAlive():
                                active_threads = True
<<<<<<< HEAD
                    sleep(10)
                    timeout += 10
                for platform in platforms_to_test:
                    platform.closeConnection()
=======
                                threads_active = threads_active + 1
                        sleep(10)
>>>>>>> e5c0624d
                if len(job_list.get_failed()) > 0:
                    Log.info("Some jobs have failed and reached maximum retrials")
                else:
                    Log.result("Run successful")
                    # Updating finish time for job data header
                    job_data_structure.update_finish_time()
        except portalocker.AlreadyLocked:
            message = "We have detected that there is another Autosubmit instance using the experiment\n. Stop other Autosubmit instances that are using the experiment or delete autosubmit.lock file located on tmp folder"
            raise AutosubmitCritical(message, 7000)
        except AutosubmitCritical as e:
            raise AutosubmitCritical(e.message, e.code, e.trace)
        except BaseException as e:
            raise

    @staticmethod
    def restore_platforms(platform_to_test):
        Log.result("Checking the connection to all platforms in use")
        for platform in platform_to_test:
            platform.test_connection()
            Log.result("[{1}] Connection successfull to host {0}",
                       platform.host, platform.name)

    @staticmethod
    def submit_ready_jobs(as_conf, job_list, platforms_to_test, packages_persistence, inspect=False,
                          only_wrappers=False, hold=False):
        """
        Gets READY jobs and send them to the platforms if there is available space on the queues

        :param as_conf: autosubmit config object \n
        :type as_conf: AutosubmitConfig object  \n
        :param job_list: job list to check  \n
        :type job_list: JobList object  \n
        :param platforms_to_test: platforms used  \n
        :type platforms_to_test: set of Platform Objects, e.g. SgePlatform(), LsfPlatform().  \n
        :param packages_persistence: Handles database per experiment. \n
        :type packages_persistence: JobPackagePersistence object \n
        :param inspect: True if coming from generate_scripts_andor_wrappers(). \n
        :type inspect: Boolean \n
        :param only_wrappers: True if it comes from create -cw, False if it comes from inspect -cw. \n
        :type only_wrappers: Boolean \n
        :return: True if at least one job was submitted, False otherwise \n
        :rtype: Boolean
        """
        save = False
        for platform in platforms_to_test:
            if not hold:
                Log.debug("\nJobs ready for {1}: {0}", len(
                    job_list.get_ready(platform, hold=hold)), platform.name)
            else:
                Log.debug("\nJobs prepared for {1}: {0}", len(
                    job_list.get_prepared(platform)), platform.name)

            packages_to_submit = JobPackager(
                as_conf, platform, job_list, hold=hold).build_packages()

            if not inspect:
                platform.open_submit_script()
            valid_packages_to_submit = []
            for package in packages_to_submit:
                try:
                    # If called from inspect command or -cw
                    if only_wrappers or inspect:
                        if hasattr(package, "name"):
                            job_list.packages_dict[package.name] = package.jobs
                            from job.job import WrapperJob
                            wrapper_job = WrapperJob(package.name, package.jobs[0].id, Status.READY, 0,
                                                     package.jobs,
                                                     package._wallclock, package._num_processors,
                                                     package.platform, as_conf, hold)
                            job_list.job_package_map[package.jobs[0].id] = wrapper_job
                            packages_persistence.save(
                                package.name, package.jobs, package._expid, inspect)
                        for innerJob in package._jobs:
                            # Setting status to COMPLETED so it does not get stuck in the loop that calls this function
                            innerJob.status = Status.COMPLETED

                    # If called from RUN or inspect command
                    if not only_wrappers:
                        try:
                            package.submit(
                                as_conf, job_list.parameters, inspect, hold=hold)
                            valid_packages_to_submit.append(package)
                        except (IOError, OSError):
                            continue
                        except AutosubmitError as e:
                            raise
                        if hasattr(package, "name"):
                            job_list.packages_dict[package.name] = package.jobs
                            from job.job import WrapperJob
                            wrapper_job = WrapperJob(package.name, package.jobs[0].id, Status.READY, 0,
                                                     package.jobs,
                                                     package._wallclock, package._num_processors,
                                                     package.platform, as_conf, hold)
                            job_list.job_package_map[package.jobs[0].id] = wrapper_job

                    if isinstance(package, JobPackageThread):
                        # If it is instance of JobPackageThread, then it is JobPackageVertical.
                        packages_persistence.save(
                            package.name, package.jobs, package._expid, inspect)
                except WrongTemplateException as e:
                    raise AutosubmitCritical(
                        "Invalid parameter substitution in {0} template".format(e.job_name), 7014)
                except AutosubmitCritical as e:
                    raise AutosubmitCritical(e.message, e.code, e.trace)
                except AutosubmitError as e:
                    raise
                except Exception as e:
                    raise

            if platform.type == "slurm" and not inspect and not only_wrappers:
                try:
                    save = True
                    if len(valid_packages_to_submit) > 0:
                        jobs_id = platform.submit_Script(hold=hold)
                        if jobs_id is None:
                            raise BaseException(
                                "Exiting AS, AS is unable to get jobID this can be due a failure on the platform or a bad parameter on job.conf(check that queue parameter is valid for your current platform(CNS,BSC32,PRACE...)")
                        i = 0
                        for package in valid_packages_to_submit:
                            for job in package.jobs:
                                job.id = str(jobs_id[i])
                                job.status = Status.SUBMITTED
                                job.hold = hold
                                job.write_submit_time()
                            if hasattr(package, "name"):
                                job_list.packages_dict[package.name] = package.jobs
                                from job.job import WrapperJob
                                wrapper_job = WrapperJob(package.name, package.jobs[0].id, Status.SUBMITTED, 0,
                                                         package.jobs,
                                                         package._wallclock, package._num_processors,
                                                         package.platform, as_conf, hold)
                                job_list.job_package_map[package.jobs[0].id] = wrapper_job
                                if isinstance(package, JobPackageThread):
                                    # Saving only when it is a real multi job package
                                    packages_persistence.save(
                                        package.name, package.jobs, package._expid, inspect)
                            i += 1
                    save = True
                except WrongTemplateException as e:
                    raise AutosubmitCritical("Invalid parameter substitution in {0} template".format(
                        e.job_name), 7014, e.message)
                except AutosubmitError as e:
                    raise
                except AutosubmitCritical as e:
                    raise
                except Exception as e:
                    raise AutosubmitError("{0} submission failed".format(
                        platform.name), 6015, e.message)

        return save

    @staticmethod
    def monitor(expid, file_format, lst, filter_chunks, filter_status, filter_section, hide, txt_only=False,
                group_by=None, expand=list(), expand_status=list(), hide_groups=False, notransitive=False, check_wrapper=False, txt_logfiles=False, detail=False):
        """
        Plots workflow graph for a given experiment with status of each job coded by node color.
        Plot is created in experiment's plot folder with name <expid>_<date>_<time>.<file_format>

        :type file_format: str
        :type expid: str
        :param expid: identifier of the experiment to plot
        :param file_format: plot's file format. It can be pdf, png, ps or svg
        :param lst: list of jobs to change status
        :type lst: str
        :param filter_chunks: chunks to change status
        :type filter_chunks: str
        :param filter_status: current status of the jobs to change status
        :type filter_status: str
        :param filter_section: sections to change status
        :type filter_section: str
        :param hide: hides plot window
        :type hide: bool
        """

        exp_path = os.path.join(BasicConfig.LOCAL_ROOT_DIR, expid)
        Log.info("Getting job list...")
        as_conf = AutosubmitConfig(expid, BasicConfig, ConfigParserFactory())
        as_conf.check_conf_files(False)
        # Getting output type from configuration
        output_type = as_conf.get_output_type()
        pkl_dir = os.path.join(BasicConfig.LOCAL_ROOT_DIR, expid, 'pkl')
        job_list = Autosubmit.load_job_list(
            expid, as_conf, notransitive=notransitive, monitor=True)
        Log.debug("Job list restored from {0} files", pkl_dir)

        if not isinstance(job_list, type([])):
            jobs = []
            if filter_chunks:
                fc = filter_chunks
                Log.debug(fc)

                if fc == 'Any':
                    jobs = job_list.get_job_list()
                else:
                    # noinspection PyTypeChecker
                    data = json.loads(Autosubmit._create_json(fc))
                    for date_json in data['sds']:
                        date = date_json['sd']
                        jobs_date = filter(lambda j: date2str(
                            j.date) == date, job_list.get_job_list())

                        for member_json in date_json['ms']:
                            member = member_json['m']
                            jobs_member = filter(
                                lambda j: j.member == member, jobs_date)

                            for chunk_json in member_json['cs']:
                                chunk = int(chunk_json)
                                jobs = jobs + \
                                    [job for job in filter(
                                        lambda j: j.chunk == chunk, jobs_member)]

            elif filter_status:
                Log.debug("Filtering jobs with status {0}", filter_status)
                if filter_status == 'Any':
                    jobs = job_list.get_job_list()
                else:
                    fs = Autosubmit._get_status(filter_status)
                    jobs = [job for job in filter(
                        lambda j: j.status == fs, job_list.get_job_list())]

            elif filter_section:
                ft = filter_section
                Log.debug(ft)

                if ft == 'Any':
                    jobs = job_list.get_job_list()
                else:
                    for job in job_list.get_job_list():
                        if job.section == ft:
                            jobs.append(job)

            elif lst:
                jobs_lst = lst.split()

                if jobs == 'Any':
                    jobs = job_list.get_job_list()
                else:
                    for job in job_list.get_job_list():
                        if job.name in jobs_lst:
                            jobs.append(job)
            else:
                jobs = job_list.get_job_list()

        referenced_jobs_to_remove = set()
        for job in jobs:
            for child in job.children:
                if child not in jobs:
                    referenced_jobs_to_remove.add(child)
            for parent in job.parents:
                if parent not in jobs:
                    referenced_jobs_to_remove.add(parent)

        for job in jobs:
            job.children = job.children - referenced_jobs_to_remove
            job.parents = job.parents - referenced_jobs_to_remove
        # WRAPPERS
        if as_conf.get_wrapper_type() != 'none' and check_wrapper:
            # Class constructor creates table if it does not exist
            packages_persistence = JobPackagePersistence(os.path.join(BasicConfig.LOCAL_ROOT_DIR, expid, "pkl"),
                                                         "job_packages_" + expid)
            # Permissons
            os.chmod(os.path.join(BasicConfig.LOCAL_ROOT_DIR, expid,
                                  "pkl", "job_packages_" + expid + ".db"), 0644)
            # Database modification
            packages_persistence.reset_table(True)
            referenced_jobs_to_remove = set()
            job_list_wrappers = copy.deepcopy(job_list)
            jobs_wr_aux = copy.deepcopy(jobs)
            jobs_wr = []
            [jobs_wr.append(job) for job in jobs_wr_aux if (
                job.status == Status.READY or job.status == Status.WAITING)]
            for job in jobs_wr:
                for child in job.children:
                    if child not in jobs_wr:
                        referenced_jobs_to_remove.add(child)
                for parent in job.parents:
                    if parent not in jobs_wr:
                        referenced_jobs_to_remove.add(parent)

            for job in jobs_wr:
                job.children = job.children - referenced_jobs_to_remove
                job.parents = job.parents - referenced_jobs_to_remove
            Autosubmit.generate_scripts_andor_wrappers(as_conf, job_list_wrappers, jobs_wr,
                                                       packages_persistence, True)

            packages = packages_persistence.load(True)
            packages += JobPackagePersistence(os.path.join(BasicConfig.LOCAL_ROOT_DIR, expid, "pkl"),
                                              "job_packages_" + expid).load()
        else:
            packages = JobPackagePersistence(os.path.join(BasicConfig.LOCAL_ROOT_DIR, expid, "pkl"),
                                             "job_packages_" + expid).load()

        groups_dict = dict()
        if group_by:
            status = list()
            if expand_status:
                for s in expand_status.split():
                    status.append(Autosubmit._get_status(s.upper()))

            job_grouping = JobGrouping(group_by, copy.deepcopy(
                jobs), job_list, expand_list=expand, expanded_status=status)
            groups_dict = job_grouping.group_jobs()

        monitor_exp = Monitor()

        if txt_only or txt_logfiles:
            monitor_exp.generate_output_txt(expid, jobs, os.path.join(
                exp_path, "/tmp/LOG_" + expid), txt_logfiles, job_list_object=job_list)
        else:
            # if file_format is set, use file_format, otherwise use conf value
            monitor_exp.generate_output(expid,
                                        jobs,
                                        os.path.join(
                                            exp_path, "/tmp/LOG_", expid),
                                        output_format=file_format if file_format is not None else output_type,
                                        packages=packages,
                                        show=not hide,
                                        groups=groups_dict,
                                        hide_groups=hide_groups,
                                        job_list_object=job_list)

        if detail:
            current_length = len(job_list.get_job_list())
            if current_length > 1000:
                Log.warning(
                    "-d option: Experiment has too many jobs to be printed in the terminal. Maximum job quantity is 1000, your experiment has " + str(current_length) + " jobs.")
            else:
                Log.info(job_list.print_with_status())
                Log.status(job_list.print_with_status())

        return True

    @staticmethod
    def statistics(expid, filter_type, filter_period, file_format, hide, notransitive=False):
        """
        Plots statistics graph for a given experiment.
        Plot is created in experiment's plot folder with name <expid>_<date>_<time>.<file_format>

        :type file_format: str
        :type expid: str
        :param expid: identifier of the experiment to plot
        :param filter_type: type of the jobs to plot
        :param filter_period: period to plot
        :param file_format: plot's file format. It can be pdf, png, ps or svg
        :param hide: hides plot window
        :type hide: bool
        """
        exp_path = os.path.join(BasicConfig.LOCAL_ROOT_DIR, expid)
        Log.info("Loading jobs...")
        as_conf = AutosubmitConfig(expid, BasicConfig, ConfigParserFactory())
        as_conf.check_conf_files(False)

        pkl_dir = os.path.join(BasicConfig.LOCAL_ROOT_DIR, expid, 'pkl')
        job_list = Autosubmit.load_job_list(
            expid, as_conf, notransitive=notransitive)
        Log.debug("Job list restored from {0} files", pkl_dir)

        if filter_type:
            ft = filter_type
            Log.debug(ft)
            if ft == 'Any':
                job_list = job_list.get_job_list()
            else:
                job_list = [job for job in job_list.get_job_list()
                            if job.section == ft]
        else:
            ft = 'Any'
            job_list = job_list.get_job_list()

        period_fi = datetime.datetime.now().replace(second=0, microsecond=0)
        if filter_period:
            period_ini = period_fi - datetime.timedelta(hours=filter_period)
            Log.debug(str(period_ini))
            job_list = [job for job in job_list if
                        job.check_started_after(period_ini) or job.check_running_after(period_ini)]
        else:
            period_ini = None

        if len(job_list) > 0:
            try:
                Log.info("Plotting stats...")
                monitor_exp = Monitor()
                # noinspection PyTypeChecker
                monitor_exp.generate_output_stats(
                    expid, job_list, file_format, period_ini, period_fi, not hide)
                Log.result("Stats plot ready")
            except Exception as e:
                raise AutosubmitCritical(
                    "Stats couldn't be shown", 7061, e.message)
        else:
            Log.info("There are no {0} jobs in the period from {1} to {2}...".format(
                ft, period_ini, period_fi))
        return True

    @staticmethod
    def clean(expid, project, plot, stats):
        """
        Clean experiment's directory to save storage space.
        It removes project directory and outdated plots or stats.

        :param create_log_file: if true, creates log file
        :type create_log_file: bool
        :type plot: bool
        :type project: bool
        :type expid: str
        :type stats: bool
        :param expid: identifier of experiment to clean
        :param project: set True to delete project directory
        :param plot: set True to delete outdated plots
        :param stats: set True to delete outdated stats
        """
        exp_path = os.path.join(BasicConfig.LOCAL_ROOT_DIR, expid)

        if project:
            autosubmit_config = AutosubmitConfig(
                expid, BasicConfig, ConfigParserFactory())
            autosubmit_config.check_conf_files(False)

            project_type = autosubmit_config.get_project_type()
            if project_type == "git":
                Log.info("Registering commit SHA...")
                autosubmit_config.set_git_project_commit(autosubmit_config)
                autosubmit_git = AutosubmitGit(expid[0])
                Log.info("Cleaning GIT directory...")
                if not autosubmit_git.clean_git(autosubmit_config):
                    return False
            else:
                Log.info("No project to clean...\n")
        if plot:
            Log.info("Cleaning plots...")
            monitor_autosubmit = Monitor()
            monitor_autosubmit.clean_plot(expid)
        if stats:
            Log.info("Cleaning stats directory...")
            monitor_autosubmit = Monitor()
            monitor_autosubmit.clean_stats(expid)
        return True

    @staticmethod
    def recovery(expid, noplot, save, all_jobs, hide, group_by=None, expand=list(), expand_status=list(),
                 notransitive=False, no_recover_logs=False, detail=False):
        """
        Method to check all active jobs. If COMPLETED file is found, job status will be changed to COMPLETED,
        otherwise it will be set to WAITING. It will also update the jobs list.

        :param expid: identifier of the experiment to recover
        :type expid: str
        :param save: If true, recovery saves changes to the jobs list
        :type save: bool
        :param all_jobs: if True, it tries to get completed files for all jobs, not only active.
        :type all_jobs: bool
        :param hide: hides plot window
        :type hide: bool
        """
        Autosubmit._check_ownership(expid)

        exp_path = os.path.join(BasicConfig.LOCAL_ROOT_DIR, expid)

        as_conf = AutosubmitConfig(expid, BasicConfig, ConfigParserFactory())
        as_conf.check_conf_files(False)

        Log.info('Recovering experiment {0}'.format(expid))
        pkl_dir = os.path.join(BasicConfig.LOCAL_ROOT_DIR, expid, 'pkl')
        job_list = Autosubmit.load_job_list(
            expid, as_conf, notransitive=notransitive, monitor=True)
        Log.debug("Job list restored from {0} files", pkl_dir)

        as_conf.check_conf_files(False)

        # Getting output type provided by the user in config, 'pdf' as default
        output_type = as_conf.get_output_type()
        hpcarch = as_conf.get_platform()

        submitter = Autosubmit._get_submitter(as_conf)
        submitter.load_platforms(as_conf)
        if submitter.platforms is None:
            return False
        platforms = submitter.platforms

        platforms_to_test = set()

        for job in job_list.get_job_list():
            job.submitter = submitter
            if job.platform_name is None:
                job.platform_name = hpcarch
            # noinspection PyTypeChecker
            job.platform = platforms[job.platform_name.lower()]
            # noinspection PyTypeChecker
            platforms_to_test.add(platforms[job.platform_name.lower()])
        # establish the connection to all platforms
        Autosubmit.restore_platforms(platforms_to_test)

        if all_jobs:
            jobs_to_recover = job_list.get_job_list()
        else:
            jobs_to_recover = job_list.get_active()

        Log.info("Looking for COMPLETED files")
        start = datetime.datetime.now()
        for job in jobs_to_recover:
            if job.platform_name is None:
                job.platform_name = hpcarch
            # noinspection PyTypeChecker
            job.platform = platforms[job.platform_name.lower()]

            if job.platform.get_completed_files(job.name, 0, True):
                job.status = Status.COMPLETED
<<<<<<< HEAD
                Log.info("CHANGED job '{0}' status to COMPLETED".format(job.name))
                #Log.status("CHANGED job '{0}' status to COMPLETED".format(job.name))
=======
                Log.info(
                    "CHANGED job '{0}' status to COMPLETED".format(job.name))
                Log.status(
                    "CHANGED job '{0}' status to COMPLETED".format(job.name))
>>>>>>> e5c0624d

                if not no_recover_logs:
                    try:
                        job.platform.get_logs_files(expid, job.remote_logs)
                    except:
                        pass
            elif job.status != Status.SUSPENDED:
                job.status = Status.WAITING
                job.fail_count = 0
                #Log.info("CHANGED job '{0}' status to WAITING".format(job.name))
                #Log.status("CHANGED job '{0}' status to WAITING".format(job.name))

        end = datetime.datetime.now()
        Log.info("Time spent: '{0}'".format(end - start))
        Log.info("Updating the jobs list")
        job_list.update_list(as_conf)

        if save:
            job_list.save()
        else:
            Log.warning(
                'Changes NOT saved to the jobList. Use -s option to save')

        Log.result("Recovery finalized")

        packages = JobPackagePersistence(os.path.join(BasicConfig.LOCAL_ROOT_DIR, expid, "pkl"),
                                         "job_packages_" + expid).load()

        groups_dict = dict()
        if group_by:
            status = list()
            if expand_status:
                for s in expand_status.split():
                    status.append(Autosubmit._get_status(s.upper()))

            job_grouping = JobGrouping(group_by, copy.deepcopy(job_list.get_job_list()), job_list, expand_list=expand,
                                       expanded_status=status)
            groups_dict = job_grouping.group_jobs()

        if not noplot:
            Log.info("\nPlotting the jobs list...")
            monitor_exp = Monitor()
            monitor_exp.generate_output(expid,
                                        job_list.get_job_list(),
                                        os.path.join(
                                            exp_path, "/tmp/LOG_", expid),
                                        output_format=output_type,
                                        packages=packages,
                                        show=not hide,
                                        groups=groups_dict,
                                        job_list_object=job_list)

        if detail == True:
            current_length = len(job_list.get_job_list())
            if current_length > 1000:
                Log.warning(
                    "-d option: Experiment has too many jobs to be printed in the terminal. Maximum job quantity is 1000, your experiment has " + str(current_length) + " jobs.")
            else:
                Log.info(job_list.print_with_status())
                Log.status(job_list.print_with_status())
        return True

    @staticmethod
    def migrate(experiment_id, offer, pickup):
        """
        Migrates experiment files from current to other user.
        It takes mapping information for new user from config files.

        :param experiment_id: experiment identifier:
        :param pickup:
        :param offer:
        """

        error = False
        if offer:
            Log.info('Migrating experiment {0}'.format(experiment_id))
            as_conf = AutosubmitConfig(
                experiment_id, BasicConfig, ConfigParserFactory())
            as_conf.check_conf_files(False)
            submitter = Autosubmit._get_submitter(as_conf)
            submitter.load_platforms(as_conf)
            if submitter.platforms is None:
                return False
            Log.info("Checking remote platforms")
            platforms = filter(lambda x: x not in [
                               'local', 'LOCAL'], submitter.platforms)
            already_moved = set()
            backup_files = []
            backup_conf = []
            for platform in platforms:
                # Checks
                Log.info(
                    "Checking [{0}] from platforms configuration...", platform)
                if not as_conf.get_migrate_user_to(platform):
                    Log.printlog(
                        "Missing directive USER_TO in [{0}]".format(platform), 7014)
                    error = True
                    break
                if as_conf.get_migrate_project_to(platform):
                    Log.info("Project in platform configuration file successfully updated to {0}",
                             as_conf.get_current_project(platform))
                    as_conf.get_current_project(platform)
                    backup_conf.append([platform, as_conf.get_current_user(
                        platform), as_conf.get_current_project(platform)])
                    as_conf.set_new_user(
                        platform, as_conf.get_migrate_user_to(platform))

                    as_conf.set_new_project(
                        platform, as_conf.get_migrate_project_to(platform))
                    as_conf.get_current_project(platform)
                    as_conf.get_current_user(platform)
                else:
                    Log.info(
                        "[OPTIONAL] PROJECT_TO directive not found. The directive PROJECT will remain unchanged")
                    backup_conf.append(
                        [platform, as_conf.get_current_user(platform), None])
                    as_conf.set_new_user(
                        platform, as_conf.get_migrate_user_to(platform))
                    as_conf.get_current_project(platform)
                    as_conf.get_current_user(platform)

                if as_conf.get_migrate_host_to(platform) != "none":
                    Log.info(
                        "Host in platform configuration file successfully updated to {0}", as_conf.get_migrate_host_to(platform))
                    as_conf.set_new_host(
                        platform, as_conf.get_migrate_host_to(platform))
                else:
                    Log.warning(
                        "[OPTIONAL] HOST_TO directive not found. The directive HOST will remain unchanged")

                Log.info("Moving local files/dirs")
                p = submitter.platforms[platform]
                if p.temp_dir not in already_moved:
                    if p.root_dir != p.temp_dir and len(p.temp_dir) > 0:
                        already_moved.add(p.temp_dir)
                        Log.info("Converting abs symlink to relative")
                        # find /home/bsc32/bsc32070/dummy3 -type l -lname '/*' -printf ' ln -sf "$(realpath -s --relative-to="%p" $(readlink "%p")")" \n' > script.sh

                        Log.info(
                            "Converting the absolute symlinks into relatives on platform {0} ", platform)
                        #command = "find " + p.root_dir + " -type l -lname \'/*\' -printf 'var=\"$(realpath -s --relative-to=\"%p\" \"$(readlink \"%p\")\")\" && var=${var:3} && ln -sf $var \"%p\"  \\n'"
                        if p.root_dir.find(experiment_id) < 0:
                            Log.error(
                                "[Aborting] it is not safe to change symlinks in {0} due an invalid expid", p.root_dir)
                            error = True
                            break
                        command = "find " + p.root_dir + \
                            " -type l -lname \'/*\' -printf 'var=\"$(realpath -s --relative-to=\"%p\" \"$(readlink \"%p\")\")\" && var=${var:3} && ln -sf $var \"%p\"  \\n' "
                        try:
                            p.send_command(command, True)
                            if p.get_ssh_output().startswith("var="):
                                convertLinkPath = os.path.join(
                                    BasicConfig.LOCAL_ROOT_DIR, experiment_id, BasicConfig.LOCAL_TMP_DIR, 'convertLink.sh')
                                with open(convertLinkPath, 'w') as convertLinkFile:
                                    convertLinkFile.write(p.get_ssh_output())
                                p.send_file("convertLink.sh")
                                convertLinkPathRemote = os.path.join(
                                    p.remote_log_dir, "convertLink.sh")
                                command = "chmod +x " + convertLinkPathRemote + " && " + \
                                    convertLinkPathRemote + " && rm " + convertLinkPathRemote
                                Log.info(
                                    "Converting absolute symlinks this can take a while depending on the experiment size ")
                                p.send_command(command, True)
                        except IOError:
                            Log.debug(
                                "The platform {0} does not contain absolute symlinks", platform)
                        except BaseException:
                            Log.printlog(
                                "Absolute symlinks failed to convert, check user in platform.conf", 3000)
                            error = True
                            break

                        try:
                            Log.info(
                                "Moving remote files/dirs on {0}", platform)
                            p.send_command("chmod 777 -R " + p.root_dir)
                            if not p.move_file(p.root_dir, os.path.join(p.temp_dir, experiment_id), True):
                                Log.printlog(
                                    "The files/dirs on {0} cannot be moved to {1}.".format(p.root_dir,
                                                                                           os.path.join(p.temp_dir, experiment_id), 6012))
                                error = True
                                break
                        except (IOError, BaseException) as e:
                            Log.printlog("The files/dirs on {0} cannot be moved to {1}.".format(p.root_dir,
                                                                                                os.path.join(p.temp_dir, experiment_id)), 6012)
                            error = True
                            break

                        backup_files.append(platform)
                Log.result(
                    "Files/dirs on {0} have been successfully offered", platform)
                Log.result("[{0}] from platforms configuration OK", platform)

            if error:
                Log.printlog(
                    "The experiment cannot be offered, reverting changes", 7012)
                as_conf = AutosubmitConfig(
                    experiment_id, BasicConfig, ConfigParserFactory())
                as_conf.check_conf_files(False)
                for platform in backup_files:
                    p = submitter.platforms[platform]
                    p.move_file(os.path.join(
                        p.temp_dir, experiment_id), p.root_dir, True)
                for platform in backup_conf:
                    as_conf.set_new_user(platform[0], platform[1])
                    if platform[2] is not None:
                        as_conf.set_new_project(platform[0], platform[2])
                    if as_conf.get_migrate_host_to(platform[0]) != "none":
                        as_conf.set_new_host(
                            platform[0], as_conf.get_migrate_host_to(platform[0]))
                return False
            else:
                if not Autosubmit.archive(experiment_id, False, False):
                    Log.printlog(
                        "The experiment cannot be offered, reverting changes", 7012)
                    for platform in backup_files:
                        p = submitter.platforms[platform]
                        p.move_file(os.path.join(
                            p.temp_dir, experiment_id), p.root_dir, True)
                    for platform in backup_conf:
                        as_conf.set_new_user(platform[0], platform[1])
                        if platform[2] is not None:
                            as_conf.set_new_project(platform[0], platform[2])

                    return False
                else:

                    Log.result("The experiment has been successfully offered.")

        elif pickup:
            Log.info('Migrating experiment {0}'.format(experiment_id))
            Log.info("Moving local files/dirs")
            if not Autosubmit.unarchive(experiment_id, False):
                raise AutosubmitCritical(
                    "The experiment cannot be picked up", 7012)
            Log.info("Local files/dirs have been successfully picked up")
            as_conf = AutosubmitConfig(
                experiment_id, BasicConfig, ConfigParserFactory())
            as_conf.check_conf_files(False)
            Log.info("Checking remote platforms")
            submitter = Autosubmit._get_submitter(as_conf)
            submitter.load_platforms(as_conf)
            if submitter.platforms is None:
                return False
            platforms = filter(lambda x: x not in [
                               'local', 'LOCAL'], submitter.platforms)
            already_moved = set()
            backup_files = []
            for platform in platforms:
                p = submitter.platforms[platform]
                if p.temp_dir not in already_moved:
                    if p.root_dir != p.temp_dir and len(p.temp_dir) > 0:
                        already_moved.add(p.temp_dir)
                        Log.info("Copying remote files/dirs on {0}", platform)
                        Log.info("Copying from {0} to {1}", os.path.join(
                            p.temp_dir, experiment_id), p.root_dir)
                        try:
                            p.send_command(
                                "cp -rP " + os.path.join(p.temp_dir, experiment_id) + " " + p.root_dir)
                            p.send_command("chmod 755 -R " + p.root_dir)
                            Log.result(
                                "Files/dirs on {0} have been successfully picked up", platform)
                        except (IOError, BaseException):
                            error = True
                            Log.printlog("The files/dirs on {0} cannot be copied to {1}.".format(
                                os.path.join(p.temp_dir, experiment_id), p.root_dir), 6012)
                            break
                        backup_files.append(platform)
                    else:
                        Log.result(
                            "Files/dirs on {0} have been successfully picked up", platform)
            if error:
                Autosubmit.archive(experiment_id, False, False)
                Log.printlog(
                    "The experiment cannot be picked,reverting changes.", 7012)
                for platform in backup_files:
                    p = submitter.platforms[platform]
                    p.send_command("rm -R " + p.root_dir)
                return False
            else:
                for platform in backup_files:
                    p = submitter.platforms[platform]
                    p.send_command("rm -R " + p.temp_dir + "/" + experiment_id)
                Log.result("The experiment has been successfully picked up.")
                #Log.info("Refreshing the experiment.")
                # Autosubmit.refresh(experiment_id,False,False)
                return True

    @staticmethod
    def check(experiment_id, notransitive=False):
        """
        Checks experiment configuration and warns about any detected error or inconsistency.

        :param experiment_id: experiment identifier:
        :type experiment_id: str
        """
        exp_path = os.path.join(BasicConfig.LOCAL_ROOT_DIR, experiment_id)

        as_conf = AutosubmitConfig(
            experiment_id, BasicConfig, ConfigParserFactory())
        as_conf.check_conf_files(False)

        project_type = as_conf.get_project_type()

        submitter = Autosubmit._get_submitter(as_conf)
        submitter.load_platforms(as_conf)
        if len(submitter.platforms) == 0:
            return False

        pkl_dir = os.path.join(
            BasicConfig.LOCAL_ROOT_DIR, experiment_id, 'pkl')
        job_list = Autosubmit.load_job_list(
            experiment_id, as_conf, notransitive=notransitive)
        Log.debug("Job list restored from {0} files", pkl_dir)

        Autosubmit._load_parameters(as_conf, job_list, submitter.platforms)

        hpc_architecture = as_conf.get_platform()
        for job in job_list.get_job_list():
            if job.platform_name is None:
                job.platform_name = hpc_architecture
            job.platform = submitter.platforms[job.platform_name.lower()]
            job.update_parameters(as_conf, job_list.parameters)

        return job_list.check_scripts(as_conf)

    @staticmethod
    def describe(experiment_id):
        """
        Show details for specified experiment

        :param experiment_id: experiment identifier:
        :type experiment_id: str
        """

        Log.info("Describing {0}", experiment_id)
        exp_path = os.path.join(BasicConfig.LOCAL_ROOT_DIR, experiment_id)

        as_conf = AutosubmitConfig(
            experiment_id, BasicConfig, ConfigParserFactory())
        as_conf.check_conf_files(False)

        user = os.stat(as_conf.experiment_file).st_uid
        try:
            user = pwd.getpwuid(user).pw_name
        except:
            Log.warning(
                "The user does not exist anymore in the system, using id instead")

        created = datetime.datetime.fromtimestamp(
            os.path.getmtime(as_conf.experiment_file))

        project_type = as_conf.get_project_type()
        if (as_conf.get_svn_project_url()):
            model = as_conf.get_svn_project_url()
            branch = as_conf.get_svn_project_url()
        else:
            model = as_conf.get_git_project_origin()
            branch = as_conf.get_git_project_branch()
        if model is "":
            model = "Not Found"
        if branch is "":
            branch = "Not Found"

        submitter = Autosubmit._get_submitter(as_conf)
        submitter.load_platforms(as_conf)
        if len(submitter.platforms) == 0:
            return False
        hpc = as_conf.get_platform()

        Log.result("Owner: {0}", user)
        Log.result("Created: {0}", created)
        Log.result("Model: {0}", model)
        Log.result("Branch: {0}", branch)
        Log.result("HPC: {0}", hpc)
        return user, created, model, branch, hpc

    @staticmethod
    def configure(advanced, database_path, database_filename, local_root_path, platforms_conf_path, jobs_conf_path,
                  smtp_hostname, mail_from, machine, local):
        """
        Configure several paths for autosubmit: database, local root and others. Can be configured at system,
        user or local levels. Local level configuration precedes user level and user level precedes system
        configuration.

        :param database_path: path to autosubmit database
        :type database_path: str
        :param database_filename: database filename
        :type database_filename: str
        :param local_root_path: path to autosubmit's experiments' directory
        :type local_root_path: str
        :param platforms_conf_path: path to platforms conf file to be used as model for new experiments
        :type platforms_conf_path: str
        :param jobs_conf_path: path to jobs conf file to be used as model for new experiments
        :type jobs_conf_path: str
        :param machine: True if this configuration has to be stored for all the machine users
        :type machine: bool
        :param local: True if this configuration has to be stored in the local path
        :type local: bool
        :param mail_from:
        :type mail_from: str
        :param smtp_hostname:
        :type smtp_hostname: str
        """
        home_path = os.path.expanduser('~')
        # Setting default values
        if not advanced and database_path is None and local_root_path is None:
            database_path = home_path
            local_root_path = home_path + '/autosubmit'
            database_filename = 'autosubmit.db'

        while database_path is None:
            database_path = raw_input("Introduce Database path: ")
        database_path = database_path.replace('~', home_path)
        if not os.path.exists(database_path):
            Log.error("Database path does not exist.")
            return False

        while local_root_path is None:
            local_root_path = raw_input("Introduce path to experiments: ")
        local_root_path = local_root_path.replace('~', home_path)
        if not os.path.exists(local_root_path):
            Log.error("Local Root path does not exist.")
            return False

        if platforms_conf_path is not None:
            platforms_conf_path = platforms_conf_path.replace('~', home_path)
            if not os.path.exists(platforms_conf_path):
                Log.error("platforms.conf path does not exist.")
                return False
        if jobs_conf_path is not None:
            jobs_conf_path = jobs_conf_path.replace('~', home_path)
            if not os.path.exists(jobs_conf_path):
                Log.error("jobs.conf path does not exist.")
                return False

        if machine:
            path = '/etc'
        elif local:
            path = '.'
        else:
            path = home_path
        path = os.path.join(path, '.autosubmitrc')

        config_file = open(path, 'w')
        Log.info("Writing configuration file...")
        try:
            parser = SafeConfigParser()
            parser.add_section('database')
            parser.set('database', 'path', database_path)
            if database_filename is not None:
                parser.set('database', 'filename', database_filename)
            parser.add_section('local')
            parser.set('local', 'path', local_root_path)
            if jobs_conf_path is not None or platforms_conf_path is not None:
                parser.add_section('conf')
                if jobs_conf_path is not None:
                    parser.set('conf', 'jobs', jobs_conf_path)
                if platforms_conf_path is not None:
                    parser.set('conf', 'platforms', platforms_conf_path)
            if smtp_hostname is not None or mail_from is not None:
                parser.add_section('mail')
                parser.set('mail', 'smtp_server', smtp_hostname)
                parser.set('mail', 'mail_from', mail_from)
            parser.write(config_file)
            config_file.close()
            Log.result("Configuration file written successfully")
        except (IOError, OSError) as e:
            raise AutosubmitCritical(
                "Can not write config file: {0}", 7012, e.message)
        return True

    @staticmethod
    def configure_dialog():
        """
        Configure several paths for autosubmit interactively: database, local root and others.
        Can be configured at system, user or local levels. Local level configuration precedes user level and user level
        precedes system configuration.
        """

        not_enough_screen_size_msg = 'The size of your terminal is not enough to draw the configuration wizard,\n' \
                                     'so we\'ve closed it to prevent errors. Resize it and then try it again.'

        home_path = os.path.expanduser('~')

        try:
            d = dialog.Dialog(
                dialog="dialog", autowidgetsize=True, screen_color='GREEN')
        except dialog.DialogError:
            raise AutosubmitCritical(
                "Graphical visualization failed, not enough screen size", 7060)
        except Exception:
            raise AutosubmitCritical(
                "Dialog libs aren't found in your Operational system", 7060)

        d.set_background_title("Autosubmit configure utility")
        if os.geteuid() == 0:
            text = ''
            choice = [
                ("All", "All users on this machine (may require root privileges)")]
        else:
            text = "If you want to configure Autosubmit for all users, you will need to provide root privileges"
            choice = []

        choice.append(("User", "Current user"))
        choice.append(
            ("Local", "Only when launching Autosubmit from this path"))

        try:
            code, level = d.menu(text, choices=choice, width=60,
                                 title="Choose when to apply the configuration")
            if code != dialog.Dialog.OK:
                os.system('clear')
                return False
        except dialog.DialogError:
            raise AutosubmitCritical(
                "Graphical visualization failed, not enough screen size", 7060)

        filename = '.autosubmitrc'
        if level == 'All':
            path = '/etc'
            filename = 'autosubmitrc'
        elif level == 'User':
            path = home_path
        else:
            path = '.'
        path = os.path.join(path, filename)

        # Setting default values
        database_path = home_path
        local_root_path = home_path
        database_filename = 'autosubmit.db'
        jobs_conf_path = ''
        platforms_conf_path = ''

        d.infobox("Reading configuration file...", width=50, height=5)
        try:
            if os.path.isfile(path):
                parser = SafeConfigParser()
                parser.optionxform = str
                parser.read(path)
                if parser.has_option('database', 'path'):
                    database_path = parser.get('database', 'path')
                if parser.has_option('database', 'filename'):
                    database_filename = parser.get('database', 'filename')
                if parser.has_option('local', 'path'):
                    local_root_path = parser.get('local', 'path')
                if parser.has_option('conf', 'platforms'):
                    platforms_conf_path = parser.get('conf', 'platforms')
                if parser.has_option('conf', 'jobs'):
                    jobs_conf_path = parser.get('conf', 'jobs')

        except (IOError, OSError) as e:
            raise AutosubmitCritical(
                "Can not read config file", 7014, e.message)

        while True:
            try:
                code, database_path = d.dselect(database_path, width=80, height=20,
                                                title='\Zb\Z1Select path to database\Zn', colors='enable')
            except dialog.DialogError:
                raise AutosubmitCritical(
                    "Graphical visualization failed, not enough screen size", 7060)
            if Autosubmit._requested_exit(code, d):
                raise AutosubmitCritical(
                    "Graphical visualization failed, requested exit", 7060)
            elif code == dialog.Dialog.OK:
                database_path = database_path.replace('~', home_path)
                if not os.path.exists(database_path):
                    d.msgbox(
                        "Database path does not exist.\nPlease, insert the right path", width=50, height=6)
                else:
                    break

        while True:
            try:
                code, local_root_path = d.dselect(local_root_path, width=80, height=20,
                                                  title='\Zb\Z1Select path to experiments repository\Zn',
                                                  colors='enable')
            except dialog.DialogError:
                raise AutosubmitCritical(
                    "Graphical visualization failed, not enough screen size", 7060)

            if Autosubmit._requested_exit(code, d):
                raise AutosubmitCritical(
                    "Graphical visualization failed,requested exit", 7060)
            elif code == dialog.Dialog.OK:
                database_path = database_path.replace('~', home_path)
                if not os.path.exists(database_path):
                    d.msgbox(
                        "Local root path does not exist.\nPlease, insert the right path", width=50, height=6)
                else:
                    break
        while True:
            try:
                (code, tag) = d.form(text="",
                                     elements=[("Database filename", 1, 1, database_filename, 1, 40, 20, 20),
                                               (
                                                   "Default platform.conf path", 2, 1, platforms_conf_path, 2, 40, 40,
                                                   200),
                                               ("Default jobs.conf path", 3, 1, jobs_conf_path, 3, 40, 40, 200)],
                                     height=20,
                                     width=80,
                                     form_height=10,
                                     title='\Zb\Z1Just a few more options:\Zn', colors='enable')
            except dialog.DialogError:
                raise AutosubmitCritical(
                    "Graphical visualization failed, not enough screen size", 7060)

            if Autosubmit._requested_exit(code, d):
                raise AutosubmitCritical(
                    "Graphical visualization failed, _requested_exit", 7060)
            elif code == dialog.Dialog.OK:
                database_filename = tag[0]
                platforms_conf_path = tag[1]
                jobs_conf_path = tag[2]

                platforms_conf_path = platforms_conf_path.replace(
                    '~', home_path).strip()
                jobs_conf_path = jobs_conf_path.replace('~', home_path).strip()

                if platforms_conf_path and not os.path.exists(platforms_conf_path):
                    d.msgbox(
                        "Platforms conf path does not exist.\nPlease, insert the right path", width=50, height=6)
                elif jobs_conf_path and not os.path.exists(jobs_conf_path):
                    d.msgbox(
                        "Jobs conf path does not exist.\nPlease, insert the right path", width=50, height=6)
                else:
                    break

        smtp_hostname = "mail.bsc.es"
        mail_from = "automail@bsc.es"
        while True:
            try:
                (code, tag) = d.form(text="",
                                     elements=[("STMP server hostname", 1, 1, smtp_hostname, 1, 40, 20, 20),
                                               ("Notifications sender address", 2, 1, mail_from, 2, 40, 40, 200)],
                                     height=20,
                                     width=80,
                                     form_height=10,
                                     title='\Zb\Z1Mail notifications configuration:\Zn', colors='enable')
            except dialog.DialogError:
                raise AutosubmitCritical(
                    "Graphical visualization failed, not enough screen size", 7060)

            if Autosubmit._requested_exit(code, d):
                raise AutosubmitCritical(
                    "Graphical visualization failed, requested exit", 7060)
            elif code == dialog.Dialog.OK:
                smtp_hostname = tag[0]
                mail_from = tag[1]
                break
                # TODO: Check that is a valid config?

        config_file = open(path, 'w')
        d.infobox("Writing configuration file...", width=50, height=5)
        try:
            parser = SafeConfigParser()
            parser.add_section('database')
            parser.set('database', 'path', database_path)
            if database_filename:
                parser.set('database', 'filename', database_filename)
            parser.add_section('local')
            parser.set('local', 'path', local_root_path)
            if jobs_conf_path or platforms_conf_path:
                parser.add_section('conf')
                if jobs_conf_path:
                    parser.set('conf', 'jobs', jobs_conf_path)
                if platforms_conf_path:
                    parser.set('conf', 'platforms', platforms_conf_path)
            parser.add_section('mail')
            parser.set('mail', 'smtp_server', smtp_hostname)
            parser.set('mail', 'mail_from', mail_from)
            parser.write(config_file)
            config_file.close()
            d.msgbox("Configuration file written successfully",
                     width=50, height=5)
            os.system('clear')
        except (IOError, OSError) as e:
            raise AutosubmitCritical(
                "Can not write config file", 7012, e.message)
        return True

    @staticmethod
    def _requested_exit(code, d):
        if code != dialog.Dialog.OK:
            code = d.yesno(
                'Exit configure utility without saving?', width=50, height=5)
            if code == dialog.Dialog.OK:
                os.system('clear')
                return True
        return False

    @staticmethod
    def install():
        """
        Creates a new database instance for autosubmit at the configured path

        """
        if not os.path.exists(BasicConfig.DB_PATH):
            Log.info("Creating autosubmit database...")
            qry = resource_string('autosubmit.database', 'data/autosubmit.sql')
            if not create_db(qry):
                raise AutosubmitCritical("Can not write database file", 7004)
            Log.result("Autosubmit database created successfully")
        else:
            raise AutosubmitCritical("Database already exists.", 7004)
        return True

    @staticmethod
    def refresh(expid, model_conf, jobs_conf):
        """
        Refresh project folder for given experiment

        :param model_conf:
        :type model_conf: bool
        :param jobs_conf:
        :type jobs_conf: bool
        :param expid: experiment identifier
        :type expid: str
        """
        Autosubmit._check_ownership(expid)
        as_conf = AutosubmitConfig(expid, BasicConfig, ConfigParserFactory())
        as_conf.reload()
        as_conf.check_conf_files()
        if "Expdef" in as_conf.wrong_config:
            as_conf.show_messages()
        project_type = as_conf.get_project_type()
        if Autosubmit._copy_code(as_conf, expid, project_type, True):
            Log.result("Project folder updated")
        Autosubmit._create_project_associated_conf(
            as_conf, model_conf, jobs_conf)
        return True

    @staticmethod
    def update_version(expid):
        """
        Refresh experiment version with the current autosubmit version
        :param expid: experiment identifier
        :type expid: str
        """
        Autosubmit._check_ownership(expid)

        as_conf = AutosubmitConfig(expid, BasicConfig, ConfigParserFactory())
        as_conf.reload()
        as_conf.check_expdef_conf()

        Log.info("Changing {0} experiment version from {1} to  {2}",
                 expid, as_conf.get_version(), Autosubmit.autosubmit_version)
        as_conf.set_version(Autosubmit.autosubmit_version)
        return True

    @staticmethod
    def archive(expid, clean=True, compress=True):
        """
        Archives an experiment: call clean (if experiment is of version 3 or later), compress folder
        to tar.gz and moves to year's folder

        :param clean,compress:
        :return:
        :param expid: experiment identifier
        :type expid: str
        """

        exp_path = os.path.join(BasicConfig.LOCAL_ROOT_DIR, expid)

        exp_folder = os.path.join(BasicConfig.LOCAL_ROOT_DIR, expid)

        if clean:
            # Cleaning to reduce file size.
            version = get_autosubmit_version(expid)
            if version is not None and version.startswith('3') and not Autosubmit.clean(expid, True, True, True, False):
                raise AutosubmitCritical(
                    "Can not archive project. Clean not successful", 7012)

        # Getting year of last completed. If not, year of expid folder
        year = None
        tmp_folder = os.path.join(exp_folder, BasicConfig.LOCAL_TMP_DIR)
        if os.path.isdir(tmp_folder):
            for filename in os.listdir(tmp_folder):
                if filename.endswith("COMPLETED"):
                    file_year = time.localtime(os.path.getmtime(
                        os.path.join(tmp_folder, filename))).tm_year
                    if year is None or year < file_year:
                        year = file_year

        if year is None:
            year = time.localtime(os.path.getmtime(exp_folder)).tm_year
        Log.info("Archiving in year {0}", year)

        # Creating tar file
        Log.info("Creating tar file ... ")
        try:
            year_path = os.path.join(BasicConfig.LOCAL_ROOT_DIR, str(year))
            if not os.path.exists(year_path):
                os.mkdir(year_path)
                os.chmod(year_path, 0o755)
            if compress:
                compress_type = "w:gz"
                output_filepath = '{0}.tar.gz'.format(expid)
            else:
                compress_type = "w"
                output_filepath = '{0}.tar'.format(expid)
            with tarfile.open(os.path.join(year_path, output_filepath), compress_type) as tar:
                tar.add(exp_folder, arcname='')
                tar.close()
                os.chmod(os.path.join(year_path, output_filepath), 0o755)
        except Exception as e:
            raise AutosubmitCritical("Can not write tar file", 7012, e.message)

        Log.info("Tar file created!")

        try:
            shutil.rmtree(exp_folder)
        except Exception as e:
            Log.warning(
                "Can not fully remove experiments folder: {0}".format(e))
            if os.stat(exp_folder):
                try:
                    tmp_folder = os.path.join(
                        BasicConfig.LOCAL_ROOT_DIR, "tmp")
                    tmp_expid = os.path.join(tmp_folder, expid + "_to_delete")
                    os.rename(exp_folder, tmp_expid)
                    Log.warning("Experiment folder renamed to: {0}".format(
                        exp_folder + "_to_delete "))
                except Exception as e:

                    Autosubmit.unarchive(expid, compress, True)
                    raise AutosubmitCritical(
                        "Can not remove or rename experiments folder", 7012, e.message)

        Log.result("Experiment archived successfully")
        return True

    @staticmethod
    def unarchive(experiment_id, compress=True, overwrite=False):
        """
        Unarchives an experiment: uncompress folder from tar.gz and moves to experiments root folder

        :param experiment_id: experiment identifier
        :type experiment_id: str
        :type compress: boolean
        :type overwrite: boolean
        """
        exp_folder = os.path.join(BasicConfig.LOCAL_ROOT_DIR, experiment_id)

        # Searching by year. We will store it on database
        year = datetime.datetime.today().year
        archive_path = None
        if compress:
            compress_type = "r:gz"
            output_pathfile = '{0}.tar.gz'.format(experiment_id)
        else:
            compress_type = "r:"
            output_pathfile = '{0}.tar'.format(experiment_id)
        while year > 2000:
            archive_path = os.path.join(
                BasicConfig.LOCAL_ROOT_DIR, str(year), output_pathfile)
            if os.path.exists(archive_path):
                break
            year -= 1

        if year == 2000:
            Log.error("Experiment {0} is not archived", experiment_id)
            return False
        Log.info("Experiment located in {0} archive", year)

        # Creating tar file
        Log.info("Unpacking tar file ... ")
        if not os.path.isdir(exp_folder):
            os.mkdir(exp_folder)
        try:
            with tarfile.open(os.path.join(archive_path), compress_type) as tar:
                tar.extractall(exp_folder)
                tar.close()
        except Exception as e:
            shutil.rmtree(exp_folder, ignore_errors=True)
            Log.printlog("Can not extract tar file: {0}".format(e), 6012)
            return False

        Log.info("Unpacking finished")

        try:
            os.remove(archive_path)
        except Exception as e:
            Log.printlog(
                "Can not remove archived file folder: {0}".format(e), 7012)
            return False

        Log.result("Experiment {0} unarchived successfully", experiment_id)
        return True

    @staticmethod
    def _create_project_associated_conf(as_conf, force_model_conf, force_jobs_conf):
        project_destiny = as_conf.project_file
        jobs_destiny = as_conf.jobs_file

        if as_conf.get_project_type() != 'none':
            if as_conf.get_file_project_conf():
                copy = True
                if os.path.exists(project_destiny):
                    if force_model_conf:
                        os.remove(project_destiny)
                    else:
                        copy = False
                if copy:
                    shutil.copyfile(os.path.join(as_conf.get_project_dir(), as_conf.get_file_project_conf()),
                                    project_destiny)

            if as_conf.get_file_jobs_conf():
                copy = True
                if os.path.exists(jobs_destiny):
                    if force_jobs_conf:
                        os.remove(jobs_destiny)
                    else:
                        copy = False
                if copy:
                    shutil.copyfile(os.path.join(as_conf.get_project_dir(), as_conf.get_file_jobs_conf()),
                                    jobs_destiny)

    @staticmethod
    def create(expid, noplot, hide, output='pdf', group_by=None, expand=list(), expand_status=list(), notransitive=False, check_wrappers=False, detail=False):
        """
        Creates job list for given experiment. Configuration files must be valid before realizing this process.

        :param expid: experiment identifier
        :type expid: str
        :param noplot: if True, method omits final plotting of the jobs list. Only needed on large experiments when
        plotting time can be much larger than creation time.
        :type noplot: bool
        :return: True if successful, False if not
        :rtype: bool
        :param hide: hides plot window
        :type hide: bool
        :param hide: hides plot window
        :type hide: bool
        :param output: plot's file format. It can be pdf, png, ps or svg
        :type output: str

        """
        Autosubmit._check_ownership(expid)
        exp_path = os.path.join(BasicConfig.LOCAL_ROOT_DIR, expid)
        tmp_path = os.path.join(exp_path, BasicConfig.LOCAL_TMP_DIR)

        # checking if there is a lock file to avoid multiple running on the same expid
        try:
            # Encapsulating the lock
            with portalocker.Lock(os.path.join(tmp_path, 'autosubmit.lock'), timeout=1) as fh:
                try:
                    Log.info(
                        "Preparing .lock file to avoid multiple instances with same expid.")

                    as_conf = AutosubmitConfig(
                        expid, BasicConfig, ConfigParserFactory())
                    as_conf.check_conf_files(False)
                    project_type = as_conf.get_project_type()
                    # Getting output type provided by the user in config, 'pdf' as default
                    output_type = as_conf.get_output_type()

                    if not Autosubmit._copy_code(as_conf, expid, project_type, False):
                        return False
                    update_job = not os.path.exists(os.path.join(BasicConfig.LOCAL_ROOT_DIR, expid, "pkl",
                                                                 "job_list_" + expid + ".pkl"))
                    Autosubmit._create_project_associated_conf(
                        as_conf, False, update_job)

                    # Load parameters
                    Log.info("Loading parameters...")
                    parameters = as_conf.load_parameters()

                    date_list = as_conf.get_date_list()
                    if len(date_list) != len(set(date_list)):
                        raise AutosubmitCritical(
                            'There are repeated start dates!', 7014)
                    num_chunks = as_conf.get_num_chunks()
                    chunk_ini = as_conf.get_chunk_ini()
                    member_list = as_conf.get_member_list()
                    if len(member_list) != len(set(member_list)):
                        raise AutosubmitCritical(
                            "There are repeated member names!")
                    rerun = as_conf.get_rerun()

                    Log.info("\nCreating the jobs list...")
                    job_list = JobList(expid, BasicConfig, ConfigParserFactory(),
                                       Autosubmit._get_job_list_persistence(expid, as_conf))

                    date_format = ''
                    if as_conf.get_chunk_size_unit() is 'hour':
                        date_format = 'H'
                    for date in date_list:
                        if date.hour > 1:
                            date_format = 'H'
                        if date.minute > 1:
                            date_format = 'M'
                    job_list.generate(date_list, member_list, num_chunks, chunk_ini, parameters, date_format,
                                      as_conf.get_retrials(),
                                      as_conf.get_default_job_type(),
                                      as_conf.get_wrapper_type(), as_conf.get_wrapper_jobs(), notransitive=notransitive, update_structure=True)

                    if rerun == "true":
                        chunk_list = Autosubmit._create_json(
                            as_conf.get_chunk_list())
                        job_list.rerun(chunk_list, notransitive)
                    else:
                        job_list.remove_rerun_only_jobs(notransitive)
                    Log.info("\nSaving the jobs list...")
                    job_list.save()
                    JobPackagePersistence(os.path.join(BasicConfig.LOCAL_ROOT_DIR, expid, "pkl"),
                                          "job_packages_" + expid).reset_table()
                    groups_dict = dict()

                    # Setting up job historical database header. Must create a new run.
                    JobDataStructure(expid).validate_current_run(job_list.get_job_list(
                    ), as_conf.get_chunk_size_unit(), as_conf.get_chunk_size(), must_create=True)

                    if not noplot:
                        if group_by:
                            status = list()
                            if expand_status:
                                for s in expand_status.split():
                                    status.append(
                                        Autosubmit._get_status(s.upper()))

                            job_grouping = JobGrouping(group_by, copy.deepcopy(job_list.get_job_list()), job_list,
                                                       expand_list=expand, expanded_status=status)
                            groups_dict = job_grouping.group_jobs()
                        # WRAPPERS
                        if as_conf.get_wrapper_type() != 'none' and check_wrappers:
                            packages_persistence = JobPackagePersistence(
                                os.path.join(BasicConfig.LOCAL_ROOT_DIR, expid, "pkl"), "job_packages_" + expid)
                            packages_persistence.reset_table(True)
                            referenced_jobs_to_remove = set()
                            job_list_wrappers = copy.deepcopy(job_list)
                            jobs_wr = job_list_wrappers.get_job_list()
                            for job in jobs_wr:
                                for child in job.children:
                                    if child not in jobs_wr:
                                        referenced_jobs_to_remove.add(child)
                                for parent in job.parents:
                                    if parent not in jobs_wr:
                                        referenced_jobs_to_remove.add(parent)

                            for job in jobs_wr:
                                job.children = job.children - referenced_jobs_to_remove
                                job.parents = job.parents - referenced_jobs_to_remove
                            Autosubmit.generate_scripts_andor_wrappers(
                                as_conf, job_list_wrappers, jobs_wr, packages_persistence, True)

                            packages = packages_persistence.load(True)
                        else:
                            packages = None

                        Log.info("\nPlotting the jobs list...")
                        monitor_exp = Monitor()
                        # if output is set, use output
                        monitor_exp.generate_output(expid, job_list.get_job_list(),
                                                    os.path.join(
                                                        exp_path, "/tmp/LOG_", expid),
                                                    output if output is not None else output_type,
                                                    packages,
                                                    not hide,
                                                    groups=groups_dict,
                                                    job_list_object=job_list)
                    Log.result("\nJob list created successfully")
                    Log.warning(
                        "Remember to MODIFY the MODEL config files!")
                    fh.flush()
                    os.fsync(fh.fileno())

                    # Detail after lock has been closed.
                    if detail == True:
                        current_length = len(job_list.get_job_list())
                        if current_length > 1000:
                            Log.warning(
                                "-d option: Experiment has too many jobs to be printed in the terminal. Maximum job quantity is 1000, your experiment has " + str(current_length) + " jobs.")
                        else:
                            Log.info(job_list.print_with_status())
                            Log.status(job_list.print_with_status())

                    return True
                # catching Exception
                except (KeyboardInterrupt) as e:
                    # Setting signal handler to handle subsequent CTRL-C
                    signal.signal(signal.SIGINT, signal_handler_create)
                    fh.flush()
                    os.fsync(fh.fileno())
                    raise AutosubmitCritical("Stopped by user input", 7010)
        except portalocker.AlreadyLocked:
            message = "We have detected that there is another Autosubmit instance using the experiment\n. Stop other Autosubmit instances that are using the experiment or delete autosubmit.lock file located on tmp folder"
            raise AutosubmitCritical(message, 7000)
        except AutosubmitCritical as e:
            raise AutosubmitCritical(e.message, e.code)

    @staticmethod
    def _copy_code(as_conf, expid, project_type, force):
        """
        Method to copy code from experiment repository to project directory.

        :param as_conf: experiment configuration class
        :type as_conf: AutosubmitConfig
        :param expid: experiment identifier
        :type expid: str
        :param project_type: project type (git, svn, local)
        :type project_type: str
        :param force: if True, overwrites current data
        :return: True if succesful, False if not
        :rtype: bool
        """
        project_destination = as_conf.get_project_destination()
        if project_type == "git":
            submitter = Autosubmit._get_submitter(as_conf)
            submitter.load_platforms(as_conf)
            try:
                hpcarch = submitter.platforms[as_conf.get_platform()]
            except:
                raise AutosubmitCritical("Can't set main platform", 7014)
            return AutosubmitGit.clone_repository(as_conf, force, hpcarch)
        elif project_type == "svn":
            svn_project_url = as_conf.get_svn_project_url()
            svn_project_revision = as_conf.get_svn_project_revision()
            project_path = os.path.join(
                BasicConfig.LOCAL_ROOT_DIR, expid, BasicConfig.LOCAL_PROJ_DIR)
            if os.path.exists(project_path):
                Log.info("Using project folder: {0}", project_path)
                if not force:
                    Log.debug("The project folder exists. SKIPPING...")
                    return True
                else:
                    shutil.rmtree(project_path, ignore_errors=True)
            os.mkdir(project_path)
            Log.debug("The project folder {0} has been created.", project_path)
            Log.info("Checking out revision {0} into {1}",
                     svn_project_revision + " " + svn_project_url, project_path)
            try:
                output = subprocess.check_output("cd " + project_path + "; svn --force-interactive checkout -r " +
                                                 svn_project_revision + " " + svn_project_url + " " +
                                                 project_destination, shell=True)
            except subprocess.CalledProcessError:

                shutil.rmtree(project_path, ignore_errors=True)
                raise AutosubmitCritical("Can not check out revision {0} into {1}".format(svn_project_revision + " " + svn_project_url,
                                                                                          project_path), 7062)
            Log.debug("{0}", output)

        elif project_type == "local":
            local_project_path = as_conf.get_local_project_path()
            project_path = os.path.join(
                BasicConfig.LOCAL_ROOT_DIR, expid, BasicConfig.LOCAL_PROJ_DIR)
            local_destination = os.path.join(project_path, project_destination)

            if os.path.exists(project_path):
                Log.info("Using project folder: {0}", project_path)
                if os.path.exists(local_destination):
                    if force:
                        try:
                            cmd = ["rsync -ach --info=progress2 " +
                                   local_project_path + "/* " + local_destination]
                            subprocess.call(cmd, shell=True)
                        except subprocess.CalledProcessError:
                            raise AutosubmitCritical("Can not rsync {0} into {1}. Exiting...".format(
                                local_project_path, project_path), 7063)
                else:
                    os.mkdir(local_destination)
                    try:
                        output = subprocess.check_output(
                            "cp -R " + local_project_path + "/* " + local_destination, shell=True)
                    except subprocess.CalledProcessError:
                        shutil.rmtree(project_path)
                        raise AutosubmitCritical("Can not copy {0} into {1}. Exiting...".format(
                            local_project_path, project_path), 7063)
            else:
                os.mkdir(project_path)
                os.mkdir(local_destination)
                Log.debug(
                    "The project folder {0} has been created.", project_path)
                Log.info("Copying {0} into {1}",
                         local_project_path, project_path)
                try:
                    output = subprocess.check_output(
                        "cp -R " + local_project_path + "/* " + local_destination, shell=True)
                except subprocess.CalledProcessError:
                    shutil.rmtree(project_path)
                    raise AutosubmitCritical(
                        "Can not copy {0} into {1}. Exiting...".format(local_project_path, project_path), 7063)
                Log.debug("{0}", output)
        return True

    @staticmethod
    def change_status(final, final_status, job, save):
        """
        Set job status to final

        :param final:
        :param final_status:
        :param job:
        """

        if (job.status == Status.QUEUING or job.status == Status.HELD) and save and (final_status != Status.QUEUING and final_status != Status.HELD and final_status != Status.SUSPENDED):
            job.hold = False
            if job.platform_name is not None and job.platform_name.lower() != "local":
                job.platform.send_command(
                    job.platform.cancel_cmd + " " + str(job.id), ignore_log=True)
        elif (job.status == Status.QUEUING or job.status == Status.RUNNING or job.status == Status.SUBMITTED) and save and (final_status == Status.SUSPENDED):
            if job.platform_name is not None and job.platform_name.lower() != "local":
                job.platform.send_command(
                    "scontrol hold " + "{0}".format(job.id), ignore_log=True)
        elif (final_status == Status.QUEUING or final_status == Status.RUNNING) and save and (job.status == Status.SUSPENDED):
            if job.platform_name is not None and job.platform_name.lower() != "local":
                job.platform.send_command(
                    "scontrol release " + "{0}".format(job.id), ignore_log=True)
        job.status = final_status
        Log.info("CHANGED: job: " + job.name + " status to: " + final)
        Log.status("CHANGED: job: " + job.name + " status to: " + final)

    @staticmethod
    def set_status(expid, noplot, save, final, lst, filter_chunks, filter_status, filter_section, filter_type_chunk, hide, group_by=None,
                   expand=list(), expand_status=list(), notransitive=False, check_wrapper=False, detail=False):
        """
        Set status

        :param expid: experiment identifier
        :type expid: str
        :param save: if true, saves the new jobs list
        :type save: bool
        :param final: status to set on jobs
        :type final: str
        :param lst: list of jobs to change status
        :type lst: str
        :param filter_chunks: chunks to change status
        :type filter_chunks: str
        :param filter_status: current status of the jobs to change status
        :type filter_status: str
        :param filter_section: sections to change status
        :type filter_section: str
        :param hide: hides plot window
        :type hide: bool
        """
        Autosubmit._check_ownership(expid)
        exp_path = os.path.join(BasicConfig.LOCAL_ROOT_DIR, expid)
        tmp_path = os.path.join(exp_path, BasicConfig.LOCAL_TMP_DIR)
        section_validation_message = " "
        # checking if there is a lock file to avoid multiple running on the same expid
        try:
            with portalocker.Lock(os.path.join(tmp_path, 'autosubmit.lock'), timeout=1):
                Log.info(
                    "Preparing .lock file to avoid multiple instances with same expid.")

                Log.debug('Exp ID: {0}', expid)
                Log.debug('Save: {0}', save)
                Log.debug('Final status: {0}', final)
                Log.debug('List of jobs to change: {0}', lst)
                Log.debug('Chunks to change: {0}', filter_chunks)
                Log.debug('Status of jobs to change: {0}', filter_status)
                Log.debug('Sections to change: {0}', filter_section)
                wrongExpid = 0
                job_tracked_changes = {}
                as_conf = AutosubmitConfig(
                    expid, BasicConfig, ConfigParserFactory())
                as_conf.check_conf_files(False)

                # Getting output type from configuration
                output_type = as_conf.get_output_type()
                # Getting db connections

                # Validating job sections, if filter_section -ft has been set:
                if filter_section is not None:
                    section_validation_error = False
                    section_error = False
                    section_not_foundList = list()
                    section_validation_message = "\n## Section Validation Message ##"
                    countStart = filter_section.count('[')
                    countEnd = filter_section.count(']')
                    if countStart > 1 or countEnd > 1:
                        section_validation_error = True
                        section_validation_message += "\n\tList of sections has a format error. Perhaps you were trying to use -fc instead."
                    #countUnderscore = filter_section.count('_')
                    # if countUnderscore > 1:
                    #    section_validation_error = True
                    #    section_validation_message += "\n\tList of sections provided has a format error. Perhaps you were trying to use -fl instead."
                    if section_validation_error == False:
                        if len(str(filter_section).strip()) > 0:
                            if len(filter_section.split()) > 0:
                                jobSections = as_conf.get_jobs_sections()
                                for section in filter_section.split():
                                    # print(section)
                                    # Provided section is not an existing section or it is not the keyword 'Any'
                                    if section not in jobSections and (section != "Any"):
                                        section_error = True
                                        section_not_foundList.append(section)
                        else:
                            section_validation_error = True
                            section_validation_message += "\n\tEmpty input. No changes performed."
                    if section_validation_error == True or section_error == True:
                        if section_error == True:
                            section_validation_message += "\n\tSpecified section(s) : [" + str(section_not_foundList) + \
                                "] not found in the experiment " + str(expid) + \
                                ".\n\tProcess stopped. Review the format of the provided input. Comparison is case sensitive." + \
                                "\n\tRemember that this option expects section names separated by a blank space as input."

                        raise AutosubmitCritical(
                            "Error in the supplied input for -ft.", 7011, section_validation_message)
                job_list = Autosubmit.load_job_list(
                    expid, as_conf, notransitive=notransitive)
                submitter = Autosubmit._get_submitter(as_conf)
                submitter.load_platforms(as_conf)
                hpcarch = as_conf.get_platform()
                for job in job_list.get_job_list():
                    if job.platform_name is None:
                        job.platform_name = hpcarch
                    # noinspection PyTypeChecker
                    job.platform = submitter.platforms[job.platform_name.lower(
                    )]
                platforms_to_test = set()
                platforms = submitter.platforms
                for job in job_list.get_job_list():
                    job.submitter = submitter
                    if job.platform_name is None:
                        job.platform_name = hpcarch
                    # noinspection PyTypeChecker
                    job.platform = platforms[job.platform_name.lower()]
                    # noinspection PyTypeChecker
                    platforms_to_test.add(platforms[job.platform_name.lower()])
                # establish the connection to all platforms
                Autosubmit.restore_platforms(platforms_to_test)

                # Validating list of jobs, if filter_list -fl has been set:
                # Seems that Autosubmit.load_job_list call is necessary before verification is executed
                if job_list is not None and lst is not None:
                    job_validation_error = False
                    job_error = False
                    job_not_foundList = list()
                    job_validation_message = "\n## Job Validation Message ##"
                    jobs = list()
                    countStart = lst.count('[')
                    countEnd = lst.count(']')
                    if countStart > 1 or countEnd > 1:
                        job_validation_error = True
                        job_validation_message += "\n\tList of jobs has a format error. Perhaps you were trying to use -fc instead."

                    if job_validation_error == False:
                        for job in job_list.get_job_list():
                            jobs.append(job.name)
                        if len(str(lst).strip()) > 0:
                            if len(lst.split()) > 0:
                                for sentJob in lst.split():
                                    # Provided job does not exist or it is not the keyword 'Any'
                                    if sentJob not in jobs and (sentJob != "Any"):
                                        job_error = True
                                        job_not_foundList.append(sentJob)
                        else:
                            job_validation_error = True
                            job_validation_message += "\n\tEmpty input. No changes performed."

                    if job_validation_error == True or job_error == True:
                        if job_error == True:
                            job_validation_message += "\n\tSpecified job(s) : [" + str(job_not_foundList) + "] not found in the experiment " + \
                                str(expid) + ". \n\tProcess stopped. Review the format of the provided input. Comparison is case sensitive." + \
                                "\n\tRemember that this option expects job names separated by a blank space as input."
                        raise AutosubmitCritical(
                            "Error in the supplied input for -ft.", 7011, section_validation_message)

                # Validating fc if filter_chunks -fc has been set:
                if filter_chunks is not None:
                    fc_validation_message = "## -fc Validation Message ##"
                    fc_filter_is_correct = True
                    selected_sections = filter_chunks.split(",")[1:]
                    selected_formula = filter_chunks.split(",")[0]
                    current_sections = as_conf.get_jobs_sections()
                    fc_deserializedJson = object()
                    # Starting Validation
                    if len(str(selected_sections).strip()) == 0:
                        fc_filter_is_correct = False
                        fc_validation_message += "\n\tMust include a section (job type)."
                    else:
                        for section in selected_sections:
                            # section = section.strip()
                            # Validating empty sections
                            if len(str(section).strip()) == 0:
                                fc_filter_is_correct = False
                                fc_validation_message += "\n\tEmpty sections are not accepted."
                                break
                            # Validating existing sections
                            # Retrieve experiment data

                            if section not in current_sections:
                                fc_filter_is_correct = False
                                fc_validation_message += "\n\tSection " + section + \
                                    " does not exist in experiment. Remember not to include blank spaces."

                    # Validating chunk formula
                    if len(selected_formula) == 0:
                        fc_filter_is_correct = False
                        fc_validation_message += "\n\tA formula for chunk filtering has not been provided."

                    # If everything is fine until this point
                    if fc_filter_is_correct == True:
                        # Retrieve experiment data
                        current_dates = as_conf._exp_parser.get_option(
                            'experiment', 'DATELIST', '').split()
                        current_members = as_conf.get_member_list()
                        # Parse json
                        try:
                            fc_deserializedJson = json.loads(
                                Autosubmit._create_json(selected_formula))
                        except:
                            fc_filter_is_correct = False
                            fc_validation_message += "\n\tProvided chunk formula does not have the right format. Were you trying to use another option?"
                        if fc_filter_is_correct == True:
                            for startingDate in fc_deserializedJson['sds']:
                                if startingDate['sd'] not in current_dates:
                                    fc_filter_is_correct = False
                                    fc_validation_message += "\n\tStarting date " + \
                                        startingDate['sd'] + \
                                        " does not exist in experiment."
                                for member in startingDate['ms']:
                                    if member['m'] not in current_members:
                                        fc_filter_is_correct = False
                                        fc_validation_message += "\n\tMember " + \
                                            member['m'] + \
                                            " does not exist in experiment."

                     # Ending validation
                    if fc_filter_is_correct == False:
                        raise AutosubmitCritical(
                            "Error in the supplied input for -fc.", 7011, section_validation_message)
                # Validating status, if filter_status -fs has been set:
                # At this point we already have job_list from where we are getting the allows STATUS
                if filter_status is not None:
                    status_validation_error = False
                    status_validation_message = "\n## Status Validation Message ##"
                    # Trying to identify chunk formula
                    countStart = filter_status.count('[')
                    countEnd = filter_status.count(']')
                    if countStart > 1 or countEnd > 1:
                        status_validation_error = True
                        status_validation_message += "\n\tList of status provided has a format error. Perhaps you were trying to use -fc instead."
                    # Trying to identify job names, implying status names won't use more than 1 underscore _
                    #countUnderscore = filter_status.count('_')
                    # if countUnderscore > 1:
                    #    status_validation_error = True
                    #    status_validation_message += "\n\tList of status provided has a format error. Perhaps you were trying to use -fl instead."
                    # If everything is fine until this point
                    if status_validation_error == False:
                        status_filter = filter_status.split()
                        status_reference = Status()
                        status_list = list()
                        for job in job_list.get_job_list():
                            reference = status_reference.VALUE_TO_KEY[job.status]
                            if reference not in status_list:
                                status_list.append(reference)
                        for status in status_filter:
                            if status not in status_list:
                                status_validation_error = True
                                status_validation_message += "\n\t There are no jobs with status " + \
                                    status + " in this experiment."
                    if status_validation_error == True:
                        raise AutosubmitCritical("Error in the supplied input for -fs.{0}".format(
                            status_validation_message), 7011, section_validation_message)

                jobs_filtered = []
                final_status = Autosubmit._get_status(final)
                if filter_section or filter_chunks:
                    if filter_section:
                        ft = filter_section.split()
                    else:
                        ft = filter_chunks.split(",")[1:]
                    if ft == 'Any':
                        for job in job_list.get_job_list():
                            # Tracking changes
                            job_tracked_changes[job.name] = (
                                job.status, final_status)
                            Autosubmit.change_status(
                                final, final_status, job, save)
                    else:
                        for section in ft:
                            for job in job_list.get_job_list():
                                if job.section == section:
                                    if filter_chunks:
                                        jobs_filtered.append(job)
                                    else:
                                        # Tracking changes
                                        job_tracked_changes[job.name] = (
                                            job.status, final_status)
                                        Autosubmit.change_status(
                                            final, final_status, job, save)

                # New feature : Change status by section, member, and chunk; freely.
                # Including inner validation. Trying to make it independent.
                if filter_type_chunk:
                    validation_message = "## -ftc Validation Message ##"
                    filter_is_correct = True
                    selected_sections = filter_type_chunk.split(",")[1:]
                    selected_formula = filter_type_chunk.split(",")[0]
                    deserializedJson = object()
                    performed_changes = dict()

                    # Starting Validation
                    if len(str(selected_sections).strip()) == 0:
                        filter_is_correct = False
                        validation_message += "\n\tMust include a section (job type). If you want to apply the changes to all sections, include 'Any'."
                    else:
                        for section in selected_sections:
                            # Validating empty sections
                            if len(str(section).strip()) == 0:
                                filter_is_correct = False
                                validation_message += "\n\tEmpty sections are not accepted."
                                break
                            # Validating existing sections
                            # Retrieve experiment data
                            current_sections = as_conf.get_jobs_sections()
                            if section not in current_sections and section != "Any":
                                filter_is_correct = False
                                validation_message += "\n\tSection " + \
                                    section + " does not exist in experiment."

                    # Validating chunk formula
                    if len(selected_formula) == 0:
                        filter_is_correct = False
                        validation_message += "\n\tA formula for chunk filtering has not been provided. If you want to change all chunks, include 'Any'."

                    # If everything is fine until this point
                    if filter_is_correct == True:
                        # Retrieve experiment data
                        current_dates = as_conf._exp_parser.get_option(
                            'experiment', 'DATELIST', '').split()
                        current_members = as_conf.get_member_list()
                        # Parse json
                        try:
                            deserializedJson = json.loads(
                                Autosubmit._create_json(selected_formula))
                        except:
                            filter_is_correct = False
                            validation_message += "\n\tProvided chunk formula does not have the right format. Were you trying to use another option?"
                        if filter_is_correct == True:
                            for startingDate in deserializedJson['sds']:
                                if startingDate['sd'] not in current_dates:
                                    filter_is_correct = False
                                    validation_message += "\n\tStarting date " + \
                                        startingDate['sd'] + \
                                        " does not exist in experiment."
                                for member in startingDate['ms']:
                                    if member['m'] not in current_members and member['m'] != "Any":
                                        filter_is_correct_ = False
                                        validation_message += "\n\tMember " + \
                                            member['m'] + \
                                            " does not exist in experiment."

                    # Ending validation
                    if filter_is_correct == False:
                        raise AutosubmitCritical(
                            "Error in the supplied input for -ftc.", 7011, section_validation_message)

                    # If input is valid, continue.
                    record = dict()
                    final_list = []
                    # Get current list
                    working_list = job_list.get_job_list()
                    for section in selected_sections:
                        if section == "Any":
                            # Any section
                            section_selection = working_list
                            # Go through start dates
                            for starting_date in deserializedJson['sds']:
                                date = starting_date['sd']
                                date_selection = filter(lambda j: date2str(
                                    j.date) == date, section_selection)
                                # Members for given start date
                                for member_group in starting_date['ms']:
                                    member = member_group['m']
                                    if member == "Any":
                                        # Any member
                                        member_selection = date_selection
                                        chunk_group = member_group['cs']
                                        for chunk in chunk_group:
                                            filtered_job = filter(
                                                lambda j: j.chunk == int(chunk), member_selection)
                                            for job in filtered_job:
                                                final_list.append(job)
                                            # From date filter and sync is not None
                                            for job in filter(lambda j: j.chunk == int(chunk) and j.synchronize is not None, date_selection):
                                                final_list.append(job)
                                    else:
                                        # Selected members
                                        member_selection = filter(
                                            lambda j: j.member == member, date_selection)
                                        chunk_group = member_group['cs']
                                        for chunk in chunk_group:
                                            filtered_job = filter(
                                                lambda j: j.chunk == int(chunk), member_selection)
                                            for job in filtered_job:
                                                final_list.append(job)
                                            # From date filter and sync is not None
                                            for job in filter(lambda j: j.chunk == int(chunk) and j.synchronize is not None, date_selection):
                                                final_list.append(job)
                        else:
                            # Only given section
                            section_selection = filter(
                                lambda j: j.section == section, working_list)
                            # Go through start dates
                            for starting_date in deserializedJson['sds']:
                                date = starting_date['sd']
                                date_selection = filter(lambda j: date2str(
                                    j.date) == date, section_selection)
                                # Members for given start date
                                for member_group in starting_date['ms']:
                                    member = member_group['m']
                                    if member == "Any":
                                        # Any member
                                        member_selection = date_selection
                                        chunk_group = member_group['cs']
                                        for chunk in chunk_group:
                                            filtered_job = filter(
                                                lambda j: j.chunk == int(chunk), member_selection)
                                            for job in filtered_job:
                                                final_list.append(job)
                                            # From date filter and sync is not None
                                            for job in filter(lambda j: j.chunk == int(chunk) and j.synchronize is not None, date_selection):
                                                final_list.append(job)
                                    else:
                                        # Selected members
                                        member_selection = filter(
                                            lambda j: j.member == member, date_selection)
                                        chunk_group = member_group['cs']
                                        for chunk in chunk_group:
                                            filtered_job = filter(
                                                lambda j: j.chunk == int(chunk), member_selection)
                                            for job in filtered_job:
                                                final_list.append(job)
                                            # From date filter and sync is not None
                                            for job in filter(lambda j: j.chunk == int(chunk) and j.synchronize is not None, date_selection):
                                                final_list.append(job)
                    status = Status()
                    for job in final_list:
                        if job.status != final_status:
                            # Tracking changes
                            job_tracked_changes[job.name] = (
                                job.status, final_status)
                            # Only real changes
                            performed_changes[job.name] = str(
                                Status.VALUE_TO_KEY[job.status]) + " -> " + str(final)
                            Autosubmit.change_status(
                                final, final_status, job, save)
                    # If changes have been performed
                    if len(performed_changes.keys()) > 0:
                        if detail == True:
                            current_length = len(job_list.get_job_list())
                            if current_length > 1000:
                                Log.warning(
                                    "-d option: Experiment has too many jobs to be printed in the terminal. Maximum job quantity is 1000, your experiment has " + str(current_length) + " jobs.")
                            else:
                                Log.info(job_list.print_with_status(
                                    statusChange=performed_changes))
                    else:
                        Log.warning("No changes were performed.")
                # End of New Feature

                if filter_chunks:
                    if len(jobs_filtered) == 0:
                        jobs_filtered = job_list.get_job_list()

                    fc = filter_chunks
                    Log.debug(fc)

                    if fc == 'Any':
                        for job in jobs_filtered:
                            # Tracking changes
                            job_tracked_changes[job.name] = (
                                job.status, final_status)
                            Autosubmit.change_status(
                                final, final_status, job, save)
                    else:
                        # noinspection PyTypeChecker
                        data = json.loads(Autosubmit._create_json(fc))
                        for date_json in data['sds']:
                            date = date_json['sd']
                            jobs_date = filter(lambda j: date2str(
                                j.date) == date, jobs_filtered)

                            for member_json in date_json['ms']:
                                member = member_json['m']
                                jobs_member = filter(
                                    lambda j: j.member == member, jobs_date)

                                for chunk_json in member_json['cs']:
                                    chunk = int(chunk_json)
                                    for job in filter(lambda j: j.chunk == chunk and j.synchronize is not None, jobs_date):
                                        # Tracking changes
                                        job_tracked_changes[job.name] = (
                                            job.status, final_status)
                                        Autosubmit.change_status(
                                            final, final_status, job, save)

                                    for job in filter(lambda j: j.chunk == chunk, jobs_member):
                                        # Tracking changes
                                        job_tracked_changes[job.name] = (
                                            job.status, final_status)
                                        Autosubmit.change_status(
                                            final, final_status, job, save)

                if filter_status:
                    status_list = filter_status.split()

                    Log.debug("Filtering jobs with status {0}", filter_status)
                    if status_list == 'Any':
                        for job in job_list.get_job_list():
                            # Tracking changes
                            job_tracked_changes[job.name] = (
                                job.status, final_status)
                            Autosubmit.change_status(
                                final, final_status, job, save)
                    else:
                        for status in status_list:
                            fs = Autosubmit._get_status(status)
                            for job in filter(lambda j: j.status == fs, job_list.get_job_list()):
                                # Tracking changes
                                job_tracked_changes[job.name] = (
                                    job.status, final_status)
                                Autosubmit.change_status(
                                    final, final_status, job, save)

                if lst:
                    jobs = lst.split()
                    expidJoblist = defaultdict(int)
                    for x in lst.split():
                        expidJoblist[str(x[0:4])] += 1

                    if str(expid) in expidJoblist:
                        wrongExpid = jobs.__len__() - expidJoblist[expid]
                    if wrongExpid > 0:
                        Log.warning(
                            "There are {0} job.name with an invalid Expid", wrongExpid)

                    if jobs == 'Any':
                        for job in job_list.get_job_list():
                            Autosubmit.change_status(
                                final, final_status, job, save)
                    else:
                        for job in job_list.get_job_list():
                            if job.name in jobs:
                                # Tracking changes
                                job_tracked_changes[job.name] = (
                                    job.status, final_status)
                                Autosubmit.change_status(
                                    final, final_status, job, save)

                job_list.update_list(as_conf, False, True)

                if save and wrongExpid == 0:
                    job_list.save()
                    job_data_structure = JobDataStructure(expid)
                    job_data_structure.process_status_changes(
                        job_tracked_changes, job_list.get_job_list(), as_conf.get_chunk_size_unit(), as_conf.get_chunk_size())
                else:
                    Log.printlog(
                        "Changes NOT saved to the JobList!!!!:  use -s option to save", 3000)

                if as_conf.get_wrapper_type() != 'none' and check_wrapper:
                    packages_persistence = JobPackagePersistence(os.path.join(BasicConfig.LOCAL_ROOT_DIR, expid, "pkl"),
                                                                 "job_packages_" + expid)
                    os.chmod(os.path.join(BasicConfig.LOCAL_ROOT_DIR,
                                          expid, "pkl", "job_packages_" + expid + ".db"), 0775)
                    packages_persistence.reset_table(True)
                    referenced_jobs_to_remove = set()
                    job_list_wrappers = copy.deepcopy(job_list)
                    jobs_wr = copy.deepcopy(job_list.get_job_list())
                    [job for job in jobs_wr if (
                        job.status != Status.COMPLETED)]
                    for job in jobs_wr:
                        for child in job.children:
                            if child not in jobs_wr:
                                referenced_jobs_to_remove.add(child)
                        for parent in job.parents:
                            if parent not in jobs_wr:
                                referenced_jobs_to_remove.add(parent)

                    for job in jobs_wr:
                        job.children = job.children - referenced_jobs_to_remove
                        job.parents = job.parents - referenced_jobs_to_remove
                    Autosubmit.generate_scripts_andor_wrappers(as_conf, job_list_wrappers, jobs_wr,
                                                               packages_persistence, True)

                    packages = packages_persistence.load(True)
                else:
                    packages = JobPackagePersistence(os.path.join(BasicConfig.LOCAL_ROOT_DIR, expid, "pkl"),
                                                     "job_packages_" + expid).load()
                if not noplot:
                    groups_dict = dict()
                    if group_by:
                        status = list()
                        if expand_status:
                            for s in expand_status.split():
                                status.append(
                                    Autosubmit._get_status(s.upper()))

                        job_grouping = JobGrouping(group_by, copy.deepcopy(job_list.get_job_list()), job_list, expand_list=expand,
                                                   expanded_status=status)
                        groups_dict = job_grouping.group_jobs()
                    Log.info("\nPloting joblist...")
                    monitor_exp = Monitor()
                    monitor_exp.generate_output(expid,
                                                job_list.get_job_list(),
                                                os.path.join(
                                                    exp_path, "/tmp/LOG_", expid),
                                                output_format=output_type,
                                                packages=packages,
                                                show=not hide,
                                                groups=groups_dict,
                                                job_list_object=job_list)

                if not filter_type_chunk and detail == True:
                    Log.warning("-d option only works with -ftc.")
                return True

        except portalocker.AlreadyLocked:
            message = "We have detected that there is another Autosubmit instance using the experiment\n. Stop other Autosubmit instances that are using the experiment or delete autosubmit.lock file located on tmp folder"
            raise AutosubmitCritical(message, 7000)

    @staticmethod
    def _user_yes_no_query(question):
        """
        Utility function to ask user a yes/no question

        :param question: question to ask
        :type question: str
        :return: True if answer is yes, False if it is no
        :rtype: bool
        """
        sys.stdout.write('{0} [y/n]\n'.format(question))
        while True:
            try:
                if sys.version_info[0] == 3:
                    answer = raw_input()
                else:
                    # noinspection PyCompatibility
                    answer = raw_input()
                return strtobool(answer.lower())
            except ValueError:
                sys.stdout.write('Please respond with \'y\' or \'n\'.\n')

    @staticmethod
    def _prepare_conf_files(exp_id, hpc, autosubmit_version, dummy):
        """
        Changes default configuration files to match new experiment values

        :param exp_id: experiment identifier
        :type exp_id: str
        :param hpc: hpc to use
        :type hpc: str
        :param autosubmit_version: current autosubmit's version
        :type autosubmit_version: str
        :param dummy: if True, creates a dummy experiment adding some default values
        :type dummy: bool
        """
        as_conf = AutosubmitConfig(exp_id, BasicConfig, ConfigParserFactory())
        as_conf.set_version(autosubmit_version)
        as_conf.set_expid(exp_id)
        as_conf.set_platform(hpc)
        as_conf.set_safetysleeptime(10)

        if dummy:
            content = open(as_conf.experiment_file).read()

            # Experiment
            content = content.replace(re.search('^DATELIST =.*', content, re.MULTILINE).group(0),
                                      "DATELIST = 20000101")
            content = content.replace(re.search('^MEMBERS =.*', content, re.MULTILINE).group(0),
                                      "MEMBERS = fc0")
            content = content.replace(re.search('^CHUNKSIZE =.*', content, re.MULTILINE).group(0),
                                      "CHUNKSIZE = 4")
            content = content.replace(re.search('^NUMCHUNKS =.*', content, re.MULTILINE).group(0),
                                      "NUMCHUNKS = 1")
            content = content.replace(re.search('^PROJECT_TYPE =.*', content, re.MULTILINE).group(0),
                                      "PROJECT_TYPE = none")

            open(as_conf.experiment_file, 'w').write(content)

    @staticmethod
    def _get_status(s):
        """
        Convert job status from str to Status

        :param s: status string
        :type s: str
        :return: status instance
        :rtype: Status
        """
        s = s.upper()
        if s == 'READY':
            return Status.READY
        elif s == 'COMPLETED':
            return Status.COMPLETED
        elif s == 'WAITING':
            return Status.WAITING
        elif s == 'HELD':
            return Status.HELD
        elif s == 'SUSPENDED':
            return Status.SUSPENDED
        elif s == 'FAILED':
            return Status.FAILED
        elif s == 'RUNNING':
            return Status.RUNNING
        elif s == 'QUEUING':
            return Status.QUEUING
        elif s == 'UNKNOWN':
            return Status.UNKNOWN

    @staticmethod
    def _get_members(out):
        """
        Function to get a list of members from json

        :param out: json member definition
        :type out: str
        :return: list of members
        :rtype: list
        """
        count = 0
        data = []
        # noinspection PyUnusedLocal
        for element in out:
            if count % 2 == 0:
                ms = {'m': out[count],
                      'cs': Autosubmit._get_chunks(out[count + 1])}
                data.append(ms)
                count += 1
            else:
                count += 1

        return data

    @staticmethod
    def _get_chunks(out):
        """
        Function to get a list of chunks from json

        :param out: json member definition
        :type out: str
        :return: list of chunks
        :rtype: list
        """
        data = []
        for element in out:
            if element.find("-") != -1:
                numbers = element.split("-")
                for count in range(int(numbers[0]), int(numbers[1]) + 1):
                    data.append(str(count))
            else:
                data.append(element)

        return data

    @staticmethod
    def _get_submitter(as_conf):
        """
        Returns the submitter corresponding to the communication defined on autosubmit's config file

        :return: submitter
        :rtype: Submitter
        """
        communications_library = as_conf.get_communications_library()
        if communications_library == 'paramiko':
            return ParamikoSubmitter()
        else:
            # only paramiko is avaliable right now so..
            return ParamikoSubmitter()

    @staticmethod
    def _get_job_list_persistence(expid, as_conf):
        """
        Returns the JobListPersistence corresponding to the storage type defined on autosubmit's config file

        :return: job_list_persistence
        :rtype: JobListPersistence
        """
        storage_type = as_conf.get_storage_type()
        if storage_type == 'pkl':
            return JobListPersistencePkl()
        elif storage_type == 'db':
            return JobListPersistenceDb(os.path.join(BasicConfig.LOCAL_ROOT_DIR, expid, "pkl"),
                                        "job_list_" + expid)
        raise AutosubmitCritical('Storage type not known', 7014)

    @staticmethod
    def _create_json(text):
        """
        Function to parse rerun specification from json format

        :param text: text to parse
        :type text: list
        :return: parsed output
        """
        count = 0
        data = []
        # text = "[ 19601101 [ fc0 [1 2 3 4] fc1 [1] ] 16651101 [ fc0 [1-30 31 32] ] ]"

        out = nestedExpr('[', ']').parseString(text).asList()

        # noinspection PyUnusedLocal
        for element in out[0]:
            if count % 2 == 0:
                sd = {'sd': out[0][count], 'ms': Autosubmit._get_members(
                    out[0][count + 1])}
                data.append(sd)
                count += 1
            else:
                count += 1

        sds = {'sds': data}
        result = json.dumps(sds)
        return result

    @staticmethod
    def testcase(copy_id, description, chunks=None, member=None, start_date=None, hpc=None, branch=None):
        """
        Method to create a test case. It creates a new experiment whose id starts by 't'.


        :param copy_id: experiment identifier
        :type copy_id: str
        :param description: test case experiment description
        :type description: str
        :param chunks: number of chunks to be run by the experiment. If None, it uses configured chunk(s).
        :type chunks: int
        :param member: member to be used by the test. If None, it uses configured member(s).
        :type member: str
        :param start_date: start date to be used by the test. If None, it uses configured start date(s).
        :type start_date: str
        :param hpc: HPC to be used by the test. If None, it uses configured HPC.
        :type hpc: str
        :param branch: branch or revision to be used by the test. If None, it uses configured branch.
        :type branch: str
        :return: test case id
        :rtype: str
        """

        testcaseid = Autosubmit.expid(hpc, description, copy_id, False, True)
        if testcaseid == '':
            return False

        Autosubmit._change_conf(
            testcaseid, hpc, start_date, member, chunks, branch, False)

        return testcaseid

    @staticmethod
    def test(expid, chunks, member=None, start_date=None, hpc=None, branch=None):
        """
        Method to conduct a test for a given experiment. It creates a new experiment for a given experiment with a
        given number of chunks with a random start date and a random member to be run on a random HPC.


        :param expid: experiment identifier
        :type expid: str
        :param chunks: number of chunks to be run by the experiment
        :type chunks: int
        :param member: member to be used by the test. If None, it uses a random one from which are defined on
                       the experiment.
        :type member: str
        :param start_date: start date to be used by the test. If None, it uses a random one from which are defined on
                         the experiment.
        :type start_date: str
        :param hpc: HPC to be used by the test. If None, it uses a random one from which are defined on
                    the experiment.
        :type hpc: str
        :param branch: branch or revision to be used by the test. If None, it uses configured branch.
        :type branch: str
        :return: True if test was succesful, False otherwise
        :rtype: bool
        """
        testid = Autosubmit.expid(
            'test', 'test experiment for {0}'.format(expid), expid, False, True)
        if testid == '':
            return False

        Autosubmit._change_conf(testid, hpc, start_date,
                                member, chunks, branch, True)

        Autosubmit.create(testid, False, True)
        if not Autosubmit.run_experiment(testid):
            return False
        return True

    @staticmethod
    def _change_conf(testid, hpc, start_date, member, chunks, branch, random_select=False):
        as_conf = AutosubmitConfig(testid, BasicConfig, ConfigParserFactory())
        exp_parser = as_conf.get_parser(
            ConfigParserFactory(), as_conf.experiment_file)
        if exp_parser.get_bool_option('rerun', "RERUN", True):
            raise AutosubmitCritical('Can not test a RERUN experiment', 7014)

        content = open(as_conf.experiment_file).read()
        if random_select:
            if hpc is None:
                platforms_parser = as_conf.get_parser(
                    ConfigParserFactory(), as_conf.platforms_file)
                test_platforms = list()
                for section in platforms_parser.sections():
                    if platforms_parser.get_option(section, 'TEST_SUITE', 'false').lower() == 'true':
                        test_platforms.append(section)
                if len(test_platforms) == 0:
                    raise AutosubmitCritical(
                        "Missing hpcarch setting in expdef", 7014)

                hpc = random.choice(test_platforms)
            if member is None:
                member = random.choice(exp_parser.get(
                    'experiment', 'MEMBERS').split(' '))
            if start_date is None:
                start_date = random.choice(exp_parser.get(
                    'experiment', 'DATELIST').split(' '))
            if chunks is None:
                chunks = 1

        # Experiment
        content = content.replace(re.search('^EXPID =.*', content, re.MULTILINE).group(0),
                                  "EXPID = " + testid)
        if start_date is not None:
            content = content.replace(re.search('^DATELIST =.*', content, re.MULTILINE).group(0),
                                      "DATELIST = " + start_date)
        if member is not None:
            content = content.replace(re.search('^MEMBERS =.*', content, re.MULTILINE).group(0),
                                      "MEMBERS = " + member)
        if chunks is not None:
            # noinspection PyTypeChecker
            content = content.replace(re.search('^NUMCHUNKS =.*', content, re.MULTILINE).group(0),
                                      "NUMCHUNKS = " + chunks)
        if hpc is not None:
            content = content.replace(re.search('^HPCARCH =.*', content, re.MULTILINE).group(0),
                                      "HPCARCH = " + hpc)
        if branch is not None:
            content = content.replace(re.search('^PROJECT_BRANCH =.*', content, re.MULTILINE).group(0),
                                      "PROJECT_BRANCH = " + branch)
            content = content.replace(re.search('^PROJECT_REVISION =.*', content, re.MULTILINE).group(0),
                                      "PROJECT_REVISION = " + branch)

        open(as_conf.experiment_file, 'w').write(content)

    @staticmethod
    def load_job_list(expid, as_conf, notransitive=False, monitor=False):
        rerun = as_conf.get_rerun()

        job_list = JobList(expid, BasicConfig, ConfigParserFactory(),
                           Autosubmit._get_job_list_persistence(expid, as_conf))

        date_list = as_conf.get_date_list()
        date_format = ''
        if as_conf.get_chunk_size_unit() is 'hour':
            date_format = 'H'
        for date in date_list:
            if date.hour > 1:
                date_format = 'H'
            if date.minute > 1:
                date_format = 'M'
        job_list.generate(date_list, as_conf.get_member_list(), as_conf.get_num_chunks(), as_conf.get_chunk_ini(),
                          as_conf.load_parameters(), date_format, as_conf.get_retrials(),
                          as_conf.get_default_job_type(), as_conf.get_wrapper_type(), as_conf.get_wrapper_jobs(),
                          new=False, notransitive=notransitive)
        if rerun == "true":

            chunk_list = Autosubmit._create_json(as_conf.get_chunk_list())
            if not monitor:
                job_list.rerun(chunk_list, notransitive)
            else:
                rerun_list = JobList(expid, BasicConfig, ConfigParserFactory(),
                                     Autosubmit._get_job_list_persistence(expid, as_conf))
                rerun_list.generate(date_list, as_conf.get_member_list(), as_conf.get_num_chunks(),
                                    as_conf.get_chunk_ini(),
                                    as_conf.load_parameters(), date_format, as_conf.get_retrials(),
                                    as_conf.get_default_job_type(), as_conf.get_wrapper_type(),
                                    as_conf.get_wrapper_jobs(),
                                    new=False, notransitive=notransitive)
                rerun_list.rerun(chunk_list, notransitive)
                job_list = Autosubmit.rerun_recovery(
                    expid, job_list, rerun_list, as_conf)
        else:
            job_list.remove_rerun_only_jobs(notransitive)

        return job_list

    @staticmethod
    def rerun_recovery(expid, job_list, rerun_list, as_conf):
        """
        Method to check all active jobs. If COMPLETED file is found, job status will be changed to COMPLETED,
        otherwise it will be set to WAITING. It will also update the jobs list.

        :param expid: identifier of the experiment to recover
        :type expid: str
        :param save: If true, recovery saves changes to the jobs list
        :type save: bool
        :param all_jobs: if True, it tries to get completed files for all jobs, not only active.
        :type all_jobs: bool
        :param hide: hides plot window
        :type hide: bool
        """

        hpcarch = as_conf.get_platform()
        submitter = Autosubmit._get_submitter(as_conf)
        try:
            submitter.load_platforms(as_conf)
            if submitter.platforms is None:
                raise AutosubmitCritical("platforms couldn't be loaded", 7014)
        except:
            raise AutosubmitCritical("platforms couldn't be loaded", 7014)
        platforms = submitter.platforms

        platforms_to_test = set()
        for job in job_list.get_job_list():
            if job.platform_name is None:
                job.platform_name = hpcarch
            # noinspection PyTypeChecker
            job.platform = platforms[job.platform_name.lower()]
            # noinspection PyTypeChecker
            platforms_to_test.add(platforms[job.platform_name.lower()])
        rerun_names = []

        [rerun_names.append(job.name) for job in rerun_list.get_job_list()]
        jobs_to_recover = [
            i for i in job_list.get_job_list() if i.name not in rerun_names]

        Log.info("Looking for COMPLETED files")
        start = datetime.datetime.now()
        for job in jobs_to_recover:
            if job.platform_name is None:
                job.platform_name = hpcarch
            # noinspection PyTypeChecker
            job.platform = platforms[job.platform_name.lower()]

            if job.platform.get_completed_files(job.name, 0):
                job.status = Status.COMPLETED
                Log.info(
                    "CHANGED job '{0}' status to COMPLETED".format(job.name))

            job.platform.get_logs_files(expid, job.remote_logs)
        return job_list<|MERGE_RESOLUTION|>--- conflicted
+++ resolved
@@ -1503,10 +1503,11 @@
                         # Save job_list if not is a failed submitted job
                         recovery = True
                         try:
-<<<<<<< HEAD
-
-                            job_list = Autosubmit.load_job_list(expid, as_conf, notransitive=notransitive)
-                            packages_persistence = JobPackagePersistence( os.path.join(BasicConfig.LOCAL_ROOT_DIR, expid, "pkl"), "job_packages_" + expid)
+
+                            job_list = Autosubmit.load_job_list(
+                                expid, as_conf, notransitive=notransitive)
+                            packages_persistence = JobPackagePersistence(os.path.join(
+                                BasicConfig.LOCAL_ROOT_DIR, expid, "pkl"), "job_packages_" + expid)
                             packages = packages_persistence.load()
                             for (exp_id, package_name, job_name) in packages:
                                 if package_name not in job_list.packages_dict:
@@ -1523,10 +1524,6 @@
                                 job_list.job_package_map[jobs[0].id] = wrapper_job
                             save = job_list.update_list(as_conf)
                             job_list.save()
-=======
-                            job_list = Autosubmit.load_job_list(
-                                expid, as_conf, notransitive=notransitive)
->>>>>>> e5c0624d
                         except BaseException as e:
                             raise AutosubmitCritical("Corrupted job_list, backup couldn't be restored", 7040,
                                                      e.message)
@@ -1574,15 +1571,10 @@
                         if "Thread-" in thread.name:
                             if thread.isAlive():
                                 active_threads = True
-<<<<<<< HEAD
                     sleep(10)
                     timeout += 10
                 for platform in platforms_to_test:
                     platform.closeConnection()
-=======
-                                threads_active = threads_active + 1
-                        sleep(10)
->>>>>>> e5c0624d
                 if len(job_list.get_failed()) > 0:
                     Log.info("Some jobs have failed and reached maximum retrials")
                 else:
@@ -2091,15 +2083,9 @@
 
             if job.platform.get_completed_files(job.name, 0, True):
                 job.status = Status.COMPLETED
-<<<<<<< HEAD
-                Log.info("CHANGED job '{0}' status to COMPLETED".format(job.name))
-                #Log.status("CHANGED job '{0}' status to COMPLETED".format(job.name))
-=======
                 Log.info(
                     "CHANGED job '{0}' status to COMPLETED".format(job.name))
-                Log.status(
-                    "CHANGED job '{0}' status to COMPLETED".format(job.name))
->>>>>>> e5c0624d
+                #Log.status("CHANGED job '{0}' status to COMPLETED".format(job.name))
 
                 if not no_recover_logs:
                     try:
