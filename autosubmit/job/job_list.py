--- conflicted
+++ resolved
@@ -517,12 +517,7 @@
         from_step = relationship.pop("FROM_STEP", relationships.get("FROM_STEP", None))
         for filter_range, filter_data in relationship.items():
             selected_filter = JobList._parse_filters_to_check(filter_range, values_list, level_to_check)
-<<<<<<< HEAD
-            if filter_range.casefold() in ["ALL".casefold(), "NATURAL".casefold(),
-                                           "NONE".casefold()] or not value_to_check:
-=======
             if filter_range.casefold() in ["ALL".casefold(),"NATURAL".casefold(),"NONE".casefold()] or not value_to_check:
->>>>>>> 4c6c8c59
                 included = True
             else:
                 included = False
