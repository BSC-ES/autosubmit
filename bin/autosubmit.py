#!/usr/bin/env python

# Copyright 2014 Climate Forecasting Unit, IC3

# This file is part of Autosubmit.

# Autosubmit is free software: you can redistribute it and/or modify
# it under the terms of the GNU General Public License as published by
# the Free Software Foundation, either version 3 of the License, or
# (at your option) any later version.

# Autosubmit is distributed in the hope that it will be useful,
# but WITHOUT ANY WARRANTY; without even the implied warranty of
# MERCHANTABILITY or FITNESS FOR A PARTICULAR PURPOSE.  See the
# GNU General Public License for more details.

# You should have received a copy of the GNU General Public License
# along with Autosubmit.  If not, see <http://www.gnu.org/licenses/>.

"""This is the main script of autosubmit. All the stream of execution is handled here
(submitting all the jobs properly and repeating its execution in case of failure)."""
import os
import sys

scriptdir = os.path.abspath(os.path.dirname(sys.argv[0]))
assert sys.path[0] == scriptdir
sys.path[0] = os.path.normpath(os.path.join(scriptdir, os.pardir))
import argparse
import time
import cPickle
import signal
import logging
import platform

from pkg_resources import require
<<<<<<< HEAD
from autosubmit.queue.itqueue import ItQueue
from autosubmit.queue.mnqueue import MnQueue
from autosubmit.queue.lgqueue import LgQueue
from autosubmit.queue.elqueue import ElQueue
from autosubmit.queue.psqueue import PsQueue
from autosubmit.queue.ecqueue import EcQueue
from autosubmit.queue.mn3queue import Mn3Queue
from autosubmit.queue.htqueue import HtQueue
from autosubmit.queue.arqueue import ArQueue
from autosubmit.job.job import Job
from autosubmit.job.job_common import Status
from autosubmit.job.job_common import Type
from autosubmit.job.job_list import JobList
from autosubmit.job.job_list import RerunJobList
from autosubmit.config.config_common import AutosubmitConfig
from autosubmit.git.git_common import AutosubmitGit
from autosubmit.config.dir_config import LOCAL_ROOT_DIR
from autosubmit.config.dir_config import LOCAL_TMP_DIR
from autosubmit.monitor.monitor import Monitor

def log_long(message):
    print "[%s] %s" % (time.asctime(), message)
 
def log_short(message):
    d = time.localtime()
    date = "%04d-%02d-%02d %02d:%02d:%02d" % (d[0],d[1],d[2],d[3],d[4],d[5])
    print "[%s] %s" % (date,message)
=======
from queue.itqueue import ItQueue
from queue.mnqueue import MnQueue
from queue.lgqueue import LgQueue
from queue.elqueue import ElQueue
from queue.psqueue import PsQueue
from queue.ecqueue import EcQueue
from queue.mn3queue import Mn3Queue
from queue.htqueue import HtQueue
from queue.arqueue import ArQueue
from job.job_common import Status
from job.job_common import Type
from config.config_common import AutosubmitConfig
from git.git_common import AutosubmitGit
from config.dir_config import LOCAL_ROOT_DIR
from config.dir_config import LOCAL_TMP_DIR
from monitor.monitor import Monitor


def log_long(message):
    print "[%s] %s" % (time.asctime(), message)


def log_short(message):
    d = time.localtime()
    date = "%04d-%02d-%02d %02d:%02d:%02d" % (d[0], d[1], d[2], d[3], d[4], d[5])
    print "[%s] %s" % (date, message)

>>>>>>> 6fd1a626

####################
# Main Program
####################
def main():
    autosubmit_version = require("autosubmit")[0].version

    parser = argparse.ArgumentParser(description='Launch Autosubmit given an experiment identifier')
    parser.add_argument('-v', '--version', action='version', version=autosubmit_version)
<<<<<<< HEAD
    parser.add_argument('-e', '--expid', required=True, nargs = 1)
=======
    parser.add_argument('-e', '--expid', required=True, nargs=1)
>>>>>>> 6fd1a626
    args = parser.parse_args()
    if args.expid is None:
        parser.error("Missing expid.")

    os.system('clear')

    logging.basicConfig(level=logging.DEBUG, format='%(asctime)s %(name)s %(levelname)s %(message)s',
                        datefmt='%a, %d %b %Y %H:%M:%S',
<<<<<<< HEAD
                        filename=os.path.join(os.path.dirname(__file__), os.pardir, 'my_autosubmit_' + args.expid[0] + '.log'),
                        filemode='w')
    
    logger = logging.getLogger("AutoLog")

=======
                        filename=os.path.join(os.path.dirname(__file__), os.pardir,
                                              'my_autosubmit_' + args.expid[0] + '.log'),
                        filemode='w')

    logger = logging.getLogger("AutoLog")
>>>>>>> 6fd1a626

    as_conf = AutosubmitConfig(args.expid[0])
    as_conf.check_conf()

<<<<<<< HEAD
    project_type = as_conf.get_project_type()
    if (project_type != "none"):
        # Check proj configuration
        as_conf.check_proj()
=======
    git_project = as_conf.get_git_project()
    if git_project == "true":
        # Check git configuration
        as_conf.check_git()
>>>>>>> 6fd1a626

    expid = as_conf.get_expid()
    hpcarch = as_conf.get_platform()
    scratch_dir = as_conf.get_scratch_dir()
    hpcproj = as_conf.get_hpcproj()
    hpcuser = as_conf.get_hpcuser()
<<<<<<< HEAD
    totalJobs = as_conf.get_totalJobs()
    maxWaitingJobs = as_conf.get_maxWaitingJobs()
    safetysleeptime = as_conf.get_safetysleeptime()
    retrials = as_conf.get_retrials()
    rerun = as_conf.get_rerun()
    
    if(hpcarch == "bsc"):
       remoteQueue = MnQueue(expid)
       remoteQueue.set_host("bsc")
    elif(hpcarch == "ithaca"):
       remoteQueue = ItQueue(expid)
       remoteQueue.set_host("ithaca")
    elif(hpcarch == "hector"):
       remoteQueue = HtQueue(expid)
       remoteQueue.set_host("ht-" + hpcproj)
    elif(hpcarch == "archer"):
       remoteQueue = ArQueue(expid)
       remoteQueue.set_host("ar-" + hpcproj)
    ## in lindgren arch must set-up both serial and parallel queues
    elif(hpcarch == "lindgren"):
       serialQueue = ElQueue(expid)
       serialQueue.set_host("ellen") 
       parallelQueue = LgQueue(expid)
       parallelQueue.set_host("lindgren") 
    elif(hpcarch == "ecmwf"):
       remoteQueue = EcQueue(expid)
       remoteQueue.set_host("c2a")
    elif(hpcarch == "marenostrum3"):
       remoteQueue = Mn3Queue(expid)
       remoteQueue.set_host("mn-" + hpcproj)

    localQueue = PsQueue(expid)
    localQueue.set_host(platform.node())
    localQueue.set_scratch(LOCAL_ROOT_DIR)
    localQueue.set_project(expid)
    localQueue.set_user(LOCAL_TMP_DIR)
    localQueue.update_cmds()

    logger.debug("The Experiment name is: %s" % expid)
    logger.info("Jobs to submit: %s" % totalJobs)
    logger.info("Maximum waiting jobs in queues: %s" % maxWaitingJobs)
=======
    already_submitted = as_conf.get_already_submitted()
    total_jobs = as_conf.get_total_jobs()
    max_waiting_jobs = as_conf.get_max_waiting_jobs()
    safetysleeptime = as_conf.get_safetysleeptime()
    retrials = as_conf.get_retrials()
    rerun = as_conf.get_rerun()

    remote_queue = None
    serial_queue = None
    parallel_queue = None

    if hpcarch == "bsc":
        remote_queue = MnQueue(expid)
        remote_queue.set_host("bsc")
    elif hpcarch == "ithaca":
        remote_queue = ItQueue(expid)
        remote_queue.set_host("ithaca")
    elif hpcarch == "hector":
        remote_queue = HtQueue(expid)
        remote_queue.set_host("ht-" + hpcproj)
    elif hpcarch == "archer":
        remote_queue = ArQueue(expid)
        remote_queue.set_host("ar-" + hpcproj)
    # in lindgren arch must set-up both serial and parallel queues
    elif hpcarch == "lindgren":
        serial_queue = ElQueue(expid)
        serial_queue.set_host("ellen")
        parallel_queue = LgQueue(expid)
        parallel_queue.set_host("lindgren")
    elif hpcarch == "ecmwf":
        remote_queue = EcQueue(expid)
        remote_queue.set_host("c2a")
    elif hpcarch == "marenostrum3":
        remote_queue = Mn3Queue(expid)
        remote_queue.set_host("mn-" + hpcproj)

    local_queue = PsQueue(expid)
    local_queue.set_host(platform.node())
    local_queue.set_scratch(LOCAL_ROOT_DIR)
    local_queue.set_project(expid)
    local_queue.set_user(LOCAL_TMP_DIR)
    local_queue.update_cmds()

    logger.debug("The Experiment name is: %s" % expid)
    logger.info("Jobs to submit: %s" % total_jobs)
    logger.info("Start with job number: %s" % already_submitted)
    logger.info("Maximum waiting jobs in queues: %s" % max_waiting_jobs)
>>>>>>> 6fd1a626
    logger.info("Sleep: %s" % safetysleeptime)
    logger.info("Retrials: %s" % retrials)
    logger.info("Starting job submission...")

<<<<<<< HEAD

    ## in lindgren arch must signal both serial and parallel queues
    if(hpcarch == "lindgren"):
        signal.signal(signal.SIGQUIT, serialQueue.smart_stop)
        signal.signal(signal.SIGINT, serialQueue.normal_stop)
        signal.signal(signal.SIGQUIT, parallelQueue.smart_stop)
        signal.signal(signal.SIGINT, parallelQueue.normal_stop)
        serialQueue.set_scratch(scratch_dir)
        serialQueue.set_project(hpcproj)
        serialQueue.set_user(hpcuser)
        serialQueue.update_cmds()
        parallelQueue.set_scratch(scratch_dir)
        parallelQueue.set_project(hpcproj)
        parallelQueue.set_user(hpcuser)
        parallelQueue.update_cmds() 
    else:
        signal.signal(signal.SIGQUIT, remoteQueue.smart_stop)
        signal.signal(signal.SIGINT, remoteQueue.normal_stop)
        remoteQueue.set_scratch(scratch_dir)
        remoteQueue.set_project(hpcproj)
        remoteQueue.set_user(hpcuser)
        remoteQueue.update_cmds()

    signal.signal(signal.SIGQUIT, localQueue.smart_stop)
    signal.signal(signal.SIGINT, localQueue.normal_stop)
 
    if(rerun == 'false'):
        filename = LOCAL_ROOT_DIR + "/" + expid + '/pkl/job_list_'+ expid +'.pkl'
    elif(rerun == 'true'):
        filename = LOCAL_ROOT_DIR + "/" + expid + '/pkl/rerun_job_list_'+ expid +'.pkl'
    print filename

    #the experiment should be loaded as well
    if (os.path.exists(filename)):
        joblist = pickle.load(file(filename,'rw'))
=======
    # If remoto_queue is None (now only in lindgren) arch must signal both serial and parallel queues
    if remote_queue is None:
        signal.signal(signal.SIGQUIT, serial_queue.smart_stop)
        signal.signal(signal.SIGINT, serial_queue.normal_stop)
        signal.signal(signal.SIGQUIT, parallel_queue.smart_stop)
        signal.signal(signal.SIGINT, parallel_queue.normal_stop)
        serial_queue.set_scratch(scratch_dir)
        serial_queue.set_project(hpcproj)
        serial_queue.set_user(hpcuser)
        serial_queue.update_cmds()
        parallel_queue.set_scratch(scratch_dir)
        parallel_queue.set_project(hpcproj)
        parallel_queue.set_user(hpcuser)
        parallel_queue.update_cmds()
    else:
        signal.signal(signal.SIGQUIT, remote_queue.smart_stop)
        signal.signal(signal.SIGINT, remote_queue.normal_stop)
        remote_queue.set_scratch(scratch_dir)
        remote_queue.set_project(hpcproj)
        remote_queue.set_user(hpcuser)
        remote_queue.update_cmds()

    signal.signal(signal.SIGQUIT, local_queue.smart_stop)
    signal.signal(signal.SIGINT, local_queue.normal_stop)

    if rerun == 'false':
        filename = LOCAL_ROOT_DIR + "/" + expid + '/pkl/job_list_' + expid + '.pkl'
    else:
        filename = LOCAL_ROOT_DIR + "/" + expid + '/pkl/rerun_job_list_' + expid + '.pkl'
    print filename

    # the experiment should be loaded as well
    if os.path.exists(filename):
        joblist = cPickle.load(file(filename, 'rw'))
>>>>>>> 6fd1a626
        logger.info("Starting from joblist pickled in %s " % filename)
    else:
        logger.error("The pickle file %s necessary does not exist." % filename)
        sys.exit()

    logger.debug("Length of joblist: %s" % len(joblist))

<<<<<<< HEAD
    # Load parameters   
    print "Loading parameters..."
    parameters = as_conf.load_parameters()  
    print "Updating parameters..."
    joblist.update_parameters(parameters)
    #check the job list script creation
    print "Checking experiment templates..."
    if (joblist.check_scripts()):
=======
    # Load parameters
    print "Loading parameters..."
    parameters = as_conf.load_parameters()
    print "Updating parameters..."
    joblist.update_parameters(parameters)
    # check the job list script creation
    print "Checking experiment templates..."
    if joblist.check_scripts():
>>>>>>> 6fd1a626
        logger.info("Experiment templates check PASSED!")
    else:
        logger.error("Experiment templates check FAILED!")
        print "Experiment templates check FAILED!"
        sys.exit()

<<<<<<< HEAD
    
    #check the availability of the Queues
    localQueue.check_remote_log_dir()
    ## in lindgren arch must check both serial and parallel queues
    if(hpcarch == "lindgren"):
        serialQueue.check_remote_log_dir()
        parallelQueue.check_remote_log_dir()
    else:
        remoteQueue.check_remote_log_dir()

    #first job goes to the local Queue
    queue = localQueue
=======
    # check the availability of the Queues
    local_queue.check_remote_log_dir()
    # in lindgren arch must check both serial and parallel queues
    if hpcarch == "lindgren":
        serial_queue.check_remote_log_dir()
        parallel_queue.check_remote_log_dir()
    else:
        remote_queue.check_remote_log_dir()

    # first job goes to the local Queue
    queue = local_queue
>>>>>>> 6fd1a626

    #########################
    # AUTOSUBMIT - MAIN LOOP
    #########################
    # Main loop. Finishing when all jobs have been submitted
<<<<<<< HEAD
    while joblist.get_active() :
        active = len(joblist.get_running())
        waiting = len(joblist.get_submitted() + joblist.get_queuing())
        available = maxWaitingJobs-waiting
    
        # reload parameters changes 
        print "Reloading parameters..."
        as_conf.reload()    
        parameters = as_conf.load_parameters()  
        joblist.update_parameters(parameters)

        # variables to be updated on the fly
        totalJobs = as_conf.get_totalJobs()
        logger.info("Jobs to submit: %s" % totalJobs)
=======
    while joblist.get_active():
        active = len(joblist.get_running())
        waiting = len(joblist.get_submitted() + joblist.get_queuing())
        available = max_waiting_jobs - waiting

        # reload parameters changes
        print "Reloading parameters..."
        as_conf.reload()
        parameters = as_conf.load_parameters()
        joblist.update_parameters(parameters)

        # variables to be updated on the fly
        total_jobs = as_conf.get_total_jobs()
        logger.info("Jobs to submit: %s" % total_jobs)
>>>>>>> 6fd1a626
        safetysleeptime = as_conf.get_safetysleeptime()
        logger.info("Sleep: %s" % safetysleeptime)
        retrials = as_conf.get_retrials()
        logger.info("Number of retrials: %s" % retrials)

        # read FAIL_RETRIAL number if, blank at creation time put a given number
        # check availability of machine, if not next iteration after sleep time
        # check availability of jobs, if no new jobs submited and no jobs available, then stop
<<<<<<< HEAD
  
        # ??? why
        logger.info("Saving joblist")
        joblist.save()
  
=======

        # ??? why
        logger.info("Saving joblist")
        joblist.save()

>>>>>>> 6fd1a626
        logger.info("Active jobs in queues:\t%s" % active)
        logger.info("Waiting jobs in queues:\t%s" % waiting)

        if available == 0:
            logger.info("There's no room for more jobs...")
        else:
            logger.info("We can safely submit %s jobs..." % available)
<<<<<<< HEAD
      
        ######################################
        # AUTOSUBMIT - ALREADY SUBMITTED JOBS
        ######################################
        #get the list of jobs currently in the Queue
        jobinqueue = joblist.get_in_queue()
        logger.info("Number of jobs in queue: %s" % str(len(jobinqueue))) 

        # Check queue aviailability     
=======

        ######################################
        # AUTOSUBMIT - ALREADY SUBMITTED JOBS
        ######################################
        # get the list of jobs currently in the Queue
        jobinqueue = joblist.get_in_queue()
        logger.info("Number of jobs in queue: %s" % str(len(jobinqueue)))

        # Check queue aviailability
>>>>>>> 6fd1a626
        queueavail = queue.check_host()
        if not queueavail:
            logger.info("There is no queue available")
        else:
            for job in jobinqueue:
                job.print_job()
<<<<<<< HEAD
                print ("Number of jobs in queue: %s" % str(len(jobinqueue))) 
                ## in lindgren arch must select serial or parallel queue acording to the job type
                if(hpcarch == "lindgren" and job.get_type() == Type.SIMULATION):
                    queue = parallelQueue
                elif(hpcarch == "lindgren" and (job.get_type() == Type.INITIALISATION or job.get_type() == Type.CLEANING or job.get_type() == Type.POSTPROCESSING)):
                    queue = serialQueue
                elif(job.get_type() == Type.LOCALSETUP or job.get_type() == Type.TRANSFER):
                    queue = localQueue
                else:
                    queue = remoteQueue
                # Check queue aviailability     
=======
                print ("Number of jobs in queue: %s" % str(len(jobinqueue)))
                # in lindgren arch must select serial or parallel queue acording to the job type
                if hpcarch == "lindgren" and job.get_type() == Type.SIMULATION:
                    queue = parallel_queue
                elif (hpcarch == "lindgren" and (job.get_type() == Type.INITIALISATION or
                                                 job.get_type() == Type.CLEANING or
                                                 job.get_type() == Type.POSTPROCESSING)):
                    queue = serial_queue
                elif job.get_type() == Type.LOCALSETUP or job.get_type() == Type.TRANSFER:
                    queue = local_queue
                else:
                    queue = remote_queue
                # Check queue aviailability
>>>>>>> 6fd1a626
                queueavail = queue.check_host()
                if not queueavail:
                    logger.info("There is no queue available")
                else:
                    status = queue.check_job(job.get_id(), job.get_status())
<<<<<<< HEAD
                    if(status == Status.COMPLETED):
=======
                    if status == Status.COMPLETED:
>>>>>>> 6fd1a626
                        logger.debug("This job seems to have completed...checking")
                        queue.get_completed_files(job.get_name())
                        job.check_completion()
                    else:
                        job.set_status(status)
<<<<<<< HEAD
            
            #Uri add check if status UNKNOWN and exit if you want 
            ##after checking the jobs , no job should have the status "submitted"
            ##Uri throw an exception if this happens (warning type no exit)
       
        # explain it !!
        joblist.update_list()
        
        ##############################
        # AUTOSUBMIT - JOBS TO SUBMIT
        ##############################
        ## get the list of jobs READY
        jobsavail = joblist.get_ready()

        # Check queue aviailability     
        queueavail = queue.check_host()
        if not queueavail:
            logger.info("There is no queue available")
        elif (min(available, len(jobsavail)) == 0):
            logger.info("There is no job READY or available")
            logger.info("Number of jobs ready: %s" % len(jobsavail))
            logger.info("Number of jobs available in queue: %s" % available)
        elif (min(available, len(jobsavail)) > 0 and len(jobinqueue) <= totalJobs): 
            logger.info("We are going to submit: %s" % min(available,len(jobsavail)))
            ##should sort the jobsavail by priority Clean->post->sim>ini
            #s = sorted(jobsavail, key=lambda k:k.get_name().split('_')[1][:6])
            ## probably useless to sort by year before sorting by type
            s = sorted(jobsavail, key=lambda k:k.get_long_name().split('_')[1][:6])

            list_of_jobs_avail = sorted(s, key=lambda k:k.get_type())
     
            for job in list_of_jobs_avail[0:min(available, len(jobsavail), totalJobs-len(jobinqueue))]:
                print job.get_name()
                scriptname = job.create_script() 
                print scriptname
                ## in lindgren arch must select serial or parallel queue acording to the job type
                if(hpcarch == "lindgren" and job.get_type() == Type.SIMULATION):
                    queue = parallelQueue
                    logger.info("Submitting to parallel queue...")
                    print("Submitting to parallel queue...")
                elif(hpcarch == "lindgren" and (job.get_type() == Type.REMOTESETUP or job.get_type() == Type.INITIALISATION or job.get_type() == Type.CLEANING or job.get_type() == Type.POSTPROCESSING)):
                    queue = serialQueue
                    logger.info("Submitting to serial queue...")
                    print("Submitting to serial queue...")
                elif(job.get_type() == Type.LOCALSETUP or job.get_type() == Type.TRANSFER):
                    queue = localQueue
                    logger.info("Submitting to local queue...")
                    print("Submitting to local queue...")
                else:
                    queue = remoteQueue
                    logger.info("Submitting to remote queue...")
                    print("Submitting to remote queue...")
                # Check queue aviailability     
=======

                    # Uri add check if status UNKNOWN and exit if you want
                    # after checking the jobs , no job should have the status "submitted"
                    # Uri throw an exception if this happens (warning type no exit)

        # explain it !!
        joblist.update_list()

        ##############################
        # AUTOSUBMIT - JOBS TO SUBMIT
        ##############################
        #  get the list of jobs READY
        jobsavail = joblist.get_ready()

        # Check queue aviailability
        queueavail = queue.check_host()
        if not queueavail:
            logger.info("There is no queue available")
        elif min(available, len(jobsavail)) == 0:
            logger.info("There is no job READY or available")
            logger.info("Number of jobs ready: %s" % len(jobsavail))
            logger.info("Number of jobs available in queue: %s" % available)
        elif min(available, len(jobsavail)) > 0 and len(jobinqueue) <= total_jobs:
            logger.info("We are going to submit: %s" % min(available, len(jobsavail)))
            # should sort the jobsavail by priority Clean->post->sim>ini
            # s = sorted(jobsavail, key=lambda k:k.get_name().split('_')[1][:6])
            # probably useless to sort by year before sorting by type
            s = sorted(jobsavail, key=lambda k: k.get_long_name().split('_')[1][:6])

            list_of_jobs_avail = sorted(s, key=lambda k: k.get_type())

            for job in list_of_jobs_avail[0:min(available, len(jobsavail), total_jobs - len(jobinqueue))]:
                print job.get_name()
                scriptname = job.create_script()
                print scriptname
                # in lindgren arch must select serial or parallel queue acording to the job type
                if hpcarch == "lindgren" and job.get_type() == Type.SIMULATION:
                    queue = parallel_queue
                    logger.info("Submitting to parallel queue...")
                    print("Submitting to parallel queue...")
                elif (hpcarch == "lindgren" and (job.get_type() == Type.REMOTESETUP or
                                                 job.get_type() == Type.INITIALISATION or
                                                 job.get_type() == Type.CLEANING or
                                                 job.get_type() == Type.POSTPROCESSING)):
                    queue = serial_queue
                    logger.info("Submitting to serial queue...")
                    print("Submitting to serial queue...")
                elif job.get_type() == Type.LOCALSETUP or job.get_type() == Type.TRANSFER:
                    queue = local_queue
                    logger.info("Submitting to local queue...")
                    print("Submitting to local queue...")
                else:
                    queue = remote_queue
                    logger.info("Submitting to remote queue...")
                    print("Submitting to remote queue...")
                # Check queue aviailability
>>>>>>> 6fd1a626
                queueavail = queue.check_host()
                if not queueavail:
                    logger.info("There is no queue available")
                else:
                    queue.send_script(scriptname)
                    job_id = queue.submit_job(scriptname)
                    job.set_id(job_id)
<<<<<<< HEAD
                    ##set status to "submitted"
                    job.set_status(Status.SUBMITTED)
        
        
        time.sleep(safetysleeptime)
    ## finalise experiment
    if (len(joblist.get_completed()) == len(joblist)):
        if (git_project == "true"):
=======
                    # set status to "submitted"
                    job.set_status(Status.SUBMITTED)

        time.sleep(safetysleeptime)
    # finalise experiment
    if len(joblist.get_completed()) == len(joblist):
        if git_project == "true":
>>>>>>> 6fd1a626
            print "Cleaning GIT directory..."
            git_conf = AutosubmitGit(expid)
            git_conf.clean_git()
        print "Cleaning plot directory..."
        as_monitor = Monitor()
        as_monitor.clean_plot(expid)
<<<<<<< HEAD
 
    logger.info("Finished job submission")
=======

    logger.info("Finished job submission")

>>>>>>> 6fd1a626

if __name__ == "__main__":
    main()<|MERGE_RESOLUTION|>--- conflicted
+++ resolved
@@ -33,35 +33,6 @@
 import platform
 
 from pkg_resources import require
-<<<<<<< HEAD
-from autosubmit.queue.itqueue import ItQueue
-from autosubmit.queue.mnqueue import MnQueue
-from autosubmit.queue.lgqueue import LgQueue
-from autosubmit.queue.elqueue import ElQueue
-from autosubmit.queue.psqueue import PsQueue
-from autosubmit.queue.ecqueue import EcQueue
-from autosubmit.queue.mn3queue import Mn3Queue
-from autosubmit.queue.htqueue import HtQueue
-from autosubmit.queue.arqueue import ArQueue
-from autosubmit.job.job import Job
-from autosubmit.job.job_common import Status
-from autosubmit.job.job_common import Type
-from autosubmit.job.job_list import JobList
-from autosubmit.job.job_list import RerunJobList
-from autosubmit.config.config_common import AutosubmitConfig
-from autosubmit.git.git_common import AutosubmitGit
-from autosubmit.config.dir_config import LOCAL_ROOT_DIR
-from autosubmit.config.dir_config import LOCAL_TMP_DIR
-from autosubmit.monitor.monitor import Monitor
-
-def log_long(message):
-    print "[%s] %s" % (time.asctime(), message)
- 
-def log_short(message):
-    d = time.localtime()
-    date = "%04d-%02d-%02d %02d:%02d:%02d" % (d[0],d[1],d[2],d[3],d[4],d[5])
-    print "[%s] %s" % (date,message)
-=======
 from queue.itqueue import ItQueue
 from queue.mnqueue import MnQueue
 from queue.lgqueue import LgQueue
@@ -89,7 +60,6 @@
     date = "%04d-%02d-%02d %02d:%02d:%02d" % (d[0], d[1], d[2], d[3], d[4], d[5])
     print "[%s] %s" % (date, message)
 
->>>>>>> 6fd1a626
 
 ####################
 # Main Program
@@ -99,11 +69,7 @@
 
     parser = argparse.ArgumentParser(description='Launch Autosubmit given an experiment identifier')
     parser.add_argument('-v', '--version', action='version', version=autosubmit_version)
-<<<<<<< HEAD
-    parser.add_argument('-e', '--expid', required=True, nargs = 1)
-=======
     parser.add_argument('-e', '--expid', required=True, nargs=1)
->>>>>>> 6fd1a626
     args = parser.parse_args()
     if args.expid is None:
         parser.error("Missing expid.")
@@ -112,84 +78,25 @@
 
     logging.basicConfig(level=logging.DEBUG, format='%(asctime)s %(name)s %(levelname)s %(message)s',
                         datefmt='%a, %d %b %Y %H:%M:%S',
-<<<<<<< HEAD
-                        filename=os.path.join(os.path.dirname(__file__), os.pardir, 'my_autosubmit_' + args.expid[0] + '.log'),
-                        filemode='w')
-    
-    logger = logging.getLogger("AutoLog")
-
-=======
                         filename=os.path.join(os.path.dirname(__file__), os.pardir,
                                               'my_autosubmit_' + args.expid[0] + '.log'),
                         filemode='w')
 
     logger = logging.getLogger("AutoLog")
->>>>>>> 6fd1a626
 
     as_conf = AutosubmitConfig(args.expid[0])
     as_conf.check_conf()
 
-<<<<<<< HEAD
     project_type = as_conf.get_project_type()
-    if (project_type != "none"):
+    if project_type != "none":
         # Check proj configuration
         as_conf.check_proj()
-=======
-    git_project = as_conf.get_git_project()
-    if git_project == "true":
-        # Check git configuration
-        as_conf.check_git()
->>>>>>> 6fd1a626
 
     expid = as_conf.get_expid()
     hpcarch = as_conf.get_platform()
     scratch_dir = as_conf.get_scratch_dir()
     hpcproj = as_conf.get_hpcproj()
     hpcuser = as_conf.get_hpcuser()
-<<<<<<< HEAD
-    totalJobs = as_conf.get_totalJobs()
-    maxWaitingJobs = as_conf.get_maxWaitingJobs()
-    safetysleeptime = as_conf.get_safetysleeptime()
-    retrials = as_conf.get_retrials()
-    rerun = as_conf.get_rerun()
-    
-    if(hpcarch == "bsc"):
-       remoteQueue = MnQueue(expid)
-       remoteQueue.set_host("bsc")
-    elif(hpcarch == "ithaca"):
-       remoteQueue = ItQueue(expid)
-       remoteQueue.set_host("ithaca")
-    elif(hpcarch == "hector"):
-       remoteQueue = HtQueue(expid)
-       remoteQueue.set_host("ht-" + hpcproj)
-    elif(hpcarch == "archer"):
-       remoteQueue = ArQueue(expid)
-       remoteQueue.set_host("ar-" + hpcproj)
-    ## in lindgren arch must set-up both serial and parallel queues
-    elif(hpcarch == "lindgren"):
-       serialQueue = ElQueue(expid)
-       serialQueue.set_host("ellen") 
-       parallelQueue = LgQueue(expid)
-       parallelQueue.set_host("lindgren") 
-    elif(hpcarch == "ecmwf"):
-       remoteQueue = EcQueue(expid)
-       remoteQueue.set_host("c2a")
-    elif(hpcarch == "marenostrum3"):
-       remoteQueue = Mn3Queue(expid)
-       remoteQueue.set_host("mn-" + hpcproj)
-
-    localQueue = PsQueue(expid)
-    localQueue.set_host(platform.node())
-    localQueue.set_scratch(LOCAL_ROOT_DIR)
-    localQueue.set_project(expid)
-    localQueue.set_user(LOCAL_TMP_DIR)
-    localQueue.update_cmds()
-
-    logger.debug("The Experiment name is: %s" % expid)
-    logger.info("Jobs to submit: %s" % totalJobs)
-    logger.info("Maximum waiting jobs in queues: %s" % maxWaitingJobs)
-=======
-    already_submitted = as_conf.get_already_submitted()
     total_jobs = as_conf.get_total_jobs()
     max_waiting_jobs = as_conf.get_max_waiting_jobs()
     safetysleeptime = as_conf.get_safetysleeptime()
@@ -234,50 +141,11 @@
 
     logger.debug("The Experiment name is: %s" % expid)
     logger.info("Jobs to submit: %s" % total_jobs)
-    logger.info("Start with job number: %s" % already_submitted)
     logger.info("Maximum waiting jobs in queues: %s" % max_waiting_jobs)
->>>>>>> 6fd1a626
     logger.info("Sleep: %s" % safetysleeptime)
     logger.info("Retrials: %s" % retrials)
     logger.info("Starting job submission...")
 
-<<<<<<< HEAD
-
-    ## in lindgren arch must signal both serial and parallel queues
-    if(hpcarch == "lindgren"):
-        signal.signal(signal.SIGQUIT, serialQueue.smart_stop)
-        signal.signal(signal.SIGINT, serialQueue.normal_stop)
-        signal.signal(signal.SIGQUIT, parallelQueue.smart_stop)
-        signal.signal(signal.SIGINT, parallelQueue.normal_stop)
-        serialQueue.set_scratch(scratch_dir)
-        serialQueue.set_project(hpcproj)
-        serialQueue.set_user(hpcuser)
-        serialQueue.update_cmds()
-        parallelQueue.set_scratch(scratch_dir)
-        parallelQueue.set_project(hpcproj)
-        parallelQueue.set_user(hpcuser)
-        parallelQueue.update_cmds() 
-    else:
-        signal.signal(signal.SIGQUIT, remoteQueue.smart_stop)
-        signal.signal(signal.SIGINT, remoteQueue.normal_stop)
-        remoteQueue.set_scratch(scratch_dir)
-        remoteQueue.set_project(hpcproj)
-        remoteQueue.set_user(hpcuser)
-        remoteQueue.update_cmds()
-
-    signal.signal(signal.SIGQUIT, localQueue.smart_stop)
-    signal.signal(signal.SIGINT, localQueue.normal_stop)
- 
-    if(rerun == 'false'):
-        filename = LOCAL_ROOT_DIR + "/" + expid + '/pkl/job_list_'+ expid +'.pkl'
-    elif(rerun == 'true'):
-        filename = LOCAL_ROOT_DIR + "/" + expid + '/pkl/rerun_job_list_'+ expid +'.pkl'
-    print filename
-
-    #the experiment should be loaded as well
-    if (os.path.exists(filename)):
-        joblist = pickle.load(file(filename,'rw'))
-=======
     # If remoto_queue is None (now only in lindgren) arch must signal both serial and parallel queues
     if remote_queue is None:
         signal.signal(signal.SIGQUIT, serial_queue.smart_stop)
@@ -312,7 +180,6 @@
     # the experiment should be loaded as well
     if os.path.exists(filename):
         joblist = cPickle.load(file(filename, 'rw'))
->>>>>>> 6fd1a626
         logger.info("Starting from joblist pickled in %s " % filename)
     else:
         logger.error("The pickle file %s necessary does not exist." % filename)
@@ -320,16 +187,6 @@
 
     logger.debug("Length of joblist: %s" % len(joblist))
 
-<<<<<<< HEAD
-    # Load parameters   
-    print "Loading parameters..."
-    parameters = as_conf.load_parameters()  
-    print "Updating parameters..."
-    joblist.update_parameters(parameters)
-    #check the job list script creation
-    print "Checking experiment templates..."
-    if (joblist.check_scripts()):
-=======
     # Load parameters
     print "Loading parameters..."
     parameters = as_conf.load_parameters()
@@ -338,31 +195,16 @@
     # check the job list script creation
     print "Checking experiment templates..."
     if joblist.check_scripts():
->>>>>>> 6fd1a626
         logger.info("Experiment templates check PASSED!")
     else:
         logger.error("Experiment templates check FAILED!")
         print "Experiment templates check FAILED!"
         sys.exit()
 
-<<<<<<< HEAD
-    
-    #check the availability of the Queues
-    localQueue.check_remote_log_dir()
-    ## in lindgren arch must check both serial and parallel queues
-    if(hpcarch == "lindgren"):
-        serialQueue.check_remote_log_dir()
-        parallelQueue.check_remote_log_dir()
-    else:
-        remoteQueue.check_remote_log_dir()
-
-    #first job goes to the local Queue
-    queue = localQueue
-=======
     # check the availability of the Queues
     local_queue.check_remote_log_dir()
     # in lindgren arch must check both serial and parallel queues
-    if hpcarch == "lindgren":
+    if remote_queue is None:
         serial_queue.check_remote_log_dir()
         parallel_queue.check_remote_log_dir()
     else:
@@ -370,28 +212,11 @@
 
     # first job goes to the local Queue
     queue = local_queue
->>>>>>> 6fd1a626
 
     #########################
     # AUTOSUBMIT - MAIN LOOP
     #########################
     # Main loop. Finishing when all jobs have been submitted
-<<<<<<< HEAD
-    while joblist.get_active() :
-        active = len(joblist.get_running())
-        waiting = len(joblist.get_submitted() + joblist.get_queuing())
-        available = maxWaitingJobs-waiting
-    
-        # reload parameters changes 
-        print "Reloading parameters..."
-        as_conf.reload()    
-        parameters = as_conf.load_parameters()  
-        joblist.update_parameters(parameters)
-
-        # variables to be updated on the fly
-        totalJobs = as_conf.get_totalJobs()
-        logger.info("Jobs to submit: %s" % totalJobs)
-=======
     while joblist.get_active():
         active = len(joblist.get_running())
         waiting = len(joblist.get_submitted() + joblist.get_queuing())
@@ -406,7 +231,6 @@
         # variables to be updated on the fly
         total_jobs = as_conf.get_total_jobs()
         logger.info("Jobs to submit: %s" % total_jobs)
->>>>>>> 6fd1a626
         safetysleeptime = as_conf.get_safetysleeptime()
         logger.info("Sleep: %s" % safetysleeptime)
         retrials = as_conf.get_retrials()
@@ -415,19 +239,11 @@
         # read FAIL_RETRIAL number if, blank at creation time put a given number
         # check availability of machine, if not next iteration after sleep time
         # check availability of jobs, if no new jobs submited and no jobs available, then stop
-<<<<<<< HEAD
-  
+
         # ??? why
         logger.info("Saving joblist")
         joblist.save()
-  
-=======
-
-        # ??? why
-        logger.info("Saving joblist")
-        joblist.save()
-
->>>>>>> 6fd1a626
+
         logger.info("Active jobs in queues:\t%s" % active)
         logger.info("Waiting jobs in queues:\t%s" % waiting)
 
@@ -435,17 +251,6 @@
             logger.info("There's no room for more jobs...")
         else:
             logger.info("We can safely submit %s jobs..." % available)
-<<<<<<< HEAD
-      
-        ######################################
-        # AUTOSUBMIT - ALREADY SUBMITTED JOBS
-        ######################################
-        #get the list of jobs currently in the Queue
-        jobinqueue = joblist.get_in_queue()
-        logger.info("Number of jobs in queue: %s" % str(len(jobinqueue))) 
-
-        # Check queue aviailability     
-=======
 
         ######################################
         # AUTOSUBMIT - ALREADY SUBMITTED JOBS
@@ -454,32 +259,18 @@
         jobinqueue = joblist.get_in_queue()
         logger.info("Number of jobs in queue: %s" % str(len(jobinqueue)))
 
-        # Check queue aviailability
->>>>>>> 6fd1a626
+        # Check queue availability
         queueavail = queue.check_host()
         if not queueavail:
             logger.info("There is no queue available")
         else:
             for job in jobinqueue:
                 job.print_job()
-<<<<<<< HEAD
-                print ("Number of jobs in queue: %s" % str(len(jobinqueue))) 
-                ## in lindgren arch must select serial or parallel queue acording to the job type
-                if(hpcarch == "lindgren" and job.get_type() == Type.SIMULATION):
-                    queue = parallelQueue
-                elif(hpcarch == "lindgren" and (job.get_type() == Type.INITIALISATION or job.get_type() == Type.CLEANING or job.get_type() == Type.POSTPROCESSING)):
-                    queue = serialQueue
-                elif(job.get_type() == Type.LOCALSETUP or job.get_type() == Type.TRANSFER):
-                    queue = localQueue
-                else:
-                    queue = remoteQueue
-                # Check queue aviailability     
-=======
                 print ("Number of jobs in queue: %s" % str(len(jobinqueue)))
                 # in lindgren arch must select serial or parallel queue acording to the job type
-                if hpcarch == "lindgren" and job.get_type() == Type.SIMULATION:
+                if remote_queue is None and job.get_type() == Type.SIMULATION:
                     queue = parallel_queue
-                elif (hpcarch == "lindgren" and (job.get_type() == Type.INITIALISATION or
+                elif (remote_queue is None and (job.get_type() == Type.INITIALISATION or
                                                  job.get_type() == Type.CLEANING or
                                                  job.get_type() == Type.POSTPROCESSING)):
                     queue = serial_queue
@@ -487,78 +278,18 @@
                     queue = local_queue
                 else:
                     queue = remote_queue
-                # Check queue aviailability
->>>>>>> 6fd1a626
+                # Check queue availability
                 queueavail = queue.check_host()
                 if not queueavail:
                     logger.info("There is no queue available")
                 else:
                     status = queue.check_job(job.get_id(), job.get_status())
-<<<<<<< HEAD
-                    if(status == Status.COMPLETED):
-=======
                     if status == Status.COMPLETED:
->>>>>>> 6fd1a626
                         logger.debug("This job seems to have completed...checking")
                         queue.get_completed_files(job.get_name())
                         job.check_completion()
                     else:
                         job.set_status(status)
-<<<<<<< HEAD
-            
-            #Uri add check if status UNKNOWN and exit if you want 
-            ##after checking the jobs , no job should have the status "submitted"
-            ##Uri throw an exception if this happens (warning type no exit)
-       
-        # explain it !!
-        joblist.update_list()
-        
-        ##############################
-        # AUTOSUBMIT - JOBS TO SUBMIT
-        ##############################
-        ## get the list of jobs READY
-        jobsavail = joblist.get_ready()
-
-        # Check queue aviailability     
-        queueavail = queue.check_host()
-        if not queueavail:
-            logger.info("There is no queue available")
-        elif (min(available, len(jobsavail)) == 0):
-            logger.info("There is no job READY or available")
-            logger.info("Number of jobs ready: %s" % len(jobsavail))
-            logger.info("Number of jobs available in queue: %s" % available)
-        elif (min(available, len(jobsavail)) > 0 and len(jobinqueue) <= totalJobs): 
-            logger.info("We are going to submit: %s" % min(available,len(jobsavail)))
-            ##should sort the jobsavail by priority Clean->post->sim>ini
-            #s = sorted(jobsavail, key=lambda k:k.get_name().split('_')[1][:6])
-            ## probably useless to sort by year before sorting by type
-            s = sorted(jobsavail, key=lambda k:k.get_long_name().split('_')[1][:6])
-
-            list_of_jobs_avail = sorted(s, key=lambda k:k.get_type())
-     
-            for job in list_of_jobs_avail[0:min(available, len(jobsavail), totalJobs-len(jobinqueue))]:
-                print job.get_name()
-                scriptname = job.create_script() 
-                print scriptname
-                ## in lindgren arch must select serial or parallel queue acording to the job type
-                if(hpcarch == "lindgren" and job.get_type() == Type.SIMULATION):
-                    queue = parallelQueue
-                    logger.info("Submitting to parallel queue...")
-                    print("Submitting to parallel queue...")
-                elif(hpcarch == "lindgren" and (job.get_type() == Type.REMOTESETUP or job.get_type() == Type.INITIALISATION or job.get_type() == Type.CLEANING or job.get_type() == Type.POSTPROCESSING)):
-                    queue = serialQueue
-                    logger.info("Submitting to serial queue...")
-                    print("Submitting to serial queue...")
-                elif(job.get_type() == Type.LOCALSETUP or job.get_type() == Type.TRANSFER):
-                    queue = localQueue
-                    logger.info("Submitting to local queue...")
-                    print("Submitting to local queue...")
-                else:
-                    queue = remoteQueue
-                    logger.info("Submitting to remote queue...")
-                    print("Submitting to remote queue...")
-                # Check queue aviailability     
-=======
 
                     # Uri add check if status UNKNOWN and exit if you want
                     # after checking the jobs , no job should have the status "submitted"
@@ -573,7 +304,7 @@
         #  get the list of jobs READY
         jobsavail = joblist.get_ready()
 
-        # Check queue aviailability
+        # Check queue availability
         queueavail = queue.check_host()
         if not queueavail:
             logger.info("There is no queue available")
@@ -595,14 +326,14 @@
                 scriptname = job.create_script()
                 print scriptname
                 # in lindgren arch must select serial or parallel queue acording to the job type
-                if hpcarch == "lindgren" and job.get_type() == Type.SIMULATION:
+                if remote_queue is None and job.get_type() == Type.SIMULATION:
                     queue = parallel_queue
                     logger.info("Submitting to parallel queue...")
                     print("Submitting to parallel queue...")
-                elif (hpcarch == "lindgren" and (job.get_type() == Type.REMOTESETUP or
-                                                 job.get_type() == Type.INITIALISATION or
-                                                 job.get_type() == Type.CLEANING or
-                                                 job.get_type() == Type.POSTPROCESSING)):
+                elif (remote_queue is None and (job.get_type() == Type.REMOTESETUP or
+                                                job.get_type() == Type.INITIALISATION or
+                                                job.get_type() == Type.CLEANING or
+                                                job.get_type() == Type.POSTPROCESSING)):
                     queue = serial_queue
                     logger.info("Submitting to serial queue...")
                     print("Submitting to serial queue...")
@@ -614,8 +345,7 @@
                     queue = remote_queue
                     logger.info("Submitting to remote queue...")
                     print("Submitting to remote queue...")
-                # Check queue aviailability
->>>>>>> 6fd1a626
+                # Check queue availability
                 queueavail = queue.check_host()
                 if not queueavail:
                     logger.info("There is no queue available")
@@ -623,38 +353,13 @@
                     queue.send_script(scriptname)
                     job_id = queue.submit_job(scriptname)
                     job.set_id(job_id)
-<<<<<<< HEAD
-                    ##set status to "submitted"
-                    job.set_status(Status.SUBMITTED)
-        
-        
-        time.sleep(safetysleeptime)
-    ## finalise experiment
-    if (len(joblist.get_completed()) == len(joblist)):
-        if (git_project == "true"):
-=======
                     # set status to "submitted"
                     job.set_status(Status.SUBMITTED)
 
         time.sleep(safetysleeptime)
-    # finalise experiment
-    if len(joblist.get_completed()) == len(joblist):
-        if git_project == "true":
->>>>>>> 6fd1a626
-            print "Cleaning GIT directory..."
-            git_conf = AutosubmitGit(expid)
-            git_conf.clean_git()
-        print "Cleaning plot directory..."
-        as_monitor = Monitor()
-        as_monitor.clean_plot(expid)
-<<<<<<< HEAD
- 
-    logger.info("Finished job submission")
-=======
-
-    logger.info("Finished job submission")
-
->>>>>>> 6fd1a626
+
+        logger.info("Finished job submission")
+
 
 if __name__ == "__main__":
     main()