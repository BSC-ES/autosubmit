#!/usr/bin/env python

# Copyright 2015 Earth Sciences Department, BSC-CNS

# This file is part of Autosubmit.

# Autosubmit is free software: you can redistribute it and/or modify
# it under the terms of the GNU General Public License as published by
# the Free Software Foundation, either version 3 of the License, or
# (at your option) any later version.

# Autosubmit is distributed in the hope that it will be useful,
# but WITHOUT ANY WARRANTY; without even the implied warranty of
# MERCHANTABILITY or FITNESS FOR A PARTICULAR PURPOSE.  See the
# GNU General Public License for more details.

# You should have received a copy of the GNU General Public License
# along with Autosubmit.  If not, see <http://www.gnu.org/licenses/>.
import textwrap
import os
import datetime


class Status:
    """
    Class to handle the status of a job
    """
    WAITING = 0
    READY = 1
    SUBMITTED = 2
    QUEUING = 3
    RUNNING = 4
    COMPLETED = 5
    FAILED = -1
    UNKNOWN = -2
    SUSPENDED = -3

    def retval(self, value):
        return getattr(self, value)


# noinspection PyPep8
class StatisticsSnippetBash:
    """
    Class to handle the statistics snippet of a job. It contains header and tailer for
    local and remote jobs
    """

    AS_HEADER_LOC = textwrap.dedent("""\

            ###################
            # Autosubmit header
            ###################

            set -x
            job_name_ptrn=%CURRENT_ROOTDIR%/tmp/LOG_%EXPID%/%JOBNAME%
            job_cmd_stamp=$(stat -c %Z $job_name_ptrn.cmd)
            job_start_time=$(date +%s)

            rm -f ${job_name_ptrn}_COMPLETED

            ###################
            # Autosubmit job
            ###################

            """)

    # noinspection PyPep8
    AS_TAILER_LOC = textwrap.dedent("""\
            ###################
            # Autosubmit tailer
            ###################

            set -x
            job_end_time=$(date +%s)
            job_run_time=$((job_end_time - job_start_time))
            errfile_ptrn="\.e"

            failed_jobs=$(($(ls -1 ${job_name_ptrn}* | grep $errfile_ptrn | wc -l) - 1))
            failed_errfiles=$(ls -1 ${job_name_ptrn}* | grep $errfile_ptrn | head -n $failed_jobs)
            failed_jobs_rt=0

            for failed_errfile in $failed_errfiles; do
                failed_errfile_stamp=$(stat -c %Z $failed_errfile)
                failed_jobs_rt=$((failed_jobs_rt + $((failed_errfile_stamp - $(grep "job_start_time=" $failed_errfile | head -n 2 | tail -n 1 | cut -d '=' -f 2)))))
            done
            echo "$job_end_time 0 $job_run_time $failed_jobs 0 $failed_jobs_rt" > ${job_name_ptrn}_COMPLETED
            exit 0
            """)

    AS_HEADER_REM = textwrap.dedent("""\

            ###################
            # Autosubmit header
            ###################

            set -x
            job_name_ptrn=%CURRENT_ROOTDIR%/LOG_%EXPID%/%JOBNAME%
            job_cmd_stamp=$(stat -c %Z $job_name_ptrn.cmd)
            job_start_time=$(date +%s)

            rm -f ${job_name_ptrn}_COMPLETED

            ###################
            # Autosubmit job
            ###################

            """)

    # noinspection PyPep8
    AS_TAILER_REM = textwrap.dedent("""\
            ###################
            # Autosubmit tailer
            ###################

            set -x
            job_end_time=$(date +%s)
            job_run_time=$((job_end_time - job_start_time))
<<<<<<< HEAD
            errfile_ptrn="\.e"

            failed_jobs=$(($(ls -1 ${job_name_ptrn}* | grep $errfile_ptrn | wc -l) - 1))
            failed_errfiles=$(ls -1 ${job_name_ptrn}* | grep $errfile_ptrn | head -n $failed_jobs)
            failed_jobs_rt=0

=======
            case %CURRENT_TYPE% in
             sge)       errfile_created="TRUE"; errfile_ptrn="\.e" ;;
             lsf)       errfile_created="TRUE"; errfile_ptrn="\.err" ;;
             ecaccess)  errfile_created="TRUE"; errfile_ptrn="\.err" ;;
             pbs)       errfile_created="FALSE"; errfile_ptrn="\.e" ;;
             slurm)     errfile_created="TRUE"; errfile_ptrn="\.err" ;;
             ps)        errfile_created="TRUE"; errfile_ptrn="\.err" ;;
             *) echo "!!! %CURRENT_TYPE% is not valid scheduler !!!"; exit 1 ;;
            esac
            failed_jobs=0; failed_errfiles=""
            set +e; ls -1 ${job_name_ptrn}* | grep $errfile_ptrn
            if [[ $? -eq 0 ]]; then
             case $errfile_created in
              TRUE)
                failed_jobs=$(($(ls -1 ${job_name_ptrn}* | grep $errfile_ptrn | wc -l) - 1))
                failed_errfiles=$(ls -1 ${job_name_ptrn}* | grep $errfile_ptrn | head -n $failed_jobs)
              ;;
              FALSE)
                failed_jobs=$(ls -1 ${job_name_ptrn}* | grep $errfile_ptrn | wc -l)
                failed_errfiles=$(ls -1 ${job_name_ptrn}* | grep $errfile_ptrn)
              ;;
              *) "!!! $errfile_created is not valid errfile_created option !!!"; exit 1 ;;
             esac
            fi; set -e
            failed_jobs_qt=0; failed_jobs_rt=0
>>>>>>> 8b4601f7
            for failed_errfile in $failed_errfiles; do
                failed_errfile_stamp=$(stat -c %Z $failed_errfile)
                failed_jobs_rt=$((failed_jobs_rt + $((failed_errfile_stamp - $(grep "job_start_time=" $failed_errfile | head -n 2 | tail -n 1 | cut -d '=' -f 2)))))
            done
            echo "$job_end_time 0 $job_run_time $failed_jobs 0 $failed_jobs_rt" > ${job_name_ptrn}_COMPLETED
            exit 0
            """)


# noinspection PyPep8
class StatisticsSnippetPython:
    """
    Class to handle the statistics snippet of a job. It contains header and tailer for
    local and remote jobs
    """

    AS_HEADER_LOC = textwrap.dedent("""\

            ###################
            # Autosubmit header
            ###################

            job_name_ptrn='%CURRENT_ROOTDIR%/tmp/LOG_%EXPID%/%JOBNAME%'
            job_cmd_stamp=$(stat -c %Z $job_name_ptrn.cmd)
            job_start_time=$(date +%s)

            rm -f ${job_name_ptrn}_COMPLETED

            ###################
            # Autosubmit job
            ###################

            """)

    # noinspection PyPep8
    AS_TAILER_LOC = textwrap.dedent("""\
            ###################
            # Autosubmit tailer
            ###################

            set -x
            job_end_time=$(date +%s)
            job_run_time=$((job_end_time - job_start_time))
            errfile_ptrn="\.e"

            failed_jobs=$(($(ls -1 ${job_name_ptrn}* | grep $errfile_ptrn | wc -l) - 1))
            failed_errfiles=$(ls -1 ${job_name_ptrn}* | grep $errfile_ptrn | head -n $failed_jobs)
            failed_jobs_rt=0

            for failed_errfile in $failed_errfiles; do
                failed_errfile_stamp=$(stat -c %Z $failed_errfile)
                failed_jobs_rt=$((failed_jobs_rt + $((failed_errfile_stamp - $(grep "job_start_time=" $failed_errfile | head -n 2 | tail -n 1 | cut -d '=' -f 2)))))
            done
            echo "
            $job_end_time 0 $job_run_time $failed_jobs 0 $failed_jobs_rt" > ${job_name_ptrn}_COMPLETED
            exit 0
            """)

    AS_HEADER_REM = textwrap.dedent("""\

            ###################
            # Autosubmit header
            ###################

            set -x
            job_name_ptrn=%CURRENT_SCRATCH_DIR%/%CURRENT_PROJ%/%CURRENT_USER%/%EXPID%/LOG_%EXPID%/%JOBNAME%
            job_cmd_stamp=$(stat -c %Z $job_name_ptrn.cmd)
            job_start_time=$(date +%s)
            job_queue_time=$((job_start_time - job_cmd_stamp))

            if [[ %CURRENT_TYPE% == ecaccess ]]; then
              hpcversion=%CURRENT_VERSION%
              if [[ ! -z ${hpcversion+x} ]]; then
                if [[ $hpcversion == pbs ]]; then
                  filein="$(ls -rt %CURRENT_SCRATCH_DIR%/%CURRENT_PROJ%/%CURRENT_USER%/.ecaccess_DO_NOT_REMOVE/job.i* | xargs grep -l %JOBNAME% | tail -1)"
                  jobid="$(echo "$filein" | cut -d. -f3 | cut -c2-)"
                  fileout="%CURRENT_SCRATCH_DIR%/%CURRENT_PROJ%/%CURRENT_USER%/.ecaccess_DO_NOT_REMOVE/job.o"$jobid"_0"
                  ln -s ${fileout} ${job_name_ptrn}_${jobid}.out
                  fileerr="%CURRENT_SCRATCH_DIR%/%CURRENT_PROJ%/%CURRENT_USER%/.ecaccess_DO_NOT_REMOVE/job.e"$jobid"_0"
                  ln -s ${fileerr} ${job_name_ptrn}_${jobid}.err
                fi
              fi
            fi

            rm -f ${job_name_ptrn}_COMPLETED

            ###################
            # Autosubmit job
            ###################

            """)

    # noinspection PyPep8
    AS_TAILER_REM = textwrap.dedent("""\
            ###################
            # Autosubmit tailer
            ###################

            set -x
            job_end_time=$(date +%s)
            job_run_time=$((job_end_time - job_start_time))
            case %CURRENT_TYPE% in
             sge)       errfile_created="TRUE"; errfile_ptrn="\.e" ;;
             lsf)       errfile_created="TRUE"; errfile_ptrn="\.err" ;;
             ecaccess)  errfile_created="TRUE"; errfile_ptrn="\.err" ;;
             pbs)       errfile_created="FALSE"; errfile_ptrn="\.e" ;;
             slurm)     errfile_created="TRUE"; errfile_ptrn="\.err" ;;
             ps)        errfile_created="TRUE"; errfile_ptrn="\.err" ;;
             *) echo "!!! %CURRENT_TYPE% is not valid scheduler !!!"; exit 1 ;;
            esac
            failed_jobs=0; failed_errfiles=""
            set +e; ls -1 ${job_name_ptrn}* | grep $errfile_ptrn
            if [[ $? -eq 0 ]]; then
             case $errfile_created in
              TRUE)
                failed_jobs=$(($(ls -1 ${job_name_ptrn}* | grep $errfile_ptrn | wc -l) - 1))
                failed_errfiles=$(ls -1 ${job_name_ptrn}* | grep $errfile_ptrn | head -n $failed_jobs)
              ;;
              FALSE)
                failed_jobs=$(ls -1 ${job_name_ptrn}* | grep $errfile_ptrn | wc -l)
                failed_errfiles=$(ls -1 ${job_name_ptrn}* | grep $errfile_ptrn)
              ;;
              *) "!!! $errfile_created is not valid errfile_created option !!!"; exit 1 ;;
             esac
            fi; set -e
            failed_jobs_qt=0; failed_jobs_rt=0
            for failed_errfile in $failed_errfiles; do
             failed_errfile_stamp=$(stat -c %Z $failed_errfile)
             job_qt=$(grep "job_queue_time=" $failed_errfile | head -n 2 | tail -n 1 | cut -d '=' -f 2)
             if [[ ! -z ${job_qt+x} ]]; then
               job_qt=0
             fi
             failed_jobs_qt=$((failed_jobs_qt + job_qt))
             job_st=$(grep "job_start_time=" $failed_errfile | head -n 2 | tail -n 1 | cut -d '=' -f 2)
             if [[ ! -z ${job_qt+x} ]]; then
               job_st=0
             fi
             failed_jobs_rt=$((failed_jobs_rt + $((failed_errfile_stamp - job_st))))
            done

            echo "$job_end_time $job_queue_time $job_run_time $failed_jobs $failed_jobs_qt $failed_jobs_rt" > ${job_name_ptrn}_COMPLETED
            exit 0
            """)


####################
# Main Program
####################
def main():
    job_start_time = datetime.datetime.now()
    log_directory = '/home/Earth/jvegas/debug/autosubmit/a000/tmp/LOG_a000'
    job_name_ptrn = os.path.join(log_directory, 'a000_LOCAL_SETUP')
    job_stamp = datetime.datetime.fromtimestamp(os.path.getmtime('{0}.cmd'.format(job_name_ptrn)))

    try:
        os.remove('{0}_COMPLETED'.format(job_name_ptrn))
    except OSError:
        pass

    ###################
    # Autosubmit job
    ###################

    ###################
    # Autosubmit tailer
    ###################

    job_end_time = datetime.datetime.now()
    job_run_time = job_end_time - job_start_time

    failed_errfiles = [filename for filename in os.listdir(log_directory)
                       if os.path.isfile(os.path.join(log_directory, filename)) and '.e' in filename]

    failed_jobs = 0
    failed_jobs_rt = 0

    for failed_errfile in failed_errfiles:
        failed_err_stamp = datetime.datetime.fromtimestamp(os.path.getmtime('{0}'.format(os.path.join(log_directory,
                                                                                                      failed_errfile))))
        failed_jobs += 1

    file_completed = open('{0}_COMPLETED'.format(job_name_ptrn), 'w')
    queued_time = job_start_time - job_stamp
    file_completed.write('{0} {1} {2} {3} {4} {5}'.format(job_end_time, queued_time, job_run_time,
                                                          failed_jobs, 0, failed_jobs_rt))
    file_completed.flush()
    file_completed.close()

    return 0

if __name__ == "__main__":
    main()<|MERGE_RESOLUTION|>--- conflicted
+++ resolved
@@ -116,40 +116,12 @@
             set -x
             job_end_time=$(date +%s)
             job_run_time=$((job_end_time - job_start_time))
-<<<<<<< HEAD
             errfile_ptrn="\.e"
 
             failed_jobs=$(($(ls -1 ${job_name_ptrn}* | grep $errfile_ptrn | wc -l) - 1))
             failed_errfiles=$(ls -1 ${job_name_ptrn}* | grep $errfile_ptrn | head -n $failed_jobs)
             failed_jobs_rt=0
 
-=======
-            case %CURRENT_TYPE% in
-             sge)       errfile_created="TRUE"; errfile_ptrn="\.e" ;;
-             lsf)       errfile_created="TRUE"; errfile_ptrn="\.err" ;;
-             ecaccess)  errfile_created="TRUE"; errfile_ptrn="\.err" ;;
-             pbs)       errfile_created="FALSE"; errfile_ptrn="\.e" ;;
-             slurm)     errfile_created="TRUE"; errfile_ptrn="\.err" ;;
-             ps)        errfile_created="TRUE"; errfile_ptrn="\.err" ;;
-             *) echo "!!! %CURRENT_TYPE% is not valid scheduler !!!"; exit 1 ;;
-            esac
-            failed_jobs=0; failed_errfiles=""
-            set +e; ls -1 ${job_name_ptrn}* | grep $errfile_ptrn
-            if [[ $? -eq 0 ]]; then
-             case $errfile_created in
-              TRUE)
-                failed_jobs=$(($(ls -1 ${job_name_ptrn}* | grep $errfile_ptrn | wc -l) - 1))
-                failed_errfiles=$(ls -1 ${job_name_ptrn}* | grep $errfile_ptrn | head -n $failed_jobs)
-              ;;
-              FALSE)
-                failed_jobs=$(ls -1 ${job_name_ptrn}* | grep $errfile_ptrn | wc -l)
-                failed_errfiles=$(ls -1 ${job_name_ptrn}* | grep $errfile_ptrn)
-              ;;
-              *) "!!! $errfile_created is not valid errfile_created option !!!"; exit 1 ;;
-             esac
-            fi; set -e
-            failed_jobs_qt=0; failed_jobs_rt=0
->>>>>>> 8b4601f7
             for failed_errfile in $failed_errfiles; do
                 failed_errfile_stamp=$(stat -c %Z $failed_errfile)
                 failed_jobs_rt=$((failed_jobs_rt + $((failed_errfile_stamp - $(grep "job_start_time=" $failed_errfile | head -n 2 | tail -n 1 | cut -d '=' -f 2)))))
