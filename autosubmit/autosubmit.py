--- conflicted
+++ resolved
@@ -68,6 +68,7 @@
 from pkg_resources import require, resource_listdir, resource_exists, resource_string
 from collections import defaultdict
 from pyparsing import nestedExpr
+from database.db_jobdata import ExperimentStatus, JobDataStructure
 
 """
 Main module for autosubmit. Only contains an interface class to all functionality implemented on autosubmit
@@ -75,39 +76,6 @@
 
 
 sys.path.insert(0, os.path.abspath('.'))
-<<<<<<< HEAD
-=======
-# noinspection PyPackageRequirements
-# noinspection PyPackageRequirements
-# from API.testAPI import Monitor
-# noinspection PyPackageRequirements
-from job.job_packager import JobPackager
-from job.job_exceptions import WrongTemplateException
-from platforms.paramiko_submitter import ParamikoSubmitter
-from notifications.notifier import Notifier
-from notifications.mail_notifier import MailNotifier
-from bscearth.utils.date import date2str
-from monitor.monitor import Monitor
-from database.db_common import get_autosubmit_version
-from database.db_common import delete_experiment
-from database.db_jobdata import ExperimentStatus, JobDataStructure
-from experiment.experiment_common import copy_experiment
-from experiment.experiment_common import new_experiment
-from database.db_common import create_db
-from bscearth.utils.log import Log
-from job.job_grouping import JobGrouping
-from job.job_list_persistence import JobListPersistencePkl
-from job.job_list_persistence import JobListPersistenceDb
-from job.job_package_persistence import JobPackagePersistence
-from job.job_packages import JobPackageThread
-from job.job_list import JobList
-from git.autosubmit_git import AutosubmitGit
-from job.job_common import Status
-from bscearth.utils.config_parser import ConfigParserFactory
-from config.config_common import AutosubmitConfig
-from config.basicConfig import BasicConfig
-
->>>>>>> 0a6c232b
 
 # noinspection PyUnusedLocal
 def signal_handler(signal_received, frame):
@@ -1175,16 +1143,9 @@
                          as_conf.get_version(), Autosubmit.autosubmit_version, expid)
                 as_conf.set_version(Autosubmit.autosubmit_version)
         else:
-<<<<<<< HEAD
             if as_conf.get_version() is not None and as_conf.get_version() != Autosubmit.autosubmit_version:
                 raise AutosubmitCritical("Current experiment uses ({0}) which is not the running Autosubmit version  \nPlease, update the experiment version if you wish to continue using AutoSubmit {1}\nYou can achieve this using the command autosubmit updateversion {2} \n"
                              "Or with the -v parameter: autosubmit run {2} -v ".format(as_conf.get_version(), Autosubmit.autosubmit_version, expid),7067)
-=======
-            if as_conf.get_version() != '' and as_conf.get_version() != Autosubmit.autosubmit_version:
-                Log.critical("Current experiment uses ({0}) which is not the running Autosubmit version  \nPlease, update the experiment version if you wish to continue using AutoSubmit {1}\nYou can achieve this using the command autosubmit updateversion {2} \n"
-                             "Or with the -v parameter: autosubmit run {2} -v ", as_conf.get_version(), Autosubmit.autosubmit_version, expid)
-                return 1
->>>>>>> 0a6c232b
         # checking if there is a lock file to avoid multiple running on the same expid
         try:
             with portalocker.Lock(os.path.join(tmp_path, 'autosubmit.lock'), timeout=1):
@@ -1252,30 +1213,23 @@
                 job_list.update_list(as_conf)
 
                 job_list.save()
-<<<<<<< HEAD
                 Log.info("Autosubmit is running with v{0}", Autosubmit.autosubmit_version)
-                #########################
-                # AUTOSUBMIT - MAIN LOOP
-                #########################
-=======
-                Log.info(
-                    "Autosubmit is running with v{0}", Autosubmit.autosubmit_version)
                 # Before starting main loop, setup historical database tables and main information
                 job_data_structure = JobDataStructure(expid)
                 job_data_structure.validate_current_run(
                     job_list.get_job_list(), as_conf.get_chunk_size_unit(), as_conf.get_chunk_size())
+                # Update RUNNING database
+                ExperimentStatus(expid).update_running_status()
+
                 #########################
                 # AUTOSUBMIT - MAIN LOOP
                 #########################
-                # Update experiment RUNNING database
-                ExperimentStatus(expid).update_running_status()
->>>>>>> 0a6c232b
+
                 # Main loop. Finishing when all jobs have been submitted
                 main_loop_retrials = 120 # Hard limit of tries 120 tries at 1min sleep each try
                 Autosubmit.restore_platforms(platforms_to_test) # establish the connection to all platforms
                 save = True
                 while job_list.get_active():
-<<<<<<< HEAD
                     try:
                         if Autosubmit.exit:
                             return 0
@@ -1295,6 +1249,7 @@
                             job_list.backup_save()
                         save = False
                         slurm = []
+                        job_changes_tracker = {}  # to easily keep track of changes per iteration
                         for platform in platforms_to_test:
                             list_jobid = ""
                             completed_joblist = []
@@ -1308,6 +1263,7 @@
                                         'Checking wrapper job with id ' + str(job_id))
                                     wrapper_job = job_list.job_package_map[job_id]
                                     if as_conf.get_notifications() == 'true':
+                                        # Setting prev_status as an easy way to check status change for inner jobs
                                         for inner_job in wrapper_job.job_list:
                                             inner_job.prev_status = inner_job.status
                                     check_wrapper = True
@@ -1345,6 +1301,12 @@
                                                                                   Status.VALUE_TO_KEY[inner_job.prev_status],
                                                                                   Status.VALUE_TO_KEY[inner_job.status],
                                                                                   as_conf.get_mails_to())
+                                    # Detect and store changes
+                                    job_changes_tracker = {job.name: (
+                                        job.prev_status, job.status) for job in wrapper_job.job_list if job.prev_status != job.status}
+                                    job_data_structure.process_status_changes(
+                                        job_changes_tracker)
+                                    job_changes_tracker = {}
                                 else:  # Prepare jobs, if slurm check all active jobs at once.
                                     job = job[0]
                                     prev_status = job.status
@@ -1361,6 +1323,9 @@
                                         else:  # If they're not from slurm platform check one-by-one
                                             platform.check_job(job)
                                             if prev_status != job.update_status(as_conf.get_copy_remote_logs() == 'true'):
+                                                # Keeping track of changes
+                                                job_changes_tracker[job.name] = (
+                                                    prev_status, job.status)
                                                 if as_conf.get_notifications() == 'true':
                                                     if Status.VALUE_TO_KEY[job.status] in job.notify_on:
                                                         Notifier.notify_status_change(MailNotifier(BasicConfig), expid, job.name,
@@ -1383,6 +1348,9 @@
                                 prev_status = platform_jobs[2][j_Indx]
                                 job = platform_jobs[3][j_Indx]
                                 if prev_status != job.update_status(as_conf.get_copy_remote_logs() == 'true'):
+                                    # Keeping track of changes
+                                    job_changes_tracker[job.name] = (
+                                        prev_status, job.status)
                                     if as_conf.get_notifications() == 'true':
                                         if Status.VALUE_TO_KEY[job.status] in job.notify_on:
                                             Notifier.notify_status_change(MailNotifier(BasicConfig), expid, job.name,
@@ -1401,6 +1369,11 @@
                         save = job_list.update_list(as_conf)
                         if save:
                             job_list.save()
+                        # Safe spot to store changes
+                        job_data_structure.process_status_changes(
+                            job_changes_tracker)
+                        job_changes_tracker = {}
+
                         if Autosubmit.exit:
                             job_list.save()
                         time.sleep(safetysleeptime)
@@ -1444,169 +1417,11 @@
                         raise
                 #############################################################################3
                 Log.result("No more jobs to run.")
-                # Wait for all remaining threads of I/O, close remaining connections
-=======
-                    # reload parameters changes
-                    Log.debug("Reloading parameters...")
-                    as_conf.reload()
-                    Autosubmit._load_parameters(
-                        as_conf, job_list, submitter.platforms)
-                    # variables to be updated on the fly
-                    total_jobs = len(job_list.get_job_list())
-                    Log.info(
-                        "\n\n{0} of {1} jobs remaining ({2})".format(total_jobs - len(job_list.get_completed()),
-                                                                     total_jobs,
-                                                                     time.strftime("%H:%M")))
-                    safetysleeptime = as_conf.get_safetysleeptime()
-                    default_retrials = as_conf.get_retrials()
-                    check_wrapper_jobs_sleeptime = as_conf.get_wrapper_check_time()
-                    Log.debug("Sleep: {0}", safetysleeptime)
-                    Log.debug("Number of retrials: {0}", default_retrials)
-                    Log.debug('WRAPPER CHECK TIME = {0}'.format(
-                        check_wrapper_jobs_sleeptime))
-                    save = False
-                    slurm = []
-                    job_changes_tracker = {}  # to easily keep track of changes per iteration
-                    for platform in platforms_to_test:
-                        list_jobid = ""
-                        completed_joblist = []
-                        list_prevStatus = []
-                        queuing_jobs = job_list.get_in_queue_grouped_id(
-                            platform)
-                        for job_id, job in queuing_jobs.items():
-                            # Check Wrappers one-by-one
-                            if job_list.job_package_map and job_id in job_list.job_package_map:
-                                Log.debug(
-                                    'Checking wrapper job with id ' + str(job_id))
-                                wrapper_job = job_list.job_package_map[job_id]
-                                # if as_conf.get_notifications() == 'true':
-                                # Setting prev_status as an easy way to check status change for inner jobs
-                                for inner_job in wrapper_job.job_list:
-                                    inner_job.prev_status = inner_job.status
-                                check_wrapper = True
-                                if wrapper_job.status == Status.RUNNING:
-                                    check_wrapper = True if datetime.timedelta.total_seconds(datetime.datetime.now(
-                                    ) - wrapper_job.checked_time) >= check_wrapper_jobs_sleeptime else False
-                                if check_wrapper:
-                                    wrapper_job.checked_time = datetime.datetime.now()
-                                    # This is where wrapper will be checked on the slurm platform, update takes place.
-                                    platform.check_job(wrapper_job)
-                                    try:
-                                        if wrapper_job.status != wrapper_job.new_status:
-                                            Log.info(
-                                                'Wrapper job ' + wrapper_job.name + ' changed from ' + str(Status.VALUE_TO_KEY[wrapper_job.status]) + ' to status ' + str(Status.VALUE_TO_KEY[wrapper_job.new_status]))
-                                    except:
-                                        Log.critical(
-                                            "Status Is UNKNOWN, (NONE) exiting autosubmit")
-                                        exit(1)
-
-                                    # New status will be saved and inner_jobs will be checked.
-                                    wrapper_job.check_status(
-                                        wrapper_job.new_status)
-                                    # Erase from packages if the wrapper failed to be queued ( Hold Admin bug )
-                                    if wrapper_job.status == Status.WAITING:
-                                        for inner_job in wrapper_job.job_list:
-                                            inner_job.packed = False
-                                        job_list.job_package_map.pop(
-                                            job_id, None)
-                                        job_list.packages_dict.pop(
-                                            job_id, None)
-                                    save = True
-
-                                # Notifications e-mail
-                                if as_conf.get_notifications() == 'true':
-                                    for inner_job in wrapper_job.job_list:
-                                        if inner_job.prev_status != inner_job.status:
-                                            if Status.VALUE_TO_KEY[inner_job.status] in inner_job.notify_on:
-                                                Notifier.notify_status_change(MailNotifier(BasicConfig), expid, inner_job.name,
-                                                                              Status.VALUE_TO_KEY[inner_job.prev_status],
-                                                                              Status.VALUE_TO_KEY[inner_job.status],
-                                                                              as_conf.get_mails_to())
-                                # Detect and store changes
-                                job_changes_tracker = {job.name: (
-                                    job.prev_status, job.status) for job in wrapper_job.job_list if job.prev_status != job.status}
-                                job_data_structure.process_status_changes(
-                                    job_changes_tracker)
-                                job_changes_tracker = {}
-                            else:  # Prepare jobs, if slurm check all active jobs at once.
-                                job = job[0]
-                                prev_status = job.status
-                                if job.status == Status.FAILED:
-                                    continue
-                                # If exist key has been pressed and previous status was running, do not check
-                                if not (Autosubmit.exit == True and prev_status == Status.RUNNING):
-                                    if platform.type == "slurm":  # List for add all jobs that will be checked
-                                        # Do not check if Autosubmit exit is True and the previous status was running.
-                                        # if not (Autosubmit.exit == True and prev_status == Status.RUNNING):
-                                        list_jobid += str(job_id) + ','
-                                        list_prevStatus.append(prev_status)
-                                        completed_joblist.append(job)
-                                    else:  # If they're not from slurm platform check one-by-one
-                                        platform.check_job(job)
-                                        if prev_status != job.update_status(as_conf.get_copy_remote_logs() == 'true'):
-                                            # Keeping track of changes
-                                            job_changes_tracker[job.name] = (
-                                                prev_status, job.status)
-                                            if as_conf.get_notifications() == 'true':
-                                                if Status.VALUE_TO_KEY[job.status] in job.notify_on:
-                                                    Notifier.notify_status_change(MailNotifier(BasicConfig), expid, job.name,
-                                                                                  Status.VALUE_TO_KEY[prev_status],
-                                                                                  Status.VALUE_TO_KEY[job.status],
-                                                                                  as_conf.get_mails_to())
-                                    save = True
-
-                        if platform.type == "slurm" and list_jobid != "":
-                            slurm.append(
-                                [platform, list_jobid, list_prevStatus, completed_joblist])
-                    # END Normal jobs + wrappers
-                    # CHECK ALL JOBS at once if they're from slurm ( wrappers non contempled)
-                    for platform_jobs in slurm:
-                        platform = platform_jobs[0]
-                        jobs_to_check = platform_jobs[1]
-                        platform.check_Alljobs(
-                            platform_jobs[3], jobs_to_check, as_conf.get_copy_remote_logs())
-                        for j_Indx in xrange(0, len(platform_jobs[3])):
-                            prev_status = platform_jobs[2][j_Indx]
-                            job = platform_jobs[3][j_Indx]
-                            if prev_status != job.update_status(as_conf.get_copy_remote_logs() == 'true'):
-                                # Keeping track of changes
-                                job_changes_tracker[job.name] = (
-                                    prev_status, job.status)
-                                if as_conf.get_notifications() == 'true':
-                                    if Status.VALUE_TO_KEY[job.status] in job.notify_on:
-                                        Notifier.notify_status_change(MailNotifier(BasicConfig), expid, job.name,
-                                                                      Status.VALUE_TO_KEY[prev_status],
-                                                                      Status.VALUE_TO_KEY[job.status],
-                                                                      as_conf.get_mails_to())
-                            save = True
-                    # End Check Current jobs
-                    save2 = job_list.update_list(as_conf)
-                    if save or save2:
-                        job_list.save()
-                    Autosubmit.submit_ready_jobs(
-                        as_conf, job_list, platforms_to_test, packages_persistence, hold=False)
-                    if as_conf.get_remote_dependencies() and len(job_list.get_prepared()) > 0:
-                        Autosubmit.submit_ready_jobs(
-                            as_conf, job_list, platforms_to_test, packages_persistence, hold=True)
-                    save = job_list.update_list(as_conf)
-                    if save:
-                        job_list.save()
-
-                    # Safe spot to store changes
-                    job_data_structure.process_status_changes(
-                        job_changes_tracker)
-                    job_changes_tracker = {}
-
-                    if Autosubmit.exit:
-                        job_list.save()
-                        return 2
-                    time.sleep(safetysleeptime)
-                Log.info("No more jobs to run.")
                 # Updating job data header with finish time
                 job_data_structure.validate_current_run(
                     job_list.get_job_list(), as_conf.get_chunk_size_unit(), as_conf.get_chunk_size())
 
->>>>>>> 0a6c232b
+                # Wait for all remaining threads of I/O, close remaining connections
                 timeout = 0
                 for platform in platforms_to_test:
                     platform.closeConnection()
@@ -1625,13 +1440,8 @@
                     Log.info("Some jobs have failed and reached maximum retrials")
                 else:
                     Log.result("Run successful")
-<<<<<<< HEAD
-=======
                     # Updating finish time for job data header
                     job_data_structure.update_finish_time()
-                    return True
-
->>>>>>> 0a6c232b
         except portalocker.AlreadyLocked:
             message = "We have detected that there is another Autosubmit instance using the experiment\n. Stop other Autosubmit instances that are using the experiment or delete autosubmit.lock file located on tmp folder"
             raise AutosubmitCritical(message,7000)
@@ -3344,15 +3154,7 @@
         :param hide: hides plot window
         :type hide: bool
         """
-<<<<<<< HEAD
         Autosubmit._check_ownership(expid)
-=======
-        BasicConfig.read()
-        if not Autosubmit._check_Ownership(expid):
-            Log.critical(
-                'Can not change the status of experiment {0} because you are not the owner', expid)
-            return False
->>>>>>> 0a6c232b
         exp_path = os.path.join(BasicConfig.LOCAL_ROOT_DIR, expid)
         tmp_path = os.path.join(exp_path, BasicConfig.LOCAL_TMP_DIR)
         # checking if there is a lock file to avoid multiple running on the same expid
@@ -3746,7 +3548,7 @@
                                     "-d option: Experiment has too many jobs to be printed in the terminal. Maximum job quantity is 1000, your experiment has " + str(current_length) + " jobs.")
                             else:
                                 Log.info(job_list.print_with_status(statusChange = performed_changes))
-                    else: 
+                    else:
                         Log.warning("No changes were performed.")
                 # End of New Feature
 
