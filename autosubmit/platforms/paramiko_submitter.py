#!/usr/bin/env python3

# Copyright 2014 Climate Forecasting Unit, IC3

# This file is part of Autosubmit.

# Autosubmit is free software: you can redistribute it and/or modify
# it under the terms of the GNU General Public License as published by
# the Free Software Foundation, either version 3 of the License, or
# (at your option) any later version.

# Autosubmit is distributed in the hope that it will be useful,
# but WITHOUT ANY WARRANTY; without even the implied warranty of
# MERCHANTABILITY or FITNESS FOR A PARTICULAR PURPOSE.  See the
# GNU General Public License for more details.

# You should have received a copy of the GNU General Public License
# along with Autosubmit.  If not, see <http: www.gnu.org / licenses / >.


import os

<<<<<<< HEAD

from log.log import Log,AutosubmitCritical,AutosubmitError
from autosubmit.config.basicConfig import BasicConfig
from autosubmit.config.config_common import AutosubmitConfig
from submitter import Submitter
=======
from log.log import Log,AutosubmitCritical,AutosubmitError
from autosubmitconfigparser.config.basicconfig import BasicConfig
from autosubmitconfigparser.config.configcommon import AutosubmitConfig
from .submitter import Submitter
>>>>>>> bf288eaa
from autosubmit.platforms.psplatform import PsPlatform
from autosubmit.platforms.lsfplatform import LsfPlatform
from autosubmit.platforms.pbsplatform import PBSPlatform
from autosubmit.platforms.sgeplatform import SgePlatform
from autosubmit.platforms.ecplatform import EcPlatform
from autosubmit.platforms.slurmplatform import SlurmPlatform
from autosubmit.platforms.locplatform import LocalPlatform
from autosubmit.platforms.paramiko_platform import ParamikoPlatformException


class ParamikoSubmitter(Submitter):
    """
    Class to manage the experiments platform
    """

    def __init__(self):
        self.platforms = None

    def load_platforms_migrate(self, asconf, retries=5):
        pass  # Add all info related to migrate

    def load_local_platform(self, asconf):
        platforms = dict()
        # Build Local Platform Object
        local_platform = LocalPlatform(asconf.expid, 'local', BasicConfig)
        local_platform.max_wallclock = asconf.get_max_wallclock()
        local_platform.max_processors = asconf.get_max_processors()
        local_platform.max_waiting_jobs = asconf.get_max_waiting_jobs()
        local_platform.total_jobs = asconf.get_total_jobs()
        local_platform.scratch = os.path.join(
            BasicConfig.LOCAL_ROOT_DIR, asconf.expid, BasicConfig.LOCAL_TMP_DIR)
        local_platform.temp_dir = os.path.join(
            BasicConfig.LOCAL_ROOT_DIR, 'ASlogs')
        local_platform.root_dir = os.path.join(
            BasicConfig.LOCAL_ROOT_DIR, local_platform.expid)
        local_platform.host = 'localhost'
        # Add object to entry in dictionary
        platforms['local'] = local_platform
        platforms['LOCAL'] = local_platform
        self.platforms = platforms

    def load_platforms(self, asconf, retries=5):
        """
        Create all the platforms object that will be used by the experiment

        :param retries: retries in case creation of service fails
        :param asconf: autosubmit config to use
        :type asconf: AutosubmitConfig
        :return: platforms used by the experiment
        :rtype: dict
        """
<<<<<<< HEAD
=======
        exp_data = asconf.experiment_data
>>>>>>> bf288eaa
        raise_message=""
        platforms_used = list()
        hpcarch = asconf.get_platform()
        platforms_used.append(hpcarch)

        # Traverse jobs defined in jobs_.conf and add platforms found if not already included
        jobs_data = exp_data.get('JOBS', {})
        for job in jobs_data:
            hpc = jobs_data[job].get('PLATFORM', hpcarch).upper()
            if hpc not in platforms_used:
                platforms_used.append(hpc)

        platform_data = exp_data.get('PLATFORMS', {})
        # Declare platforms dictionary, key: Platform Name, Value: Platform Object
        platforms = dict()

        # Build Local Platform Object
        local_platform = LocalPlatform(asconf.expid, 'local', BasicConfig)
        local_platform.max_wallclock = asconf.get_max_wallclock()
        local_platform.max_processors = asconf.get_max_processors()
        local_platform.max_waiting_jobs = asconf.get_max_waiting_jobs()
        local_platform.total_jobs = asconf.get_total_jobs()
        local_platform.scratch = os.path.join(
            BasicConfig.LOCAL_ROOT_DIR, asconf.expid, BasicConfig.LOCAL_TMP_DIR)
        local_platform.temp_dir = os.path.join(
            BasicConfig.LOCAL_ROOT_DIR, 'ASlogs')
        local_platform.root_dir = os.path.join(
            BasicConfig.LOCAL_ROOT_DIR, local_platform.expid)
        local_platform.host = 'localhost'
        # Add object to entry in dictionary
        platforms['LOCAL'] = local_platform

        # parser is the platform's parser that represents platforms_.conf
        # Traverse sections []
        for section in platform_data:
            # Consider only those included in the list of jobs
            if section not in platforms_used:
                continue

            platform_type = platform_data[section].get('TYPE', '').lower()
            platform_version = platform_data[section].get('VERSION', '')
            try:
                if platform_type == 'pbs':
                    remote_platform = PBSPlatform(
                        asconf.expid, section, BasicConfig, platform_version)
                elif platform_type == 'sge':
                    remote_platform = SgePlatform(
                        asconf.expid, section, BasicConfig)
                elif platform_type == 'ps':
                    remote_platform = PsPlatform(
                        asconf.expid, section, BasicConfig)
                elif platform_type == 'lsf':
                    remote_platform = LsfPlatform(
                        asconf.expid, section, BasicConfig)
                elif platform_type == 'ecaccess':
                    remote_platform = EcPlatform(
                        asconf.expid, section, BasicConfig, platform_version)
                elif platform_type == 'slurm':
                    remote_platform = SlurmPlatform(
                        asconf.expid, section, BasicConfig)
                else:
                    raise Exception(
                        "Queue type not specified on platform {0}".format(section))

            except ParamikoPlatformException as e:
                Log.error("Queue exception: {0}".format(str(e)))
                return None
            # Set the type and version of the platform found
            remote_platform.type = platform_type
            remote_platform._version = platform_version

            # Concatenating host + project and adding to the object
            add_project_to_host = platform_data[section].get('ADD_PROJECT_TO_HOST', False)
            if str(add_project_to_host).lower() != "false":
                host = '{0}'.format(platform_data[section].get('HOST', ""))
                if host.find(",") == -1:
                    host = '{0}-{1}'.format(host,platform_data[section].get('PROJECT', ""))
                else:
                    host_list = host.split(",")
                    host_aux = ""
                    for ip in host_list:
                        host_aux += '{0}-{1},'.format(ip,platform_data[section].get('PROJECT', ""))
                    host = host_aux[:-1]

            else:
                host = platform_data[section].get('HOST', "")

            remote_platform.host = host
            # Retrieve more configurations settings and save them in the object
<<<<<<< HEAD
            remote_platform.max_wallclock = parser.get_option(section, 'MAX_WALLCLOCK',
                                                              asconf.get_max_wallclock())
            remote_platform.max_processors = parser.get_option(section, 'MAX_PROCESSORS',
                                                               asconf.get_max_processors())
            remote_platform.max_waiting_jobs = int(parser.get_option(section, 'MAX_WAITING_JOBS',
                                                                     asconf.get_max_waiting_jobs()))
            totaljobs = int(parser.get_option(section, 'TOTALJOBS', asconf.get_total_jobs()))
            total_jobs = int(parser.get_option(section, 'TOTAL_JOBS',
                                                               asconf.get_total_jobs()))
            remote_platform.total_jobs = min(min(totaljobs, total_jobs),asconf.get_total_jobs())
            remote_platform.hyperthreading = parser.get_option(section, 'HYPERTHREADING',
                                                               'false').lower()
            remote_platform.project = parser.get_option(
                section, 'PROJECT', None)
            remote_platform.budget = parser.get_option(
                section, 'BUDGET', remote_platform.project)
            remote_platform.reservation = parser.get_option(
                section, 'RESERVATION', '')
            remote_platform.exclusivity = parser.get_option(
                section, 'EXCLUSIVITY', '').lower()
            remote_platform.user = parser.get_option(section, 'USER', None)
            remote_platform.scratch = parser.get_option(
                section, 'SCRATCH_DIR', None)
            remote_platform.temp_dir = parser.get_option(
                section, 'TEMP_DIR', None)
            remote_platform._default_queue = parser.get_option(
                section, 'QUEUE', None)
            remote_platform._serial_queue = parser.get_option(
                section, 'SERIAL_QUEUE', None)
            remote_platform.processors_per_node = parser.get_option(section, 'PROCESSORS_PER_NODE',
                                                                    None)
            remote_platform.custom_directives = parser.get_option(section, 'CUSTOM_DIRECTIVES',
                                                                  None)
            if remote_platform.custom_directives is not None and remote_platform.custom_directives != '' and remote_platform.custom_directives != 'None':
                Log.debug("Custom directives from platform.conf: {0}".format(
                    remote_platform.custom_directives))
            remote_platform.scratch_free_space = parser.get_option(section, 'SCRATCH_FREE_SPACE',
                                                                   None)
            try:
                remote_platform.root_dir = os.path.join(remote_platform.scratch, remote_platform.project,
                                                        remote_platform.user, remote_platform.expid)
                remote_platform.update_cmds()
                platforms[section.lower()] = remote_platform

            except:
=======
            remote_platform.max_wallclock = platform_data[section].get('MAX_WALLCLOCK',"2:00")
            remote_platform.max_processors = platform_data[section].get('MAX_PROCESSORS',asconf.get_max_processors())
            remote_platform.max_waiting_jobs = platform_data[section].get('MAX_WAITING_JOBS',asconf.get_max_waiting_jobs())
            remote_platform.total_jobs = platform_data[section].get('TOTAL_JOBS',asconf.get_total_jobs())
            remote_platform.hyperthreading = str(platform_data[section].get('HYPERTHREADING',False)).lower()
            remote_platform.project = platform_data[section].get('PROJECT',"")
            remote_platform.budget = platform_data[section].get('BUDGET', "")
            remote_platform.reservation = platform_data[section].get('RESERVATION', "")
            remote_platform.exclusivity = platform_data[section].get('EXCLUSIVITY', "")
            remote_platform.user = platform_data[section].get('USER', "")
            remote_platform.scratch = platform_data[section].get('SCRATCH_DIR', "")
            remote_platform.project_dir = platform_data[section].get('SCRATCH_PROJECT_DIR', remote_platform.project)
            remote_platform.temp_dir = platform_data[section].get('TEMP_DIR', "")
            remote_platform._default_queue = platform_data[section].get('QUEUE', "")
            remote_platform._serial_queue = platform_data[section].get('SERIAL_QUEUE', "")
            remote_platform.processors_per_node = platform_data[section].get('PROCESSORS_PER_NODE',"1")
            remote_platform.custom_directives = platform_data[section].get('CUSTOM_DIRECTIVES',"")
            if len(remote_platform.custom_directives) > 0:
                Log.debug("Custom directives from platform.conf: {0}".format(
                    remote_platform.custom_directives))
            remote_platform.scratch_free_space = str(platform_data[section].get('SCRATCH_FREE_SPACE', False)).lower()
            try:
                remote_platform.root_dir = os.path.join(remote_platform.scratch, remote_platform.project,remote_platform.user, remote_platform.expid)
                remote_platform.update_cmds()

                platforms[section] = remote_platform
            except Exception as e:
>>>>>>> bf288eaa
                raise_message = "Error in platform.conf: SCRATCH_DIR, PROJECT, USER, EXPID must be defined for platform {0}".format(section)
            # Executes update_cmds() from corresponding Platform Object
            # Save platform into result dictionary

<<<<<<< HEAD
        for section in parser.sections():
            # if this section is included in platforms
            if parser.has_option(section, 'SERIAL_PLATFORM'):
                platforms[section.lower()].serial_platform = platforms[parser.get_option(section,
                                                                                         'SERIAL_PLATFORM',
                                                                                         None)]
                if  platforms[section.lower()].serial_platform is not None:
                    platforms[section.lower()].serial_platform = platforms[section.lower()].serial_platform.lower()

=======
            serial = platform_data[section].get('SERIAL_PLATFORM',None)
            if serial is not None and len(str(serial)) > 0:
                platforms[section].serial_platform = serial.upper()


>>>>>>> bf288eaa
        self.platforms = platforms
        if raise_message != "":
            raise AutosubmitError(raise_message)<|MERGE_RESOLUTION|>--- conflicted
+++ resolved
@@ -20,18 +20,10 @@
 
 import os
 
-<<<<<<< HEAD
-
-from log.log import Log,AutosubmitCritical,AutosubmitError
-from autosubmit.config.basicConfig import BasicConfig
-from autosubmit.config.config_common import AutosubmitConfig
-from submitter import Submitter
-=======
 from log.log import Log,AutosubmitCritical,AutosubmitError
 from autosubmitconfigparser.config.basicconfig import BasicConfig
 from autosubmitconfigparser.config.configcommon import AutosubmitConfig
 from .submitter import Submitter
->>>>>>> bf288eaa
 from autosubmit.platforms.psplatform import PsPlatform
 from autosubmit.platforms.lsfplatform import LsfPlatform
 from autosubmit.platforms.pbsplatform import PBSPlatform
@@ -83,10 +75,7 @@
         :return: platforms used by the experiment
         :rtype: dict
         """
-<<<<<<< HEAD
-=======
         exp_data = asconf.experiment_data
->>>>>>> bf288eaa
         raise_message=""
         platforms_used = list()
         hpcarch = asconf.get_platform()
@@ -176,53 +165,6 @@
 
             remote_platform.host = host
             # Retrieve more configurations settings and save them in the object
-<<<<<<< HEAD
-            remote_platform.max_wallclock = parser.get_option(section, 'MAX_WALLCLOCK',
-                                                              asconf.get_max_wallclock())
-            remote_platform.max_processors = parser.get_option(section, 'MAX_PROCESSORS',
-                                                               asconf.get_max_processors())
-            remote_platform.max_waiting_jobs = int(parser.get_option(section, 'MAX_WAITING_JOBS',
-                                                                     asconf.get_max_waiting_jobs()))
-            totaljobs = int(parser.get_option(section, 'TOTALJOBS', asconf.get_total_jobs()))
-            total_jobs = int(parser.get_option(section, 'TOTAL_JOBS',
-                                                               asconf.get_total_jobs()))
-            remote_platform.total_jobs = min(min(totaljobs, total_jobs),asconf.get_total_jobs())
-            remote_platform.hyperthreading = parser.get_option(section, 'HYPERTHREADING',
-                                                               'false').lower()
-            remote_platform.project = parser.get_option(
-                section, 'PROJECT', None)
-            remote_platform.budget = parser.get_option(
-                section, 'BUDGET', remote_platform.project)
-            remote_platform.reservation = parser.get_option(
-                section, 'RESERVATION', '')
-            remote_platform.exclusivity = parser.get_option(
-                section, 'EXCLUSIVITY', '').lower()
-            remote_platform.user = parser.get_option(section, 'USER', None)
-            remote_platform.scratch = parser.get_option(
-                section, 'SCRATCH_DIR', None)
-            remote_platform.temp_dir = parser.get_option(
-                section, 'TEMP_DIR', None)
-            remote_platform._default_queue = parser.get_option(
-                section, 'QUEUE', None)
-            remote_platform._serial_queue = parser.get_option(
-                section, 'SERIAL_QUEUE', None)
-            remote_platform.processors_per_node = parser.get_option(section, 'PROCESSORS_PER_NODE',
-                                                                    None)
-            remote_platform.custom_directives = parser.get_option(section, 'CUSTOM_DIRECTIVES',
-                                                                  None)
-            if remote_platform.custom_directives is not None and remote_platform.custom_directives != '' and remote_platform.custom_directives != 'None':
-                Log.debug("Custom directives from platform.conf: {0}".format(
-                    remote_platform.custom_directives))
-            remote_platform.scratch_free_space = parser.get_option(section, 'SCRATCH_FREE_SPACE',
-                                                                   None)
-            try:
-                remote_platform.root_dir = os.path.join(remote_platform.scratch, remote_platform.project,
-                                                        remote_platform.user, remote_platform.expid)
-                remote_platform.update_cmds()
-                platforms[section.lower()] = remote_platform
-
-            except:
-=======
             remote_platform.max_wallclock = platform_data[section].get('MAX_WALLCLOCK',"2:00")
             remote_platform.max_processors = platform_data[section].get('MAX_PROCESSORS',asconf.get_max_processors())
             remote_platform.max_waiting_jobs = platform_data[section].get('MAX_WAITING_JOBS',asconf.get_max_waiting_jobs())
@@ -250,28 +192,15 @@
 
                 platforms[section] = remote_platform
             except Exception as e:
->>>>>>> bf288eaa
                 raise_message = "Error in platform.conf: SCRATCH_DIR, PROJECT, USER, EXPID must be defined for platform {0}".format(section)
             # Executes update_cmds() from corresponding Platform Object
             # Save platform into result dictionary
 
-<<<<<<< HEAD
-        for section in parser.sections():
-            # if this section is included in platforms
-            if parser.has_option(section, 'SERIAL_PLATFORM'):
-                platforms[section.lower()].serial_platform = platforms[parser.get_option(section,
-                                                                                         'SERIAL_PLATFORM',
-                                                                                         None)]
-                if  platforms[section.lower()].serial_platform is not None:
-                    platforms[section.lower()].serial_platform = platforms[section.lower()].serial_platform.lower()
-
-=======
             serial = platform_data[section].get('SERIAL_PLATFORM',None)
             if serial is not None and len(str(serial)) > 0:
                 platforms[section].serial_platform = serial.upper()
 
 
->>>>>>> bf288eaa
         self.platforms = platforms
         if raise_message != "":
             raise AutosubmitError(raise_message)