--- conflicted
+++ resolved
@@ -13,22 +13,13 @@
 # but WITHOUT ANY WARRANTY; without even the implied warranty of
 # MERCHANTABILITY or FITNESS FOR A PARTICULAR PURPOSE.  See the
 # GNU General Public License for more details.
-<<<<<<< HEAD
-
-=======
 # You should have received a copy of the GNU General Public License
 # along with Autosubmit.  If not, see <http://www.gnu.org/licenses/>.
->>>>>>> 738bba41
 import copy
 import datetime
 import math
 import os
 import pickle
-<<<<<<< HEAD
-# You should have received a copy of the GNU General Public License
-# along with Autosubmit.  If not, see <http://www.gnu.org/licenses/>.
-=======
->>>>>>> 738bba41
 import re
 import traceback
 from bscearth.utils.date import date2str, parse_date
