#!/usr/bin/env python

# Copyright 2014 Climate Forecasting Unit, IC3

# This file is part of Autosubmit.

# Autosubmit is free software: you can redistribute it and/or modify
# it under the terms of the GNU General Public License as published by
# the Free Software Foundation, either version 3 of the License, or
# (at your option) any later version.

# Autosubmit is distributed in the hope that it will be useful,
# but WITHOUT ANY WARRANTY; without even the implied warranty of
# MERCHANTABILITY or FITNESS FOR A PARTICULAR PURPOSE.  See the
# GNU General Public License for more details.

# You should have received a copy of the GNU General Public License
# along with Autosubmit.  If not, see <http://www.gnu.org/licenses/>.

"""Functions for handling experiment parameters check"""
import os
import sys

scriptdir = os.path.abspath(os.path.dirname(sys.argv[0]))
assert sys.path[0] == scriptdir
sys.path[0] = os.path.normpath(os.path.join(scriptdir, os.pardir))
import argparse
from pkg_resources import require
from autosubmit.job.job_list import JobList
from autosubmit.config.config_common import AutosubmitConfig


def check_templates(as_conf):
<<<<<<< HEAD
    """Procedure to check autogeneration of templates given 
=======
    """Procedure to check autogeneration of templates given
>>>>>>> 6fd1a626
    Autosubmit configuration.
    Returns True if all variables are set.
    If the parameters are not correctly replaced, the function returns
    False and the check fails.

    :param as_conf: Autosubmit configuration object
    :type: AutosubmitConf
    :retruns: bool
    """
<<<<<<< HEAD
    out = True

    parameters = as_conf.load_parameters()
    joblist = JobList(parameters['EXPID'])
    joblist.create(parameters['DATELIST'].split(' '),parameters['MEMBERS'].split(' '),int(parameters['CHUNKINI']),int(parameters['NUMCHUNKS']),parameters)
    out = joblist.check_scripts()
    
    return out
=======
    parameters = as_conf.load_parameters()
    joblist = JobList(parameters['EXPID'])
    joblist.create(parameters['DATELIST'].split(' '), parameters['MEMBERS'].split(' '), int(parameters['CHUNKINI']),
                   int(parameters['NUMCHUNKS']), parameters)
    out = joblist.check_scripts()

    return out

>>>>>>> 6fd1a626

####################
# Main Program
####################
def main():
    autosubmit_version = require("autosubmit")[0].version

<<<<<<< HEAD
    parser = argparse.ArgumentParser(description='Check autosubmit and experiment configurations given a experiment identifier. Check templates creation with those configurations')
    parser.add_argument('-v', '--version', action='version', version=autosubmit_version)
    parser.add_argument('-e', '--expid', required=True, nargs = 1)
=======
    parser = argparse.ArgumentParser(
        description='Check autosubmit and experiment configurations given a experiment identifier. '
                    'Check templates creation with those configurations')
    parser.add_argument('-v', '--version', action='version', version=autosubmit_version)
    parser.add_argument('-e', '--expid', required=True, nargs=1)
>>>>>>> 6fd1a626
    args = parser.parse_args()
    if args.expid is None:
        parser.error("Missing expid.")

    as_conf = AutosubmitConfig(args.expid[0])
    as_conf.check_conf()
<<<<<<< HEAD
    project_type = as_conf.get_project_type()
    if (project_type != "none"):
        as_conf.check_proj()
=======
    git_project = as_conf.get_git_project()
    if git_project == "true":
        as_conf.check_git()
>>>>>>> 6fd1a626

    print "Checking experiment configuration..."
    if as_conf.check_parameters():
        print "Experiment configuration check PASSED!"
    else:
        print "Experiment configuration check FAILED!"
        print "WARNING: running after FAILED experiment configuration check is at your own risk!!!"

    print "Checking experiment templates..."
    if check_templates(as_conf):
        print "Experiment templates check PASSED!"
<<<<<<< HEAD
    else:   
        print "Experiment templates check FAILED!"
        print "WARNING: running after FAILED experiment templates check is at your own risk!!!"
=======
    else:
        print "Experiment templates check FAILED!"
        print "WARNING: running after FAILED experiment templates check is at your own risk!!!"

>>>>>>> 6fd1a626

if __name__ == "__main__":
    main()<|MERGE_RESOLUTION|>--- conflicted
+++ resolved
@@ -31,11 +31,7 @@
 
 
 def check_templates(as_conf):
-<<<<<<< HEAD
-    """Procedure to check autogeneration of templates given 
-=======
     """Procedure to check autogeneration of templates given
->>>>>>> 6fd1a626
     Autosubmit configuration.
     Returns True if all variables are set.
     If the parameters are not correctly replaced, the function returns
@@ -45,16 +41,6 @@
     :type: AutosubmitConf
     :retruns: bool
     """
-<<<<<<< HEAD
-    out = True
-
-    parameters = as_conf.load_parameters()
-    joblist = JobList(parameters['EXPID'])
-    joblist.create(parameters['DATELIST'].split(' '),parameters['MEMBERS'].split(' '),int(parameters['CHUNKINI']),int(parameters['NUMCHUNKS']),parameters)
-    out = joblist.check_scripts()
-    
-    return out
-=======
     parameters = as_conf.load_parameters()
     joblist = JobList(parameters['EXPID'])
     joblist.create(parameters['DATELIST'].split(' '), parameters['MEMBERS'].split(' '), int(parameters['CHUNKINI']),
@@ -63,7 +49,6 @@
 
     return out
 
->>>>>>> 6fd1a626
 
 ####################
 # Main Program
@@ -71,32 +56,20 @@
 def main():
     autosubmit_version = require("autosubmit")[0].version
 
-<<<<<<< HEAD
-    parser = argparse.ArgumentParser(description='Check autosubmit and experiment configurations given a experiment identifier. Check templates creation with those configurations')
-    parser.add_argument('-v', '--version', action='version', version=autosubmit_version)
-    parser.add_argument('-e', '--expid', required=True, nargs = 1)
-=======
     parser = argparse.ArgumentParser(
         description='Check autosubmit and experiment configurations given a experiment identifier. '
                     'Check templates creation with those configurations')
     parser.add_argument('-v', '--version', action='version', version=autosubmit_version)
     parser.add_argument('-e', '--expid', required=True, nargs=1)
->>>>>>> 6fd1a626
     args = parser.parse_args()
     if args.expid is None:
         parser.error("Missing expid.")
 
     as_conf = AutosubmitConfig(args.expid[0])
     as_conf.check_conf()
-<<<<<<< HEAD
     project_type = as_conf.get_project_type()
-    if (project_type != "none"):
+    if project_type != "none":
         as_conf.check_proj()
-=======
-    git_project = as_conf.get_git_project()
-    if git_project == "true":
-        as_conf.check_git()
->>>>>>> 6fd1a626
 
     print "Checking experiment configuration..."
     if as_conf.check_parameters():
@@ -108,16 +81,10 @@
     print "Checking experiment templates..."
     if check_templates(as_conf):
         print "Experiment templates check PASSED!"
-<<<<<<< HEAD
-    else:   
-        print "Experiment templates check FAILED!"
-        print "WARNING: running after FAILED experiment templates check is at your own risk!!!"
-=======
     else:
         print "Experiment templates check FAILED!"
         print "WARNING: running after FAILED experiment templates check is at your own risk!!!"
 
->>>>>>> 6fd1a626
 
 if __name__ == "__main__":
     main()