from .tests_commands import *
import os
import subprocess
import string

BIN_PATH = '../../bin'


def next_experiment_id(current_id):
    return base36encode(base36decode(current_id) + 1)


def check_cmd(command, path=BIN_PATH, verbose='AS_TEST_VERBOSE' in os.environ):
    try:
        output = subprocess.check_output(os.path.join(path, command), shell=True, stderr=subprocess.STDOUT)
        if verbose:
            print(output)

        if 'CRITICAL' in output or 'ERROR' in output:
            return False

        return True

    except subprocess.CalledProcessError as e:
        if verbose:
<<<<<<< HEAD
            print str(e)
=======
            print(e.output)
>>>>>>> bf288eaa
        return False


def copy_experiment_conf_files(db_path, src_path, experiment_id):
    check_cmd(get_copy_cmd(db_path, src_path, 'autosubmit', experiment_id), '')
    check_cmd(get_copy_cmd(db_path, src_path, 'expdef', experiment_id), '')
    check_cmd(get_copy_cmd(db_path, src_path, 'jobs', experiment_id), '')
    if os.path.exists(get_conf_file_path(src_path, 'platforms')):
        check_cmd(get_copy_cmd(db_path, src_path, 'platforms', experiment_id), '')
    else:
        check_cmd(get_default_copy_cmd(db_path, 'platforms', experiment_id), '')
    check_cmd(get_copy_cmd(db_path, src_path, 'proj', experiment_id), '')
    check_cmd(get_replace_exp_id(experiment_id) + os.path.join(db_path, experiment_id, 'conf', '*'), '', )
    check_cmd(get_replace_project_path(src_path) + os.path.join(db_path, experiment_id, 'conf', '*'), '', )


def clean_database(db_path):
    check_cmd('rm -rf ' + os.path.join(db_path, '*'), '', 'AS_TEST_VERBOSE' in os.environ)


def create_database():
    check_cmd(create_database_cmd())


def get_replace_exp_id(experiment_id):
    return "sed -i -- 's/EXPID-HERE/" + experiment_id + "/g' "


def get_replace_project_path(src_path):
    current_path = os.getcwd().replace('/', '\/')
    src_path = src_path.replace('/', '\/')
    return "sed -i -- 's/PROJECT-PATH-HERE/" + current_path + '\/' + src_path + '\/' + 'src' + "/g' "


def get_copy_cmd(db_path, src_path, filename, experiment_id):
    return 'cp ' + get_conf_file_path(src_path, filename) + ' ' + \
           get_conf_file_path(os.path.join(db_path, experiment_id), filename + '_' + experiment_id)


def get_default_copy_cmd(db_path, filename, experiment_id):
    return 'cp ' + os.path.join('default_conf', filename + '.conf') + ' ' + \
           get_conf_file_path(os.path.join(db_path, experiment_id), filename + '_' + experiment_id)


def get_conf_file_path(base_path, filename):
    return os.path.join(base_path, 'conf', filename + '.conf')


def base36encode(number, alphabet=string.digits + string.ascii_lowercase):
    """
    Convert positive integer to a base36 string.

    :param number: number to convert
    :type number: int
    :param alphabet: set of characters to use
    :type alphabet: str
    :return: number's base36 string value
    :rtype: str
    """
    if not isinstance(number, int):
        raise TypeError('number must be an integer')

    # Special case for zero
    if number == 0:
        return '0'

    base36 = ''

    sign = ''
    if number < 0:
        sign = '-'
        number = - number

    while number > 0:
        number, i = divmod(number, len(alphabet))
        # noinspection PyAugmentAssignment
        base36 = alphabet[i] + base36

    return sign + base36.rjust(4, '0')


def base36decode(number):
    """
    Converts a base36 string to a positive integer

    :param number: base36 string to convert
    :type number: str
    :return: number's integer value
    :rtype: int
    """
    return int(number, 36)<|MERGE_RESOLUTION|>--- conflicted
+++ resolved
@@ -23,11 +23,7 @@
 
     except subprocess.CalledProcessError as e:
         if verbose:
-<<<<<<< HEAD
-            print str(e)
-=======
             print(e.output)
->>>>>>> bf288eaa
         return False
 
 
