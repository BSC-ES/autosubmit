#!/usr/bin/env python3

# Copyright 2017-2020 Earth Sciences Department, BSC-CNS

# This file is part of Autosubmit.

# Autosubmit is free software: you can redistribute it and/or modify
# it under the terms of the GNU General Public License as published by
# the Free Software Foundation, either version 3 of the License, or
# (at your option) any later version.

# Autosubmit is distributed in the hope that it will be useful,
# but WITHOUT ANY WARRANTY; without even the implied warranty of
# MERCHANTABILITY or FITNESS FOR A PARTICULAR PURPOSE.  See the
# GNU General Public License for more details.

# You should have received a copy of the GNU General Public License
# along with Autosubmit.  If not, see <http://www.gnu.org/licenses/>.

"""
Main module for Autosubmit. Only contains an interface class to all functionality implemented on Autosubmit
"""

import os
import re
import time
import json
import datetime
import textwrap
from collections import OrderedDict
import copy

import locale

from autosubmitconfigparser.config.configcommon import AutosubmitConfig
from autosubmit.job.job_common import Status, Type, increase_wallclock_by_chunk
from autosubmit.job.job_common import StatisticsSnippetBash, StatisticsSnippetPython
from autosubmit.job.job_common import StatisticsSnippetR, StatisticsSnippetEmpty
from autosubmit.job.job_utils import get_job_package_code
from autosubmitconfigparser.config.basicconfig import BasicConfig
from autosubmit.history.experiment_history import ExperimentHistory
from bscearth.utils.date import date2str, parse_date, previous_day, chunk_end_date, chunk_start_date, Log, subs_dates
from time import sleep
from threading import Thread
from autosubmit.platforms.paramiko_submitter import ParamikoSubmitter
from log.log import Log, AutosubmitCritical, AutosubmitError
from typing import List, Union
from functools import reduce
Log.get_logger("Autosubmit")
from autosubmitconfigparser.config.yamlparser import YAMLParserFactory

# A wrapper for encapsulate threads , TODO: Python 3+ to be replaced by the < from concurrent.futures >


def threaded(fn):
    def wrapper(*args, **kwargs):
        thread = Thread(target=fn, args=args, kwargs=kwargs)
        thread.name = "JOB_" + str(args[0].name)
        thread.start()
        return thread
    return wrapper


class Job(object):
    """
    Class to handle all the tasks with Jobs at HPC.
    A job is created by default with a name, a jobid, a status and a type.
    It can have children and parents. The inheritance reflects the dependency between jobs.
    If Job2 must wait until Job1 is completed then Job2 is a child of Job1. Inversely Job1 is a parent of Job2

    :param name: job's name
    :type name: str
    :param job_id: job's id
    :type job_id: int
    :param status: job initial status
    :type status: Status
    :param priority: job's priority
    :type priority: int
    """

    CHECK_ON_SUBMISSION = 'on_submission'

    def __str__(self):
        return "{0} STATUS: {1}".format(self.name, self.status)

    def __init__(self, name, job_id, status, priority):
        self.script_name_wrapper = None
        self.delay_end = datetime.datetime.now()
        self.delay_retrials = "0"
        self.wrapper_type = None
        self._wrapper_queue = None
        self._platform = None
        self._queue = None
        self.retry_delay = "0"
        self.platform_name = None # type: str
        self.section = None # type: str
        self.wallclock = None # type: str
        self.wchunkinc = None
        self.tasks = '1'
        self.default_parameters = {'d': '%d%', 'd_': '%d_%', 'Y': '%Y%', 'Y_': '%Y_%',
                              'M': '%M%', 'M_': '%M_%', 'm': '%m%', 'm_': '%m_%'}
        self.threads = '1'
        self.processors = '1'
        self.memory = ''
        self.memory_per_task = ''
        self.chunk = None
        self.member = None
        self.date = None
        self.name = name
        self.split = None
        self.delay = None
        self.frequency = None
        self.synchronize = None
        self.skippable = False
        self.repacked = 0
        self._long_name = None
        self.long_name = name
        self.date_format = ''
        self.type = Type.BASH
        self.hyperthreading = "none"
        self.scratch_free_space = None
        self.custom_directives = []
        self.undefined_variables = set()
        self.log_retries = 5
        self.id = job_id
        self.file = None
        self.additional_files = []
        self.executable = None
        self.x11 = False
        self._local_logs = ('', '')
        self._remote_logs = ('', '')
        self.script_name = self.name + ".cmd"
        self.status = status
        self.prev_status = status
        self.old_status = self.status
        self.new_status = status
        self.priority = priority
        self._parents = set()
        self._children = set()
        self.fail_count = 0
        self.expid = name.split('_')[0] # type: str
        self.parameters = dict()
        self._tmp_path = os.path.join(
            BasicConfig.LOCAL_ROOT_DIR, self.expid, BasicConfig.LOCAL_TMP_DIR)
        self.write_start = False
        self._platform = None
        self.check = 'true'
        self.check_warnings = False
        self.packed = False
        self.hold = False # type: bool
        self.distance_weight = 0
        self.level = 0
        self.export = "none"
        self.dependencies = []
        self.running = "once"
        self.start_time = None
        self.edge_info = dict()
        self.partition = ""


    def __getstate__(self):
        odict = self.__dict__
        if '_platform' in odict:
            odict = odict.copy()  # copy the dict since we change it
            del odict['_platform']  # remove filehandle entry
        return odict

    # def __str__(self):
    #     return self.name

    def print_job(self):
        """
        Prints debug information about the job
        """
        Log.debug('NAME: {0}', self.name)
        Log.debug('JOBID: {0}', self.id)
        Log.debug('STATUS: {0}', self.status)
        Log.debug('PRIORITY: {0}', self.priority)
        Log.debug('TYPE: {0}', self.type)
        Log.debug('PARENTS: {0}', [p.name for p in self.parents])
        Log.debug('CHILDREN: {0}', [c.name for c in self.children])
        Log.debug('FAIL_COUNT: {0}', self.fail_count)
        Log.debug('EXPID: {0}', self.expid)

    @property
    def parents(self):
        """
        Returns parent jobs list

        :return: parent jobs
        :rtype: set
        """
        return self._parents

    @parents.setter
    def parents(self, parents):
        """
        Sets the parents job list
        """
        self._parents = parents

    @property
    def status_str(self):
        """
        String representation of the current status
        """
        return Status.VALUE_TO_KEY.get(self.status, "UNKNOWN")

    @property
    def children_names_str(self):
        """
        Comma separated list of children's names
        """
        return ",".join([str(child.name) for child in self._children])

    @property
    def is_serial(self):
        return str(self.processors) == '1'

    @property
    def platform(self):
        """
        Returns the platform to be used by the job. Chooses between serial and parallel platforms

        :return HPCPlatform object for the job to use
        :rtype: HPCPlatform
        """
        if self.is_serial:
            return self._platform.serial_platform
        else:
            return self._platform

    @platform.setter
    def platform(self, value):
        """
        Sets the HPC platforms to be used by the job.

        :param value: platforms to set
        :type value: HPCPlatform
        """
        self._platform = value

    @property
    def queue(self):
        """
        Returns the queue to be used by the job. Chooses between serial and parallel platforms

        :return HPCPlatform object for the job to use
        :rtype: HPCPlatform
        """
        if self._queue is not None and len(str(self._queue)) > 0:
            return self._queue
        if self.is_serial:
            return self._platform.serial_platform.serial_queue
        else:
            return self._platform.queue

    @queue.setter
    def queue(self, value):
        """
        Sets the queue to be used by the job.

        :param value: queue to set
        :type value: HPCPlatform
        """
        self._queue = value

    @property
    def children(self):
        """
        Returns a list containing all children of the job

        :return: child jobs
        :rtype: set
        """
        return self._children

    @children.setter
    def children(self, children):
        """
        Sets the children job list
        """
        self._children = children

    @property
    def long_name(self):
        """
        Job's long name. If not setted, returns name

        :return: long name
        :rtype: str
        """
        if hasattr(self, '_long_name'):
            return self._long_name
        else:
            return self.name

    @long_name.setter
    def long_name(self, value):
        """
        Sets long name for the job

        :param value: long name to set
        :type value: str
        """
        self._long_name = value

    @property
    def local_logs(self):
        return self._local_logs

    @local_logs.setter
    def local_logs(self, value):
        self._local_logs = value

    @property
    def remote_logs(self):
        return self._remote_logs

    @remote_logs.setter
    def remote_logs(self, value):
        self._remote_logs = value

    @property
    def total_processors(self):
        """
        Number of processors requested by job.
        Reduces ':' separated format  if necessary.
        """
        if ':' in str(self.processors):
            return reduce(lambda x, y: int(x) + int(y), self.processors.split(':'))
        elif self.processors == "":
            return 1
        return int(self.processors)

    @property
    def total_wallclock(self):
        if self.wallclock:
            hours, minutes = self.wallclock.split(':')
            return float(minutes) / 60 + float(hours)
        return 0

    def log_job(self):
        """
        Prints job information in log
        """
        Log.debug("{0}\t{1}\t{2}", "Job Name", "Job Id", "Job Status")
        Log.debug("{0}\t\t{1}\t{2}", self.name, self.id, self.status)

        #Log.status("{0}\t{1}\t{2}", "Job Name", "Job Id", "Job Status")
        #Log.status("{0}\t\t{1}\t{2}", self.name, self.id, self.status)

    def print_parameters(self):
        """
        Print sjob parameters in log
        """
        Log.info(self.parameters)

    def inc_fail_count(self):
        """
        Increments fail count
        """
        self.fail_count += 1

    # Maybe should be renamed to the plural?
    def add_parent(self, *parents):
        """
        Add parents for the job. It also adds current job as a child for all the new parents

        :param parents: job's parents to add
        :type parents: *Job
        """
        for parent in parents:
            num_parents = 1
            if isinstance(parent, list):
                num_parents = len(parent)
            for i in range(num_parents):
                new_parent = parent[i] if isinstance(parent, list) else parent
                self._parents.add(new_parent)
                new_parent.__add_child(self)

    def __add_child(self, new_child):
        """
        Adds a new child to the job

        :param new_child: new child to add
        :type new_child: Job
        """
        self.children.add(new_child)

    def add_edge_info(self,parent_name, special_variables):
        """
        Adds edge information to the job

        :param parent_name: parent name
        :type parent_name: str
        :param special_variables: special variables
        :type special_variables: dict
        """
        if parent_name not in self.edge_info:
            self.edge_info[parent_name] = special_variables
        else:
            self.edge_info[parent_name].update(special_variables)
        pass
    def delete_parent(self, parent):
        """
        Remove a parent from the job

        :param parent: parent to remove
        :type parent: Job
        """
        self.parents.remove(parent)

    def delete_child(self, child):
        """
        Removes a child from the job

        :param child: child to remove
        :type child: Job
        """
        # careful it is only possible to remove one child at a time
        self.children.remove(child)

    def has_children(self):
        """
        Returns true if job has any children, else return false

        :return: true if job has any children, otherwise return false
        :rtype: bool
        """
        return self.children.__len__()

    def has_parents(self):
        """
        Returns true if job has any parents, else return false

        :return: true if job has any parent, otherwise return false
        :rtype: bool
        """
        return self.parents.__len__()

    def compare_by_status(self, other):
        """
        Compare jobs by status value

        :param other: job to compare
        :type other: Job
        :return: comparison result
        :rtype: bool
        """
        return self.status < other.status

    def compare_by_id(self, other):
        """
        Compare jobs by ID

        :param other: job to compare
        :type other: Job
        :return: comparison result
        :rtype: bool
        """
        return self.id < other.id

    def compare_by_name(self, other):
        """
        Compare jobs by name

        :param other: job to compare
        :type other: Job
        :return: comparison result
        :rtype: bool
        """
        return self.name < other.name

    def _get_from_stat(self, index):
        """
        Returns value from given row index position in STAT file associated to job

        :param index: row position to retrieve
        :type index: int
        :return: value in index position
        :rtype: int
        """
        logname = os.path.join(self._tmp_path, self.name + '_STAT')
        if os.path.exists(logname):
            lines = open(logname).readlines()
            if len(lines) >= index + 1:
                return int(lines[index])
            else:
                return 0
        else:
            return 0

    def _get_from_total_stats(self, index):
        """
        Returns list of values from given column index position in TOTAL_STATS file associated to job

        :param index: column position to retrieve
        :type index: int
        :return: list of values in column index position
        :rtype: list[datetime.datetime]
        """
        log_name = os.path.join(self._tmp_path, self.name + '_TOTAL_STATS')
        lst = []
        if os.path.exists(log_name):
            f = open(log_name)
            lines = f.readlines()
            for line in lines:
                fields = line.split()
                if len(fields) >= index + 1:
                    lst.append(parse_date(fields[index]))
        return lst

    def check_end_time(self):
        """
        Returns end time from stat file

        :return: date and time
        :rtype: str
        """
        return self._get_from_stat(1)

    def check_start_time(self):
        """
        Returns job's start time

        :return: start time
        :rtype: str
        """
        return self._get_from_stat(0)

    def check_retrials_submit_time(self):
        """
        Returns list of submit datetime for retrials from total stats file

        :return: date and time
        :rtype: list[int]
        """
        return self._get_from_total_stats(0)

    def check_retrials_end_time(self):
        """
        Returns list of end datetime for retrials from total stats file

        :return: date and time
        :rtype: list[int]
        """
        return self._get_from_total_stats(2)

    def check_retrials_start_time(self):
        """
        Returns list of start datetime for retrials from total stats file

        :return: date and time
        :rtype: list[int]
        """
        return self._get_from_total_stats(1)

    def get_last_retrials(self):
        # type: () -> List[Union[datetime.datetime, str]]
        """
        Returns the retrials of a job, including the last COMPLETED run. The selection stops, and does not include, when the previous COMPLETED job is located or the list of registers is exhausted.

        :return: list of dates of retrial [submit, start, finish] in datetime format
        :rtype: list of list
        """
        log_name = os.path.join(self._tmp_path, self.name + '_TOTAL_STATS')
        retrials_list = []
        if os.path.exists(log_name):
            already_completed = False
            # Read lines of the TOTAL_STATS file starting from last
            for retrial in reversed(open(log_name).readlines()):
                retrial_fields = retrial.split()
                if Job.is_a_completed_retrial(retrial_fields):
                    # It's a COMPLETED run
                    if already_completed:
                        break
                    already_completed = True
                retrial_dates = list(map(lambda y: parse_date(y) if y != 'COMPLETED' and y != 'FAILED' else y,
                                    retrial_fields))
                # Inserting list [submit, start, finish] of datetime at the beginning of the list. Restores ordering.
                retrials_list.insert(0, retrial_dates)
        return retrials_list

    def retrieve_logfiles_unthreaded(self, copy_remote_logs, local_logs):
        remote_logs = (self.script_name + ".out."+str(self.fail_count), self.script_name + ".err."+str(self.fail_count))
        out_exist = False
        err_exist = False
        retries = 3
        sleeptime = 0
        i = 0
        no_continue = False
        try:
            while (not out_exist and not err_exist) and i < retries:
                try:
                    out_exist = self._platform.check_file_exists(
                        remote_logs[0], True)
                except IOError as e:
                    out_exist = False
                try:
                    err_exist = self._platform.check_file_exists(
                        remote_logs[1], True)
                except IOError as e:
                    err_exists = False
                if not out_exist or not err_exist:
                    sleeptime = sleeptime + 5
                    i = i + 1
                    sleep(sleeptime)
            if i >= retries:
                if not out_exist or not err_exist:
                    Log.printlog("Failed to retrieve log files {1} and {2} e=6001".format(
                        retries, remote_logs[0], remote_logs[1]))
                    return
            if str(copy_remote_logs).lower() == "true":
                # unifying names for log files
                if remote_logs != local_logs:
                    self.synchronize_logs(
                        self._platform, remote_logs, local_logs)
                    remote_logs = copy.deepcopy(local_logs)
                self._platform.get_logs_files(self.expid, remote_logs)
                # Update the logs with Autosubmit Job ID Brand
                try:
                    for local_log in local_logs:
                        self._platform.write_jobid(self.id, os.path.join(
                            self._tmp_path, 'LOG_' + str(self.expid), local_log))
                except BaseException as e:
                    Log.printlog("Trace {0} \n Failed to write the {1} e=6001".format(
                        str(e), self.name))
        except AutosubmitError as e:
            Log.printlog("Trace {0} \nFailed to retrieve log file for job {1}".format(
                str(e), self.name), 6001)
        except AutosubmitCritical as e:  # Critical errors can't be recovered. Failed configuration or autosubmit error
            Log.printlog("Trace {0} \nFailed to retrieve log file for job {0}".format(
                str(e), self.name), 6001)
        return

    @threaded
    def retrieve_logfiles(self, copy_remote_logs, local_logs, remote_logs, expid, platform_name,fail_count = 0):
        max_logs = 0
        last_log = 0
        sleep(5)
        stat_file = self.script_name[:-4] + "_STAT_"
<<<<<<< HEAD
=======
        lang = locale.getlocale()[1]
        if lang is None:
            lang = locale.getdefaultlocale()[1]
            if lang is None:
                lang = 'UTF-8'
>>>>>>> bf288eaa
        retries = 2
        count = 0
        success = False
        error_message = ""
<<<<<<< HEAD
        while (count < retries) or not success:
            try:
                as_conf = AutosubmitConfig(expid, BasicConfig, ConfigParserFactory())
                as_conf.reload()
                submitter = self._get_submitter(as_conf)
                submitter.load_platforms(as_conf)
                platform = submitter.platforms[platform_name.lower()]
                success = True
            except BaseException as e:
                error_message = str(e)
                sleep(60*5)
                pass
            count=count+1
        if not success:
            raise AutosubmitError("Couldn't load the autosubmit platforms, seems that the local platform has some issue\n:{0}".format(error_message),6006)
        else:
            max_logs = int(as_conf.get_retrials()) - fail_count
            last_log = int(as_conf.get_retrials()) - fail_count
            try:
                platform.test_connection()
=======
        platform = None
        max_retrials = 0
        while (count < retries) or not success:
            try:
                as_conf = AutosubmitConfig(expid, BasicConfig, YAMLParserFactory())
                as_conf.reload(first_load=True)
                max_retrials = as_conf.get_retrials()
                max_logs = int(as_conf.get_retrials()) - fail_count
                last_log = int(as_conf.get_retrials()) - fail_count
                submitter = self._get_submitter(as_conf)
                submitter.load_platforms(as_conf)
                platform = submitter.platforms[platform_name]
                platform.test_connection()
                success = True
            except BaseException as e:
                error_message = str(e)
                sleep(60 * 5)
                pass
            count = count + 1
        if not success:
            raise AutosubmitError(
                "Couldn't load the autosubmit platforms, seems that the local platform has some issue\n:{0}".format(
                    error_message), 6006)
        else:
            try:
>>>>>>> bf288eaa
                if self.wrapper_type is not None and self.wrapper_type == "vertical":
                    found = False
                    retrials = 0
                    while retrials < 3 and not found:
                        if platform.check_stat_file_by_retrials(stat_file + str(max_logs)):
                            found = True
                        retrials = retrials + 1
                    for i in range(max_logs-1,-1,-1):
                        if platform.check_stat_file_by_retrials(stat_file + str(i)):
                            last_log = i
                        else:
                            break
                    remote_logs = (self.script_name + ".out." + str(last_log), self.script_name + ".err." + str(last_log))

                else:
                    remote_logs = (self.script_name + ".out."+str(fail_count), self.script_name + ".err." + str(fail_count))

            except BaseException as e:
                Log.printlog(
                    "{0} \n Couldn't connect to the remote platform for {1} job err/out files. ".format(str(e), self.name), 6001)
        out_exist = False
        err_exist = False
        retries = 3
        sleeptime = 0
        i = 0
        no_continue = False
        try:
            while (not out_exist and not err_exist) and i < retries:
                try:
                    out_exist = platform.check_file_exists(
                        remote_logs[0], False)
                except IOError as e:
                    out_exist = False
                try:
                    err_exist = platform.check_file_exists(
                        remote_logs[1], False)
                except IOError as e:
                    err_exists = False
                if not out_exist or not err_exist:
                    sleeptime = sleeptime + 5
                    i = i + 1
                    sleep(sleeptime)
                    try:
                        platform.restore_connection()
                    except BaseException as e:
                        Log.printlog("{0} \n Couldn't connect to the remote platform for this {1} job err/out files. ".format(
                            str(e), self.name), 6001)
            if i >= retries:
                if not out_exist or not err_exist:
                    Log.printlog("Failed to retrieve log files {1} and {2} e=6001".format(
                        retries, remote_logs[0], remote_logs[1]))
                    return
            if copy_remote_logs:
                l_log = copy.deepcopy(local_logs)
                r_log = copy.deepcopy(remote_logs)
                # unifying names for log files
                if remote_logs != local_logs:
                    if self.wrapper_type == "vertical": # internal_Retrial mechanism
                        log_start = last_log
                        exp_path = os.path.join(BasicConfig.LOCAL_ROOT_DIR, expid)
                        tmp_path = os.path.join(exp_path, BasicConfig.LOCAL_TMP_DIR)
                        time_stamp = "1970"
                        total_stats = ["", "","FAILED"]
                        while log_start <= max_logs:
                            try:
                                if platform.get_stat_file_by_retrials(stat_file+str(max_logs)):
                                    with open(os.path.join(tmp_path,stat_file+str(max_logs)), 'r+') as f:
                                        total_stats = [f.readline()[:-1],f.readline()[:-1],f.readline()[:-1]]
                                    try:
                                        total_stats[0] = float(total_stats[0])
                                        total_stats[1] = float(total_stats[1])
                                    except Exception as e:
                                        total_stats[0] = int(str(total_stats[0]).split('.')[0])
                                        total_stats[1] = int(str(total_stats[1]).split('.')[0])
                                    if max_logs != ( int(max_retrials) - fail_count ):
                                        time_stamp = date2str(datetime.datetime.fromtimestamp(total_stats[0]), 'S')
                                    else:
                                        with open(os.path.join(self._tmp_path, self.name + '_TOTAL_STATS_TMP'), 'rb+') as f2:
                                            for line in f2.readlines():
                                                if len(line) > 0:
                                                    line = line.decode(lang)
                                                    time_stamp = line.split(" ")[0]

                                    self.write_total_stat_by_retries(total_stats,max_logs == ( int(max_retrials) - fail_count ))
                                    platform.remove_stat_file_by_retrials(stat_file+str(max_logs))
                                    l_log = (self.script_name[:-4] + "." + time_stamp + ".out",self.script_name[:-4] + "." + time_stamp + ".err")
                                    r_log = ( remote_logs[0][:-1]+str(max_logs) , remote_logs[1][:-1]+str(max_logs) )
                                    self.synchronize_logs(platform, r_log, l_log,last = False)
                                    platform.get_logs_files(self.expid, l_log)
                                    try:
                                        for local_log in l_log:
                                            platform.write_jobid(self.id, os.path.join(self._tmp_path, 'LOG_' + str(self.expid), local_log))
                                    except BaseException as e:
                                        pass
                                    max_logs = max_logs - 1
                                else:
                                    max_logs = -1   # exit, no more logs
                            except BaseException as e:
                                max_logs = -1 # exit
                        local_logs = copy.deepcopy(l_log)
                        remote_logs = copy.deepcopy(local_logs)
                    if self.wrapper_type != "vertical":
                        self.synchronize_logs(platform, remote_logs, local_logs)
                        remote_logs = copy.deepcopy(local_logs)
                        platform.get_logs_files(self.expid, remote_logs)
                        # Update the logs with Autosubmit Job ID Brand
                        try:
                            for local_log in local_logs:
                                platform.write_jobid(self.id, os.path.join(
                                    self._tmp_path, 'LOG_' + str(self.expid), local_log))
                        except BaseException as e:
                            Log.printlog("Trace {0} \n Failed to write the {1} e=6001".format(
                                str(e), self.name))
        except AutosubmitError as e:
            Log.printlog("Trace {0} \nFailed to retrieve log file for job {1}".format(
                e.message, self.name), 6001)
            try:
                platform.closeConnection()
            except BaseException as e:
                pass
            return
        except AutosubmitCritical as e:  # Critical errors can't be recovered. Failed configuration or autosubmit error
            Log.printlog("Trace {0} \nFailed to retrieve log file for job {0}".format(
                e.message, self.name), 6001)
            try:
                platform.closeConnection()
            except Exception as e:
                pass
            return
        try:
            platform.closeConnection()
        except BaseException as e:
            pass
        return
    def parse_time(self,wallclock):
<<<<<<< HEAD
        format = "minute"
=======
>>>>>>> bf288eaa
        regex = re.compile(r'(((?P<hours>\d+):)((?P<minutes>\d+)))(:(?P<seconds>\d+))?')
        parts = regex.match(wallclock)
        if not parts:
            return
        parts = parts.groupdict()
        if int(parts['hours']) > 0 :
<<<<<<< HEAD
            format = "hour"
        else:
            format = "minute"
=======
            format_ = "hour"
        else:
            format_ = "minute"
>>>>>>> bf288eaa
        time_params = {}
        for name, param in parts.items():
            if param:
                time_params[name] = int(param)
<<<<<<< HEAD
        return datetime.timedelta(**time_params),format
=======
        return datetime.timedelta(**time_params),format_
>>>>>>> bf288eaa
    # Duplicated for wrappers and jobs to fix in 4.0.0
    def is_over_wallclock(self, start_time, wallclock):
        """
        Check if the job is over the wallclock time, it is an alternative method to avoid platform issues
        :param start_time:
        :param wallclock:
        :return:
        """
        elapsed = datetime.datetime.now() - start_time
        wallclock,time_format = self.parse_time(wallclock)
        if time_format == "hour":
            total = wallclock.days * 24 + wallclock.seconds / 60 / 60
        else:
            total = wallclock.days * 24 + wallclock.seconds / 60
        total = total * 1.30 # in this case we only want to avoid slurm issues so the time is increased by 50%
        if time_format == "hour":
            hour = int(total)
            minute = int((total - int(total)) * 60.0)
            second = int(((total - int(total)) * 60 -
                          int((total - int(total)) * 60.0)) * 60.0)
            wallclock_delta = datetime.timedelta(hours=hour, minutes=minute,
                                                 seconds=second)
        else:
            minute = int(total)
            second = int((total - int(total)) * 60.0)
            wallclock_delta = datetime.timedelta(minutes=minute, seconds=second)
        if elapsed > wallclock_delta:
            return True
        return False

    def update_status(self, as_conf, failed_file=False):
        """
        Updates job status, checking COMPLETED file if needed

        :param as_conf:
        :param failed_file: boolean, if True, checks if the job failed
        :return:
        """
        copy_remote_logs = as_conf.get_copy_remote_logs()
        previous_status = self.status
        self.prev_status = previous_status
        new_status = self.new_status
        if new_status == Status.COMPLETED:
            Log.debug(
                "{0} job seems to have completed: checking...".format(self.name))
            if not self._platform.get_completed_files(self.name, wrapper_failed=self.packed):
                log_name = os.path.join(
                    self._tmp_path, self.name + '_COMPLETED')

            self.check_completion()
        else:
            self.status = new_status
        if self.status == Status.RUNNING:
            Log.info("Job {0} is RUNNING", self.name)
        elif self.status == Status.QUEUING:
            Log.info("Job {0} is QUEUING", self.name)
        elif self.status == Status.HELD:
            Log.info("Job {0} is HELD", self.name)
        elif self.status == Status.COMPLETED:
            Log.result("Job {0} is COMPLETED", self.name)
        elif self.status == Status.FAILED:
            if not failed_file:
                Log.printlog("Job {0} is FAILED. Checking completed files to confirm the failure...".format(
                    self.name), 3000)
                self._platform.get_completed_files(
                    self.name, wrapper_failed=self.packed)
                self.check_completion()
                if self.status == Status.COMPLETED:
                    Log.result("Job {0} is COMPLETED", self.name)
                else:
                    self.update_children_status()
        elif self.status == Status.UNKNOWN:
            Log.printlog("Job {0} is UNKNOWN. Checking completed files to confirm the failure...".format(
                self.name), 3000)
            self._platform.get_completed_files(
                self.name, wrapper_failed=self.packed)
            self.check_completion(Status.UNKNOWN)
            if self.status == Status.UNKNOWN:
                Log.printlog("Job {0} is UNKNOWN. Checking completed files to confirm the failure...".format(
                    self.name), 6009)
            elif self.status == Status.COMPLETED:
                Log.result("Job {0} is COMPLETED", self.name)
        elif self.status == Status.SUBMITTED:
            # after checking the jobs , no job should have the status "submitted"
            Log.printlog("Job {0} in SUBMITTED status. This should never happen on this step..".format(
                self.name), 6008)
        if previous_status != Status.RUNNING and self.status in [Status.COMPLETED, Status.FAILED, Status.UNKNOWN,
                                                                 Status.RUNNING]:
            self.write_start_time()
        if previous_status == Status.HELD and self.status in [Status.SUBMITTED, Status.QUEUING, Status.RUNNING]:
            self.write_submit_time()
        # Updating logs
        if self.status in [Status.COMPLETED, Status.FAILED, Status.UNKNOWN]:
            # New thread, check if file exist
            expid = copy.deepcopy(self.expid)
            platform_name = copy.deepcopy(self.platform_name)
            local_logs = copy.deepcopy(self.local_logs)
            remote_logs = copy.deepcopy(self.remote_logs)
            if as_conf.get_disable_recovery_threads(self.platform.name) == "true":
                self.retrieve_logfiles_unthreaded(copy_remote_logs, local_logs)
            else:
                self.retrieve_logfiles(copy_remote_logs, local_logs, remote_logs, expid, platform_name,fail_count = copy.copy(self.fail_count))
            if self.wrapper_type == "vertical":
                max_logs = int(as_conf.get_retrials())
                for i in range(0,max_logs):
                    self.inc_fail_count()
            else:
                self.write_end_time(self.status == Status.COMPLETED)
        return self.status

    @staticmethod
    def _get_submitter(as_conf):
        """
        Returns the submitter corresponding to the communication defined on Autosubmit's config file

        :return: submitter
        :rtype: Submitter
        """
        #communications_library = as_conf.get_communications_library()
        # if communications_library == 'paramiko':
        return ParamikoSubmitter()
        # communications library not known
        # raise AutosubmitCritical(
        #    'You have defined a not valid communications library on the configuration file', 7014)

    def update_children_status(self):
        children = list(self.children)
        for child in children:
            if child.level == 0 and child.status in [Status.SUBMITTED, Status.RUNNING, Status.QUEUING, Status.UNKNOWN]:
                child.status = Status.FAILED
                children += list(child.children)

    def check_completion(self, default_status=Status.FAILED,over_wallclock=False):
        """
        Check the presence of *COMPLETED* file.
        Change status to COMPLETED if *COMPLETED* file exists and to FAILED otherwise.
        :param over_wallclock:
        :param default_status: status to set if job is not completed. By default, is FAILED
        :type default_status: Status
        """
        log_name = os.path.join(self._tmp_path, self.name + '_COMPLETED')

        if os.path.exists(log_name):
            if not over_wallclock:
                self.status = Status.COMPLETED
            else:
                return Status.COMPLETED
        else:
            Log.printlog("Job {0} completion check failed. There is no COMPLETED file".format(
                self.name), 6009)
            if not over_wallclock:
                self.status = default_status
            else:
                return default_status

    def update_parameters(self, as_conf, parameters,
                          default_parameters={'d': '%d%', 'd_': '%d_%', 'Y': '%Y%', 'Y_': '%Y_%',
                                              'M': '%M%', 'M_': '%M_%', 'm': '%m%', 'm_': '%m_%'}):
        """
        Refresh parameters value

        :param default_parameters:
        :type default_parameters: dict
        :param as_conf:
        :type as_conf: AutosubmitConfig
        :param parameters:
        :type parameters: dict
        """
        chunk = 1
        as_conf.reload()
        parameters = parameters.copy()
        parameters.update(default_parameters)
        parameters['JOBNAME'] = self.name
        parameters['FAIL_COUNT'] = str(self.fail_count)
        parameters['SDATE'] = date2str(self.date, self.date_format)
        parameters['MEMBER'] = self.member
        parameters['SPLIT'] = self.split
        parameters['DELAY'] = self.delay
        parameters['FREQUENCY'] = self.frequency
        parameters['SYNCHRONIZE'] = self.synchronize
        parameters['PACKED'] = self.packed
        if hasattr(self, 'RETRIALS'):
            parameters['RETRIALS'] = self.retrials
        if hasattr(self, 'delay_retrials'):
            parameters['DELAY_RETRIALS'] = self.delay_retrials
        if self.date is not None and len(str(self.date)) > 0:
            if self.chunk is None and len(str(self.chunk)) > 0:
                chunk = 1
            else:
                chunk = self.chunk

            parameters['CHUNK'] = chunk
            total_chunk = int(parameters.get('EXPERIMENT.NUMCHUNKS'))
            chunk_length = int(parameters['EXPERIMENT.CHUNKSIZE'])
            chunk_unit = str(parameters['EXPERIMENT.CHUNKSIZEUNIT']).lower()
            cal = str(parameters['EXPERIMENT.CALENDAR']).lower()
            chunk_start = chunk_start_date(
                self.date, chunk, chunk_length, chunk_unit, cal)
            chunk_end = chunk_end_date(
                chunk_start, chunk_length, chunk_unit, cal)
            if chunk_unit == 'hour':
                chunk_end_1 = chunk_end
            else:
                chunk_end_1 = previous_day(chunk_end, cal)

            parameters['DAY_BEFORE'] = date2str(
                previous_day(self.date, cal), self.date_format)

            parameters['RUN_DAYS'] = str(
                subs_dates(chunk_start, chunk_end, cal))
            parameters['Chunk_End_IN_DAYS'] = str(
                subs_dates(self.date, chunk_end, cal))

            #parameters['Chunk_START_DATE'] = date2str(
            #    chunk_start, self.date_format)
            #parameters['Chunk_START_YEAR'] = str(chunk_start.year)
            #parameters['Chunk_START_MONTH'] = str(chunk_start.month).zfill(2)
            #parameters['Chunk_START_DAY'] = str(chunk_start.day).zfill(2)
            #parameters['Chunk_START_HOUR'] = str(chunk_start.hour).zfill(2)
            parameters['Chunk_START_DATE'] = date2str(
                chunk_start, self.date_format)
            parameters['Chunk_START_YEAR'] = str(chunk_start.year)
            parameters['Chunk_START_MONTH'] = str(chunk_start.month).zfill(2)
            parameters['Chunk_START_DAY'] = str(chunk_start.day).zfill(2)
            parameters['Chunk_START_HOUR'] = str(chunk_start.hour).zfill(2)


            parameters['Chunk_SECOND_TO_LAST_DATE'] = date2str(
                chunk_end_1, self.date_format)
            parameters['Chunk_SECOND_TO_LAST_YEAR'] = str(chunk_end_1.year)
            parameters['Chunk_SECOND_TO_LAST_MONTH'] = str(chunk_end_1.month).zfill(2)
            parameters['Chunk_SECOND_TO_LAST_DAY'] = str(chunk_end_1.day).zfill(2)
            parameters['Chunk_SECOND_TO_LAST_HOUR'] = str(chunk_end_1.hour).zfill(2)

            parameters['Chunk_END_DATE'] = date2str(
                chunk_end_1, self.date_format)
            parameters['Chunk_END_YEAR'] = str(chunk_end.year)
            parameters['Chunk_END_MONTH'] = str(chunk_end.month).zfill(2)
            parameters['Chunk_END_DAY'] = str(chunk_end.day).zfill(2)
            parameters['Chunk_END_HOUR'] = str(chunk_end.hour).zfill(2)

            parameters['PREV'] = str(subs_dates(self.date, chunk_start, cal))

            if chunk == 1:
                parameters['Chunk_FIRST'] = 'TRUE'
            else:
                parameters['Chunk_FIRST'] = 'FALSE'

            if total_chunk == chunk:
                parameters['Chunk_LAST'] = 'TRUE'
            else:
                parameters['Chunk_LAST'] = 'FALSE'

        job_platform = self._platform
        self.queue = self.queue
        self.processors = str(as_conf.jobs_data[self.section].get("PROCESSORS","1"))
        self.threads = str(as_conf.jobs_data[self.section].get("THREADS","1"))
        self.tasks = str(as_conf.jobs_data[self.section].get("TASKS","1"))
        self.hyperthreading = str(as_conf.jobs_data[self.section].get("HYPERTHREADING","none"))
        if self.hyperthreading == 'none' and len(self.hyperthreading) > 0:
            self.hyperthreading = job_platform.hyperthreading
        if int(self.tasks) <= 1 and int(job_platform.processors_per_node) > 1 and int(self.processors) > int(job_platform.processors_per_node):
            self.tasks = job_platform.processors_per_node
        self.memory = str(as_conf.jobs_data[self.section].get("MEMORY",""))
        self.memory_per_task = str(as_conf.jobs_data[self.section].get("MEMORY_PER_TASK",""))
        self.wallclock = as_conf.jobs_data[self.section].get("WALLCLOCK",None)
        self.wchunkinc = str(as_conf.jobs_data[self.section].get("WCHUNKINC",""))
        if self.wallclock is None and job_platform.type not in ['ps',"local","PS","LOCAL"]:
            self.wallclock = "01:59"
        elif self.wallclock is None and job_platform.type in ['ps','local',"PS","LOCAL"]:
            self.wallclock = "00:00"
        self.wchunkinc = as_conf.get_wchunkinc(self.section)
        # Increasing according to chunk
        self.wallclock = increase_wallclock_by_chunk(
            self.wallclock, self.wchunkinc, chunk)
        self.scratch_free_space = int(as_conf.jobs_data[self.section].get("SCRATCH_FREE_SPACE",0))
        if self.scratch_free_space == 0:
            self.scratch_free_space = job_platform.scratch_free_space
        try:
            self.custom_directives = as_conf.jobs_data[self.section].get("CUSTOM_DIRECTIVES","").replace("\'", "\"").strip("[]").strip(", ")
            if self.custom_directives == '':
                if job_platform.custom_directives is None:
                    job_platform.custom_directives = ''
                self.custom_directives = job_platform.custom_directives.replace("\'", "\"").strip("[]").strip(", ")
            if self.custom_directives != '':
                if self.custom_directives[0] != "\"":
                    self.custom_directives = "\""+self.custom_directives
                if self.custom_directives[-1] != "\"":
                    self.custom_directives = self.custom_directives+"\""
                self.custom_directives = "[" + self.custom_directives + "]"
                self.custom_directives = json.loads(self.custom_directives)
            else:
                self.custom_directives = []
        except BaseException as e:
            raise AutosubmitCritical(f"Error in CUSTOM_DIRECTIVES({self.custom_directives}) for job {self.section}",7014,str(e))
        parameters['NUMPROC'] = self.processors
        parameters['PROCESSORS'] = self.processors
        parameters['MEMORY'] = self.memory
        parameters['MEMORY_PER_TASK'] = self.memory_per_task
        parameters['NUMTHREADS'] = self.threads
        parameters['THREADS'] = self.threads
        parameters['CPUS_PER_TASK'] = self.threads
        parameters['NUMTASK'] = self.tasks
        parameters['TASKS'] = self.tasks
        parameters['TASKS_PER_NODE'] = self.tasks
        parameters['WALLCLOCK'] = self.wallclock
        parameters['TASKTYPE'] = self.section
        parameters['SCRATCH_FREE_SPACE'] = self.scratch_free_space
        parameters['CUSTOM_DIRECTIVES'] = self.custom_directives
        parameters['HYPERTHREADING'] = self.hyperthreading


        parameters['CURRENT_ARCH'] = job_platform.name
        parameters['CURRENT_HOST'] = job_platform.host
        parameters['CURRENT_QUEUE'] = self.queue
        parameters['CURRENT_USER'] = job_platform.user
        parameters['CURRENT_PROJ'] = job_platform.project
        parameters['CURRENT_BUDG'] = job_platform.budget
        parameters['CURRENT_RESERVATION'] = job_platform.reservation
        parameters['CURRENT_EXCLUSIVITY'] = job_platform.exclusivity
        parameters['CURRENT_HYPERTHREADING'] = job_platform.hyperthreading
        parameters['CURRENT_TYPE'] = job_platform.type
        parameters['CURRENT_SCRATCH_DIR'] = job_platform.scratch
        parameters['CURRENT_PROJ_DIR'] = job_platform.project_dir
        parameters['CURRENT_ROOTDIR'] = job_platform.root_dir
        parameters['CURRENT_LOGDIR'] = job_platform.get_files_path()
        parameters['ROOTDIR'] = os.path.join(
            BasicConfig.LOCAL_ROOT_DIR, self.expid)
        parameters['PROJDIR'] = as_conf.get_project_dir()
        parameters['NUMMEMBERS'] = len(as_conf.get_member_list())
        parameters['DEPENDENCIES'] = str(as_conf.jobs_data[self.section].get("DEPENDENCIES",""))
        wrappers = as_conf.experiment_data.get("WRAPPERS",{})
        if len(wrappers) > 0:
            parameters['WRAPPER'] = as_conf.get_wrapper_type()
            parameters['WRAPPER' + "_POLICY"] = as_conf.get_wrapper_policy()
            parameters['WRAPPER' + "_METHOD"] = as_conf.get_wrapper_method().lower()
            parameters['WRAPPER' + "_JOBS"] = as_conf.get_wrapper_jobs()
            parameters['WRAPPER' + "_EXTENSIBLE"] = as_conf.get_extensible_wallclock()

        for wrapper_section,wrapper_val in wrappers.items():
            parameters[wrapper_section] = as_conf.get_wrapper_type(as_conf.experiment_data["WRAPPERS"].get(wrapper_section))
            parameters[wrapper_section+"_POLICY"] = as_conf.get_wrapper_policy(as_conf.experiment_data["WRAPPERS"].get(wrapper_section))
            parameters[wrapper_section+"_METHOD"] = as_conf.get_wrapper_method(as_conf.experiment_data["WRAPPERS"].get(wrapper_section)).lower()
            parameters[wrapper_section+"_JOBS"] = as_conf.get_wrapper_jobs(as_conf.experiment_data["WRAPPERS"].get(wrapper_section))
            parameters[wrapper_section+"_EXTENSIBLE"] = int(as_conf.get_extensible_wallclock(as_conf.experiment_data["WRAPPERS"].get(wrapper_section)))
        self.dependencies = parameters['DEPENDENCIES']

        if len(self.export) > 0:
            variables = re.findall('%(?<!%%)[a-zA-Z0-9_.]+%(?!%%)', self.export)
            if len(variables) > 0:
                variables = [variable[1:-1] for variable in variables]
                for key in variables:
                    try:
                        self.export = re.sub(
                            '%(?<!%%)' + key + '%(?!%%)', parameters[key], self.export,flags=re.I)
                    except Exception as e:
                        self.export = re.sub(
                            '%(?<!%%)' + key + '%(?!%%)', "NOTFOUND", self.export,flags=re.I)
                        Log.debug(
                            "PARAMETER export: Variable: {0} doesn't exist".format(str(e)))

            parameters['EXPORT'] = self.export
        parameters['PROJECT_TYPE'] = as_conf.get_project_type()
        substituted = False
        max_deep = 25
        dynamic_variables = []
        backup_variables = as_conf.dynamic_variables
        while len(as_conf.dynamic_variables) > 0 and max_deep > 0:
            dynamic_variables = []
            for dynamic_var in as_conf.dynamic_variables:
                substituted,new_param = as_conf.sustitute_placeholder_variables(dynamic_var[0],dynamic_var[1],parameters)
                if not substituted:
                    dynamic_variables.append(dynamic_var)
                else:
                    parameters= new_param
            as_conf.dynamic_variables = dynamic_variables
            max_deep = max_deep - 1
        as_conf.dynamic_variables = backup_variables
        self.parameters = parameters

        return parameters
    def update_content_extra(self,as_conf,files):
        additional_templates = []
        for file in files:
            if as_conf.get_project_type().lower() != "none":
                template = "%DEFAULT.EXPID%"
            else:
                template = open(os.path.join(as_conf.get_project_dir(), file), 'r')
            additional_templates += [template]
        return additional_templates
    def update_content(self, as_conf):
        """
        Create the script content to be run for the job

        :param as_conf: config
        :type as_conf: config
        :return: script code
        :rtype: str
        """
        parameters = self.parameters
        try:
            if as_conf.get_project_type().lower() != "none" and len(as_conf.get_project_type()) > 0:
                template_file = open(os.path.join(as_conf.get_project_dir(), self.file), 'r')
                template = ''
                if as_conf.get_remote_dependencies() == "true":
                    if self.type == Type.BASH:
                        template = 'sleep 5' + "\n"
<<<<<<< HEAD
                    elif self.type == Type.PYTHON:
=======
                    elif self.type == Type.PYTHON2:
                        template = 'time.sleep(5)' + "\n"
                    elif self.type == Type.PYTHON3 or self.type == Type.PYTHON:
>>>>>>> bf288eaa
                        template = 'time.sleep(5)' + "\n"
                    elif self.type == Type.R:
                        template = 'Sys.sleep(5)' + "\n"
                template += template_file.read()
                template_file.close()
            else:
                if self.type == Type.BASH:
                    template = 'sleep 5'
<<<<<<< HEAD
                elif self.type == Type.PYTHON:
                    template = 'time.sleep(5)'
=======
                elif self.type == Type.PYTHON2:
                    template = 'time.sleep(5)' + "\n"
                elif self.type == Type.PYTHON3 or self.type == Type.PYTHON:
                    template = 'time.sleep(5)' + "\n"
>>>>>>> bf288eaa
                elif self.type == Type.R:
                    template = 'Sys.sleep(5)'
                else:
                    template = ''
        except Exception as e:
            template = ''

        if self.type == Type.BASH:
            snippet = StatisticsSnippetBash
        elif self.type == Type.PYTHON or self.type == Type.PYTHON3:
            snippet = StatisticsSnippetPython("3")
        elif self.type == Type.PYTHON2:
            snippet = StatisticsSnippetPython("2")
        elif self.type == Type.R:
            snippet = StatisticsSnippetR
        else:
            raise Exception('Job type {0} not supported'.format(self.type))
        template_content = self._get_template_content(as_conf, snippet, template)
        additional_content = self.update_content_extra(as_conf,self.additional_files)
        return template_content,additional_content

    def get_wrapped_content(self, as_conf):
        snippet = StatisticsSnippetEmpty
        template = 'python $SCRATCH/{1}/LOG_{1}/{0}.cmd'.format(
            self.name, self.expid)
        template_content = self._get_template_content(
            as_conf, snippet, template)
        return template_content

    def _get_template_content(self, as_conf, snippet, template):
        #communications_library = as_conf.get_communications_library()
        # if communications_library == 'paramiko':
        return self._get_paramiko_template(snippet, template)
        # else:
        #    raise AutosubmitCritical(
        #        "Job {0} does not have a correct template// template not found".format(self.name), 7014)

    def _get_paramiko_template(self, snippet, template):
        current_platform = self._platform
        return ''.join([
            snippet.as_header(
                current_platform.get_header(self), self.executable),
            template,
            snippet.as_tailer()
        ])

    def queuing_reason_cancel(self, reason):
        try:
            if len(reason.split('(', 1)) > 1:
                reason = reason.split('(', 1)[1].split(')')[0]
                if 'Invalid' in reason or reason in ['AssociationJobLimit', 'AssociationResourceLimit', 'AssociationTimeLimit',
                                                     'BadConstraints', 'QOSMaxCpuMinutesPerJobLimit', 'QOSMaxWallDurationPerJobLimit',
                                                     'QOSMaxNodePerJobLimit', 'DependencyNeverSatisfied', 'QOSMaxMemoryPerJob',
                                                     'QOSMaxMemoryPerNode', 'QOSMaxMemoryMinutesPerJob', 'QOSMaxNodeMinutesPerJob',
                                                     'InactiveLimit', 'JobLaunchFailure', 'NonZeroExitCode', 'PartitionNodeLimit',
                                                     'PartitionTimeLimit', 'SystemFailure', 'TimeLimit', 'QOSUsageThreshold',
                                                     'QOSTimeLimit','QOSResourceLimit','QOSJobLimit','InvalidQOS','InvalidAccount']:
                    return True
            return False
        except Exception as e:
            return False

    @staticmethod
    def is_a_completed_retrial(fields):
        """
        Returns true only if there are 4 fields: submit start finish status, and status equals COMPLETED.
        """
        if len(fields) == 4:
            if fields[3] == 'COMPLETED':
                return True
        return False

    def create_script(self, as_conf):
        """
        Creates script file to be run for the job

        :param as_conf: configuration object
        :type as_conf: AutosubmitConfig
        :return: script's filename
        :rtype: str
        """

        lang = locale.getlocale()[1]
        if lang is None:
            lang = locale.getdefaultlocale()[1]
            if lang is None:
                lang = 'UTF-8'
        parameters = self.parameters
        template_content,additional_templates = self.update_content(as_conf)
        #enumerate and get value

        #todo revise pipeline that check this, additional templates value is not Mocked well
        for file_n,additional_template_content in enumerate(additional_templates):
            template_content += additional_template_content
            for key, value in parameters.items():
                additional_template_content = re.sub('%(?<!%%)' + key + '%(?!%%)', str(parameters[key]), additional_template_content,flags=re.I)
            for variable in self.undefined_variables:
                additional_template_content = re.sub('%(?<!%%)' + variable + '%(?!%%)', '', additional_template_content,flags=re.I)

            additional_template_content = additional_template_content.replace("%%", "%")
            try:
                open(os.path.join(self._tmp_path, os.path.splitext(self.additional_files[file_n])[0]), 'wb').write(additional_template_content.encode(lang))
            except:
                pass
        for key, value in parameters.items():
            template_content = re.sub(
                '%(?<!%%)' + key + '%(?!%%)', str(parameters[key]), template_content,flags=re.I)
        for variable in self.undefined_variables:
            template_content = re.sub(
                '%(?<!%%)' + variable + '%(?!%%)', '', template_content,flags=re.I)
        template_content = template_content.replace("%%", "%")
        script_name = '{0}.cmd'.format(self.name)
        self.script_name = '{0}.cmd'.format(self.name)

        open(os.path.join(self._tmp_path, script_name),'wb').write(template_content.encode(lang))

        os.chmod(os.path.join(self._tmp_path, script_name), 0o755)
        return script_name

    def create_wrapped_script(self, as_conf, wrapper_tag='wrapped'):
        parameters = self.parameters
        template_content = self.get_wrapped_content(as_conf)
        for key, value in parameters.items():
            template_content = re.sub(
                '%(?<!%%)' + key + '%(?!%%)', str(parameters[key]), template_content,flags=re.I)
        for variable in self.undefined_variables:
            template_content = re.sub(
                '%(?<!%%)' + variable + '%(?!%%)', '', template_content,flags=re.I)
        template_content = template_content.replace("%%", "%")
        script_name = '{0}.{1}.cmd'.format(self.name, wrapper_tag)
        self.script_name_wrapper = '{0}.{1}.cmd'.format(self.name, wrapper_tag)
        open(os.path.join(self._tmp_path, script_name),
             'w').write(template_content)
        os.chmod(os.path.join(self._tmp_path, script_name), 0o755)
        return script_name

    def check_script(self, as_conf, parameters, show_logs="false"):
        """
        Checks if script is well-formed

        :param parameters: script parameters
        :type parameters: dict
        :param as_conf: configuration file
        :type as_conf: AutosubmitConfig
        :param show_logs: Display output
        :type show_logs: Bool
        :return: true if not problem has been detected, false otherwise
        :rtype: bool
        """

        out = False
        parameters = self.update_parameters(as_conf, parameters)
        template_content,additional_templates = self.update_content(as_conf)
        if template_content is not False:
            variables = re.findall('%(?<!%%)[a-zA-Z0-9_.]+%(?!%%)', template_content)
            variables = [variable[1:-1] for variable in variables]
            variables = [variable for variable in variables if variable not in self.default_parameters]
            for template in additional_templates:
                variables_tmp = re.findall('%(?<!%%)[a-zA-Z0-9_.]+%(?!%%)', template)
                variables_tmp = [variable[1:-1] for variable in variables_tmp]
                variables_tmp = [variable for variable in variables_tmp if variable not in self.default_parameters]
                variables.extend(variables_tmp)
            out = set(parameters).issuperset(set(variables))

            # Check if the variables in the templates are defined in the configurations
            if not out:
                self.undefined_variables = set(variables) - set(parameters)
                if show_logs != "false":
                    Log.printlog("The following set of variables to be substituted in template script is not part of parameters set, and will be replaced by a blank value: {0}".format(
                        self.undefined_variables), 6013)

            # Check which variables in the proj.yml are not being used in the templates
            if show_logs != "false":
                if not set(variables).issuperset(set(parameters)):
                    Log.printlog("The following set of variables are not being used in the templates: {0}".format(
                        str(set(parameters) - set(variables))), 6013)
        return out

    def write_submit_time(self, enabled=False, hold=False):
        # type: (bool, bool) -> None
        """
        Writes submit date and time to TOTAL_STATS file. It doesn't write if hold is True.
        """
        # print(traceback.format_stack())
        print(("Call from {} with status {}".format(self.name, self.status_str)))
        if hold is True:
            return # Do not write for HELD jobs.
        data_time = ["",time.time()]
        if self.wrapper_type != "vertical" or enabled:
            path = os.path.join(self._tmp_path, self.name + '_TOTAL_STATS')
        else:
            path = os.path.join(self._tmp_path, self.name + '_TOTAL_STATS_TMP')
        if os.path.exists(path):
            f = open(path, 'a')
            f.write('\n')
        else:
            f = open(path, 'w')
        if not enabled:
            f.write(date2str(datetime.datetime.now(), 'S'))
            if self.wrapper_type == "vertical":
                f.write(" "+str(time.time()))
        else:
            path2 = os.path.join(self._tmp_path, self.name + '_TOTAL_STATS_TMP')
            f2 = open(path2, 'r')
            for line in f2.readlines():
                if len(line) > 0:
                    data_time = line.split(" ")
                    try:
                        data_time[1] = float(data_time[1])
                    except Exception as e:
                        data_time[1] = int(data_time[1])
            f.write(data_time[0])
            f2.close()
            try:
                os.remove(path2)
            except Exception as e:
                pass
        # Get
        # Writing database
        if self.wrapper_type != "vertical" or enabled:
            exp_history = ExperimentHistory(self.expid, jobdata_dir_path=BasicConfig.JOBDATA_DIR, historiclog_dir_path=BasicConfig.HISTORICAL_LOG_DIR)
            exp_history.write_submit_time(self.name, submit=data_time[1], status=Status.VALUE_TO_KEY.get(self.status, "UNKNOWN"), ncpus=self.processors,
                                        wallclock=self.wallclock, qos=self.queue, date=self.date, member=self.member, section=self.section, chunk=self.chunk,
                                        platform=self.platform_name, job_id=self.id, wrapper_queue=self._wrapper_queue, wrapper_code=get_job_package_code(self.expid, self.name),
                                        children=self.children_names_str)

    def write_start_time(self, enabled = False):
        """
        Writes start date and time to TOTAL_STATS file
        :return: True if succesful, False otherwise
        :rtype: bool
        """
        if self.wrapper_type != "vertical" or enabled:
            if self._platform.get_stat_file(self.name, retries=5): #fastlook
                start_time = self.check_start_time()
            else:
                Log.printlog('Could not get start time for {0}. Using current time as an approximation'.format(
                    self.name), 3000)
                start_time = time.time()
            timestamp = date2str(datetime.datetime.now(), 'S')

            self.local_logs = (self.name + "." + timestamp +
                               ".out", self.name + "." + timestamp + ".err")

            path = os.path.join(self._tmp_path, self.name + '_TOTAL_STATS')
            f = open(path, 'a')
            f.write(' ')
            # noinspection PyTypeChecker
            f.write(date2str(datetime.datetime.fromtimestamp(start_time), 'S'))
            # Writing database
            exp_history = ExperimentHistory(self.expid, jobdata_dir_path=BasicConfig.JOBDATA_DIR, historiclog_dir_path=BasicConfig.HISTORICAL_LOG_DIR)
            exp_history.write_start_time(self.name, start=start_time, status=Status.VALUE_TO_KEY.get(self.status, "UNKNOWN"), ncpus=self.processors,
                                    wallclock=self.wallclock, qos=self.queue, date=self.date, member=self.member, section=self.section, chunk=self.chunk,
                                    platform=self.platform_name, job_id=self.id, wrapper_queue=self._wrapper_queue, wrapper_code=get_job_package_code(self.expid, self.name),
                                    children=self.children_names_str)
        return True

    def write_end_time(self, completed,enabled = False):
        """
        Writes ends date and time to TOTAL_STATS file
        :param enabled:
        :param completed: True if job was completed successfully, False otherwise
        :type completed: bool
        """
        if self.wrapper_type != "vertical" or enabled:
            self._platform.get_stat_file(self.name, retries=5)
            end_time = self.check_end_time()
            path = os.path.join(self._tmp_path, self.name + '_TOTAL_STATS')
            f = open(path, 'a')
            f.write(' ')
            finish_time = None
            final_status = None
            if len(str(end_time)) > 0:
                # noinspection PyTypeChecker
                f.write(date2str(datetime.datetime.fromtimestamp(float(end_time)), 'S'))
                # date2str(datetime.datetime.fromtimestamp(end_time), 'S')
                finish_time = end_time
            else:
                f.write(date2str(datetime.datetime.now(), 'S'))
                finish_time = time.time()  # date2str(datetime.datetime.now(), 'S')
            f.write(' ')
            if completed:
                final_status = "COMPLETED"
                f.write('COMPLETED')
            else:
                final_status = "FAILED"
                f.write('FAILED')
            out, err = self.local_logs
            path_out = os.path.join(self._tmp_path, 'LOG_' + str(self.expid), out)
            # Launch first as simple non-threaded function
            exp_history = ExperimentHistory(self.expid, jobdata_dir_path=BasicConfig.JOBDATA_DIR, historiclog_dir_path=BasicConfig.HISTORICAL_LOG_DIR)
            job_data_dc = exp_history.write_finish_time(self.name, finish=finish_time, status=final_status, ncpus=self.processors,
                                        wallclock=self.wallclock, qos=self.queue, date=self.date, member=self.member, section=self.section, chunk=self.chunk,
                                        platform=self.platform_name, job_id=self.id, out_file=out, err_file=err, wrapper_queue=self._wrapper_queue,
                                        wrapper_code=get_job_package_code(self.expid, self.name), children=self.children_names_str)

            # Launch second as threaded function only for slurm
            if job_data_dc and type(self.platform) is not str and self.platform.type == "slurm":
                thread_write_finish = Thread(target=ExperimentHistory(self.expid, jobdata_dir_path=BasicConfig.JOBDATA_DIR, historiclog_dir_path=BasicConfig.HISTORICAL_LOG_DIR).write_platform_data_after_finish, args=(job_data_dc, self.platform))
                thread_write_finish.name = "JOB_data_{}".format(self.name)
                thread_write_finish.start()

    def write_total_stat_by_retries_fix_newline(self):
        path = os.path.join(self._tmp_path, self.name + '_TOTAL_STATS')
        f = open(path, 'a')
        f.write('\n')
        f.close()

    def write_total_stat_by_retries(self,total_stats, first_retrial = False):
        """
        Writes all data to TOTAL_STATS file
        :param total_stats: data gathered by the wrapper
        :type total_stats: dict
        :param first_retrial: True if this is the first retry, False otherwise
        :type first_retrial: bool

        """
        if first_retrial:
            self.write_submit_time(enabled=True)
        path = os.path.join(self._tmp_path, self.name + '_TOTAL_STATS')
        f = open(path, 'a')
        if first_retrial:
            f.write(" " + date2str(datetime.datetime.fromtimestamp(total_stats[0]), 'S') + ' ' + date2str(datetime.datetime.fromtimestamp(total_stats[1]), 'S') + ' ' + total_stats[2])
        else:
            f.write('\n' + date2str(datetime.datetime.fromtimestamp(total_stats[0]), 'S') + ' ' + date2str(datetime.datetime.fromtimestamp(total_stats[0]), 'S') + ' ' + date2str(datetime.datetime.fromtimestamp(total_stats[1]), 'S') + ' ' + total_stats[2])
        out, err = self.local_logs
        path_out = os.path.join(self._tmp_path, 'LOG_' + str(self.expid), out)
        # Launch first as simple non-threaded function
        if not first_retrial:
            exp_history = ExperimentHistory(self.expid, jobdata_dir_path=BasicConfig.JOBDATA_DIR, historiclog_dir_path=BasicConfig.HISTORICAL_LOG_DIR)
            exp_history.write_submit_time(self.name, submit=total_stats[0], status=Status.VALUE_TO_KEY.get(self.status, "UNKNOWN"), ncpus=self.processors,
                                        wallclock=self.wallclock, qos=self.queue, date=self.date, member=self.member, section=self.section, chunk=self.chunk,
                                        platform=self.platform_name, job_id=self.id, wrapper_queue=self._wrapper_queue, wrapper_code=get_job_package_code(self.expid, self.name),
                                        children=self.children_names_str)
        exp_history = ExperimentHistory(self.expid, jobdata_dir_path=BasicConfig.JOBDATA_DIR, historiclog_dir_path=BasicConfig.HISTORICAL_LOG_DIR)
        exp_history.write_start_time(self.name, start=total_stats[0], status=Status.VALUE_TO_KEY.get(self.status, "UNKNOWN"), ncpus=self.processors,
                                    wallclock=self.wallclock, qos=self.queue, date=self.date, member=self.member, section=self.section, chunk=self.chunk,
                                    platform=self.platform_name, job_id=self.id, wrapper_queue=self._wrapper_queue, wrapper_code=get_job_package_code(self.expid, self.name),
                                    children=self.children_names_str)

        exp_history = ExperimentHistory(self.expid, jobdata_dir_path=BasicConfig.JOBDATA_DIR, historiclog_dir_path=BasicConfig.HISTORICAL_LOG_DIR)
        job_data_dc = exp_history.write_finish_time(self.name, finish=total_stats[1], status=total_stats[2], ncpus=self.processors,
                                        wallclock=self.wallclock, qos=self.queue, date=self.date, member=self.member, section=self.section, chunk=self.chunk,
                                        platform=self.platform_name, job_id=self.id, out_file=out, err_file=err, wrapper_queue=self._wrapper_queue,
                                        wrapper_code=get_job_package_code(self.expid, self.name), children=self.children_names_str)
         # Launch second as threaded function only for slurm
        if job_data_dc and type(self.platform) is not str and self.platform.type == "slurm":
            thread_write_finish = Thread(target=ExperimentHistory(self.expid, jobdata_dir_path=BasicConfig.JOBDATA_DIR, historiclog_dir_path=BasicConfig.HISTORICAL_LOG_DIR).write_platform_data_after_finish, args=(job_data_dc, self.platform))
            thread_write_finish.name = "JOB_data_{}".format(self.name)
            thread_write_finish.start()

    def check_started_after(self, date_limit):
        """
        Checks if the job started after the given date
        :param date_limit: reference date
        :type date_limit: datetime.datetime
        :return: True if job started after the given date, false otherwise
        :rtype: bool
        """
        if any(parse_date(str(date_retrial)) > date_limit for date_retrial in self.check_retrials_start_time()):
            return True
        else:
            return False

    def check_running_after(self, date_limit):
        """
        Checks if the job was running after the given date
        :param date_limit: reference date
        :type date_limit: datetime.datetime
        :return: True if job was running after the given date, false otherwise
        :rtype: bool
        """
        if any(parse_date(str(date_end)) > date_limit for date_end in self.check_retrials_end_time()):
            return True
        else:
            return False

    def is_parent(self, job):
        """
        Check if the given job is a parent
        :param job: job to be checked if is a parent
        :return: True if job is a parent, false otherwise
        :rtype bool
        """
        return job in self.parents

    def is_ancestor(self, job):
        """
        Check if the given job is an ancestor
        :param job: job to be checked if is an ancestor
        :return: True if job is an ancestor, false otherwise
        :rtype bool
        """
        for parent in list(self.parents):
            if parent.is_parent(job):
                return True
            elif parent.is_ancestor(job):
                return True
        return False

    def remove_redundant_parents(self):
        """
        Checks if a parent is also an ancestor, if true, removes the link in both directions.
        Useful to remove redundant dependencies.
        """
        for parent in list(self.parents):
            if self.is_ancestor(parent):
                parent.children.remove(self)
                self.parents.remove(parent)

    def synchronize_logs(self, platform, remote_logs, local_logs, last = True):
        platform.move_file(remote_logs[0], local_logs[0], True)  # .out
        platform.move_file(remote_logs[1], local_logs[1], True)  # .err
        if last:
            self.local_logs = local_logs
            self.remote_logs = copy.deepcopy(local_logs)


class WrapperJob(Job):
    """
    Defines a wrapper from a package.

    Calls Job constructor.

    :param name: Name of the Package \n
    :type name: String \n
    :param job_id: ID of the first Job of the package \n
    :type job_id: Integer \n
    :param status: 'READY' when coming from submit_ready_jobs() \n
    :type status: String \n
    :param priority: 0 when coming from submit_ready_jobs() \n
    :type priority: Integer \n
    :param job_list: List of jobs in the package \n
    :type job_list: List() of Job() objects \n
    :param total_wallclock: Wallclock of the package \n
    :type total_wallclock: String Formatted \n
    :param num_processors: Number of processors for the package \n
    :type num_processors: Integer \n
    :param platform: Platform object defined for the package \n
    :type platform: Platform Object. e.g. EcPlatform() \n
    :param as_config: Autosubmit basic configuration object \n
    :type as_config: AutosubmitConfig object \n
    """

    def __init__(self, name, job_id, status, priority, job_list, total_wallclock, num_processors, platform, as_config, hold):
        super(WrapperJob, self).__init__(name, job_id, status, priority)
        self.failed = False
        self.job_list = job_list
        # divide jobs in dictionary by state?
        self.wallclock = total_wallclock
        self.num_processors = num_processors
        self.running_jobs_start = OrderedDict()
        self._platform = platform
        self.as_config = as_config
        # save start time, wallclock and processors?!
        self.checked_time = datetime.datetime.now()
        self.hold = hold
        self.inner_jobs_running = list()

    def _queuing_reason_cancel(self, reason):
        try:
            if len(reason.split('(', 1)) > 1:
                reason = reason.split('(', 1)[1].split(')')[0]
                if 'Invalid' in reason or reason in ['AssociationJobLimit', 'AssociationResourceLimit', 'AssociationTimeLimit',
                                                     'BadConstraints', 'QOSMaxCpuMinutesPerJobLimit', 'QOSMaxWallDurationPerJobLimit',
                                                     'QOSMaxNodePerJobLimit', 'DependencyNeverSatisfied', 'QOSMaxMemoryPerJob',
                                                     'QOSMaxMemoryPerNode', 'QOSMaxMemoryMinutesPerJob', 'QOSMaxNodeMinutesPerJob',
                                                     'InactiveLimit', 'JobLaunchFailure', 'NonZeroExitCode', 'PartitionNodeLimit',
                                                     'PartitionTimeLimit', 'SystemFailure', 'TimeLimit', 'QOSUsageThreshold',
                                                     'QOSTimeLimit','QOSResourceLimit','QOSJobLimit','InvalidQOS','InvalidAccount']:
                    return True
            return False
        except Exception as e:
            return False

    def check_status(self, status):
        prev_status = self.status
        self.prev_status = prev_status
        self.status = status

        Log.debug('Checking inner jobs status')
        if self.status in [Status.HELD, Status.QUEUING]:  # If WRAPPER is QUEUED OR HELD
            # This will update the inner jobs to QUEUE or HELD (normal behaviour) or WAITING ( if they fail to be held)
            self._check_inner_jobs_queue(prev_status)
        elif self.status == Status.RUNNING:  # If wrapper is running
            #Log.info("Wrapper {0} is {1}".format(self.name, Status().VALUE_TO_KEY[self.status]))
            # This will update the status from submitted or hold to running (if safety timer is high enough or queue is fast enough)
            if prev_status in [Status.SUBMITTED]:
                for job in self.job_list:
                    job.status = Status.QUEUING
            self._check_running_jobs()  # Check and update inner_jobs status that are eligible
        # Completed wrapper will always come from check function.
        elif self.status == Status.COMPLETED:
            self.check_inner_jobs_completed(self.job_list)

        # Fail can come from check function or running/completed checkers.
        if self.status in [Status.FAILED, Status.UNKNOWN]:
            self.status = Status.FAILED
            if self.prev_status in [Status.SUBMITTED,Status.QUEUING]:
                self.update_failed_jobs(True) # check false ready jobs
            elif self.prev_status in [Status.FAILED, Status.UNKNOWN]:
                self.failed = True
                self._check_running_jobs()
            if len(self.inner_jobs_running) > 0:
                still_running = True
                if not self.failed:
                    if self._platform.check_file_exists('WRAPPER_FAILED', wrapper_failed=True):
                        for job in self.inner_jobs_running:
                            if job.platform.check_file_exists('{0}_FAILED'.format(job.name), wrapper_failed=True):
                                Log.info(
                                    "Wrapper {0} Failed, checking inner_jobs...".format(self.name))
                                self.failed = True
                                self._platform.delete_file('WRAPPER_FAILED')
                                break
                if self.failed:
                    self.update_failed_jobs()
                    if len(self.inner_jobs_running) <= 0:
                        still_running = False
            else:
                still_running = False
            if not still_running:
                self.cancel_failed_wrapper_job()

    def check_inner_jobs_completed(self, jobs):
        not_completed_jobs = [
            job for job in jobs if job.status != Status.COMPLETED]
        not_completed_job_names = [job.name for job in not_completed_jobs]
        job_names = ' '.join(not_completed_job_names)
        if job_names:
            completed_files = self._platform.check_completed_files(job_names)
            completed_jobs = []
            for job in not_completed_jobs:
                if completed_files and len(completed_files) > 0:
                    if job.name in completed_files:
                        completed_jobs.append(job)
                        job.new_status = Status.COMPLETED
                        job.update_status(self.as_config)
            for job in completed_jobs:
                self.running_jobs_start.pop(job, None)
            not_completed_jobs = list(
                set(not_completed_jobs) - set(completed_jobs))

        for job in not_completed_jobs:
            self._check_finished_job(job)

    def _check_inner_jobs_queue(self, prev_status):
        reason = str()
        if self._platform.type == 'slurm':
            self._platform.send_command(
                self._platform.get_queue_status_cmd(self.id))
            reason = self._platform.parse_queue_reason(
                self._platform._ssh_output, self.id)
            if self._queuing_reason_cancel(reason):
                Log.printlog("Job {0} will be cancelled and set to FAILED as it was queuing due to {1}".format(
                    self.name, reason), 6009)
                # while running jobs?
                self._check_running_jobs()
<<<<<<< HEAD
                self.update_failed_jobs()
=======
                self.update_failed_jobs(check_ready_jobs=True)
>>>>>>> bf288eaa
                self.cancel_failed_wrapper_job()

                return
            if reason == '(JobHeldUser)':
                if self.hold == "false":
                    # SHOULD BE MORE CLASS (GET_scontrol release but not sure if this can be implemented on others PLATFORMS
                    self._platform.send_command("scontrol release " + "{0}".format(self.id))
                    self.new_status = Status.QUEUING
                    for job in self.job_list:
                        job.hold = self.hold
                        job.new_status = Status.QUEUING
                        job.update_status(self.as_config)
                    Log.info("Job {0} is QUEUING {1}", self.name, reason)
                else:
                    self.status = Status.HELD
                    Log.info("Job {0} is HELD", self.name)
            elif reason == '(JobHeldAdmin)':
                Log.debug(
                    "Job {0} Failed to be HELD, canceling... ", self.name)
                self._platform.send_command(
                    self._platform.cancel_cmd + " {0}".format(self.id))
                self.status = Status.WAITING
            else:
                Log.info("Job {0} is QUEUING {1}", self.name, reason)
        if prev_status != self.status:
            for job in self.job_list:
                job.hold = self.hold
                job.status = self.status
<<<<<<< HEAD
                if self.status == Status.WAITING:
                    for job2 in self.job_list:
                        job2.packed = False
=======
            if self.status == Status.WAITING:
                for job in self.job_list:
                    job.packed = False
>>>>>>> bf288eaa

    def _check_inner_job_wallclock(self, job):
        start_time = self.running_jobs_start[job]
        if self._is_over_wallclock(start_time, job.wallclock):
            if job.wrapper_type != "vertical":
                Log.printlog("Job {0} inside wrapper {1} is running for longer than it's wallclock!".format(
                    job.name, self.name), 6009)
            return True
        return False

    def _check_running_jobs(self):
        not_finished_jobs_dict = OrderedDict()
        self.inner_jobs_running = list()
        not_finished_jobs = [job for job in self.job_list if job.status not in [
            Status.COMPLETED, Status.FAILED]]
        for job in not_finished_jobs:
            tmp = [parent for parent in job.parents if parent.status ==
                   Status.COMPLETED or self.status == Status.COMPLETED]
            if job.parents is None or len(tmp) == len(job.parents):
                not_finished_jobs_dict[job.name] = job
                self.inner_jobs_running.append(job)
        if len(list(not_finished_jobs_dict.keys())) > 0:  # Only running jobs will enter there
            not_finished_jobs_names = ' '.join(list(not_finished_jobs_dict.keys()))
            remote_log_dir = self._platform.get_remote_log_dir()
            # PREPARE SCRIPT TO SEND
            command = textwrap.dedent("""
            cd {1}
            for job in {0}
            do
                if [ -f "${{job}}_STAT" ]
                then
                        echo ${{job}} $(head ${{job}}_STAT)
                else
                        echo ${{job}}
                fi
            done
            """).format(str(not_finished_jobs_names), str(remote_log_dir), '\n'.ljust(13))

            log_dir = os.path.join(
                self._tmp_path, 'LOG_{0}'.format(self.expid))
            multiple_checker_inner_jobs = os.path.join(
                log_dir, "inner_jobs_checker.sh")
            if not os.stat(log_dir):
                os.mkdir(log_dir)
                os.chmod(log_dir, 0o770)
            open(multiple_checker_inner_jobs, 'w+').write(command)
            os.chmod(multiple_checker_inner_jobs, 0o770)
            self._platform.send_file(multiple_checker_inner_jobs, False)
            command = os.path.join(
                self._platform.get_files_path(), "inner_jobs_checker.sh")
            #
            wait = 2
            retries = 5
            over_wallclock = False
            content = ''
            while content == '' and retries > 0:
                self._platform.send_command(command, False)
                content = self._platform._ssh_output.split('\n')
                # content.reverse()
                for line in content[:-1]:
                    out = line.split()
                    if out:
                        jobname = out[0]
                        job = not_finished_jobs_dict[jobname]
                        if len(out) > 1:
                            if job not in self.running_jobs_start:
                                start_time = self._check_time(out, 1)
                                Log.info("Job {0} started at {1}".format(
                                    jobname, str(parse_date(start_time))))
                                self.running_jobs_start[job] = start_time
                                job.new_status = Status.RUNNING
                                #job.status = Status.RUNNING
                                job.update_status(self.as_config)
                            if len(out) == 2:
                                Log.info("Job {0} is RUNNING".format(jobname))
                                over_wallclock = self._check_inner_job_wallclock(
                                    job)  # messaged included
                                if over_wallclock:
                                    if job.wrapper_type != "vertical":
                                        job.status = Status.FAILED
                                        Log.printlog(
                                            "Job {0} is FAILED".format(jobname), 6009)
                            elif len(out) == 3:
                                end_time = self._check_time(out, 2)
                                self._check_finished_job(job)
                                Log.info("Job {0} finished at {1}".format(
                                    jobname, str(parse_date(end_time))))
                if content == '':
                    sleep(wait)
                retries = retries - 1
            temp_list = self.inner_jobs_running
            self.inner_jobs_running = [
                job for job in temp_list if job.status == Status.RUNNING]
            if retries == 0 or over_wallclock:
                self.status = Status.FAILED

    def _check_finished_job(self, job, failed_file=False):
        job.new_status = Status.FAILED
        if not failed_file:
            wait = 2
            retries = 2
            output = ''
            while output == '' and retries > 0:
                output = self._platform.check_completed_files(job.name)
                if output is None or len(output) == 0:
                    sleep(wait)
                retries = retries - 1
            if (output is not None and len(str(output)) > 0 ) or 'COMPLETED' in output:
                job.new_status = Status.COMPLETED
            else:
                failed_file = True
        job.update_status(self.as_config, failed_file)
        self.running_jobs_start.pop(job, None)

    def update_failed_jobs(self, check_ready_jobs=False):
        running_jobs = self.inner_jobs_running
        real_running = copy.deepcopy(self.inner_jobs_running)
        if check_ready_jobs:
            running_jobs += [job for job in self.job_list if job.status == Status.READY or job.status == Status.SUBMITTED or job.status == Status.QUEUING]
        self.inner_jobs_running = list()
        for job in running_jobs:
            if job.platform.check_file_exists('{0}_FAILED'.format(job.name), wrapper_failed=True):
                if job.platform.get_file('{0}_FAILED'.format(job.name), False, wrapper_failed=True):
                    self._check_finished_job(job, True)
            else:
                if job in real_running:
                    self.inner_jobs_running.append(job)

    def cancel_failed_wrapper_job(self):
        Log.printlog("Cancelling job with id {0}".format(self.id), 6009)
        self._platform.send_command(
            self._platform.cancel_cmd + " " + str(self.id))
        for job in self.job_list:
            if job.status not in [Status.COMPLETED, Status.FAILED]:
                job.packed = False
                job.status = Status.WAITING

    def _update_completed_jobs(self):
        for job in self.job_list:
            if job.status == Status.RUNNING:
                self.running_jobs_start.pop(job, None)
                Log.debug('Setting job {0} to COMPLETED'.format(job.name))
                job.new_status = Status.COMPLETED
                job.update_status(self.as_config)

    def _is_over_wallclock(self, start_time, wallclock):
        elapsed = datetime.datetime.now() - parse_date(start_time)
        wallclock = datetime.datetime.strptime(wallclock, '%H:%M')
        total = 0.0
        if wallclock.hour > 0:
            total = wallclock.hour
        if wallclock.minute > 0:
            total += wallclock.minute / 60.0
        if wallclock.second > 0:
            total += wallclock.second / 60.0 / 60.0
        total = total * 1.15
        hour = int(total)
        minute = int((total - int(total)) * 60.0)
        second = int(((total - int(total)) * 60 -
                      int((total - int(total)) * 60.0)) * 60.0)
        wallclock_delta = datetime.timedelta(hours=hour, minutes=minute,
                                             seconds=second)
        if elapsed > wallclock_delta:
            return True
        return False

    def _parse_timestamp(self, timestamp):
        value = datetime.datetime.fromtimestamp(timestamp)
        time = value.strftime('%Y-%m-%d %H:%M:%S')
        return time

    def _check_time(self, output, index):
        time = int(output[index])
        time = self._parse_timestamp(time)
        return time<|MERGE_RESOLUTION|>--- conflicted
+++ resolved
@@ -640,40 +640,15 @@
         last_log = 0
         sleep(5)
         stat_file = self.script_name[:-4] + "_STAT_"
-<<<<<<< HEAD
-=======
         lang = locale.getlocale()[1]
         if lang is None:
             lang = locale.getdefaultlocale()[1]
             if lang is None:
                 lang = 'UTF-8'
->>>>>>> bf288eaa
         retries = 2
         count = 0
         success = False
         error_message = ""
-<<<<<<< HEAD
-        while (count < retries) or not success:
-            try:
-                as_conf = AutosubmitConfig(expid, BasicConfig, ConfigParserFactory())
-                as_conf.reload()
-                submitter = self._get_submitter(as_conf)
-                submitter.load_platforms(as_conf)
-                platform = submitter.platforms[platform_name.lower()]
-                success = True
-            except BaseException as e:
-                error_message = str(e)
-                sleep(60*5)
-                pass
-            count=count+1
-        if not success:
-            raise AutosubmitError("Couldn't load the autosubmit platforms, seems that the local platform has some issue\n:{0}".format(error_message),6006)
-        else:
-            max_logs = int(as_conf.get_retrials()) - fail_count
-            last_log = int(as_conf.get_retrials()) - fail_count
-            try:
-                platform.test_connection()
-=======
         platform = None
         max_retrials = 0
         while (count < retries) or not success:
@@ -699,7 +674,6 @@
                     error_message), 6006)
         else:
             try:
->>>>>>> bf288eaa
                 if self.wrapper_type is not None and self.wrapper_type == "vertical":
                     found = False
                     retrials = 0
@@ -835,34 +809,20 @@
             pass
         return
     def parse_time(self,wallclock):
-<<<<<<< HEAD
-        format = "minute"
-=======
->>>>>>> bf288eaa
         regex = re.compile(r'(((?P<hours>\d+):)((?P<minutes>\d+)))(:(?P<seconds>\d+))?')
         parts = regex.match(wallclock)
         if not parts:
             return
         parts = parts.groupdict()
         if int(parts['hours']) > 0 :
-<<<<<<< HEAD
-            format = "hour"
-        else:
-            format = "minute"
-=======
             format_ = "hour"
         else:
             format_ = "minute"
->>>>>>> bf288eaa
         time_params = {}
         for name, param in parts.items():
             if param:
                 time_params[name] = int(param)
-<<<<<<< HEAD
-        return datetime.timedelta(**time_params),format
-=======
         return datetime.timedelta(**time_params),format_
->>>>>>> bf288eaa
     # Duplicated for wrappers and jobs to fix in 4.0.0
     def is_over_wallclock(self, start_time, wallclock):
         """
@@ -1270,13 +1230,9 @@
                 if as_conf.get_remote_dependencies() == "true":
                     if self.type == Type.BASH:
                         template = 'sleep 5' + "\n"
-<<<<<<< HEAD
-                    elif self.type == Type.PYTHON:
-=======
                     elif self.type == Type.PYTHON2:
                         template = 'time.sleep(5)' + "\n"
                     elif self.type == Type.PYTHON3 or self.type == Type.PYTHON:
->>>>>>> bf288eaa
                         template = 'time.sleep(5)' + "\n"
                     elif self.type == Type.R:
                         template = 'Sys.sleep(5)' + "\n"
@@ -1285,15 +1241,10 @@
             else:
                 if self.type == Type.BASH:
                     template = 'sleep 5'
-<<<<<<< HEAD
-                elif self.type == Type.PYTHON:
-                    template = 'time.sleep(5)'
-=======
                 elif self.type == Type.PYTHON2:
                     template = 'time.sleep(5)' + "\n"
                 elif self.type == Type.PYTHON3 or self.type == Type.PYTHON:
                     template = 'time.sleep(5)' + "\n"
->>>>>>> bf288eaa
                 elif self.type == Type.R:
                     template = 'Sys.sleep(5)'
                 else:
@@ -1851,11 +1802,7 @@
                     self.name, reason), 6009)
                 # while running jobs?
                 self._check_running_jobs()
-<<<<<<< HEAD
-                self.update_failed_jobs()
-=======
                 self.update_failed_jobs(check_ready_jobs=True)
->>>>>>> bf288eaa
                 self.cancel_failed_wrapper_job()
 
                 return
@@ -1884,15 +1831,9 @@
             for job in self.job_list:
                 job.hold = self.hold
                 job.status = self.status
-<<<<<<< HEAD
-                if self.status == Status.WAITING:
-                    for job2 in self.job_list:
-                        job2.packed = False
-=======
             if self.status == Status.WAITING:
                 for job in self.job_list:
                     job.packed = False
->>>>>>> bf288eaa
 
     def _check_inner_job_wallclock(self, job):
         start_time = self.running_jobs_start[job]
