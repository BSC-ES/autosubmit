import os
import pwd
import time
<<<<<<< HEAD
from distutils.command.config import config
from pathlib import Path

import pytest
import multiprocessing as mp
=======
from pathlib import Path

import pytest
>>>>>>> 93aeb367

from autosubmit.autosubmit import Autosubmit
from autosubmit.job.job import Job
from autosubmit.job.job_common import Status
from autosubmit.platforms.platform import UniqueQueue
from autosubmitconfigparser.config.configcommon import AutosubmitConfig


def _get_script_files_path() -> Path:
    return Path(__file__).resolve().parent / 'files'


@pytest.fixture
def current_tmpdir(tmpdir_factory):
    folder = tmpdir_factory.mktemp(f'tests')
    os.mkdir(folder.join('scratch'))
    file_stat = os.stat(f"{folder.strpath}")
    file_owner_id = file_stat.st_uid
    file_owner = pwd.getpwuid(file_owner_id).pw_name
    folder.owner = file_owner
    return folder


@pytest.fixture
def prepare_test(current_tmpdir):
    # touch as_misc
    platforms_path = Path(f"{current_tmpdir.strpath}/platforms_t000.yml")
    jobs_path = Path(f"{current_tmpdir.strpath}/jobs_t000.yml")
    project = "whatever"
    scratch_dir = f"{current_tmpdir.strpath}/scratch"
    Path(f"{scratch_dir}/{project}/{current_tmpdir.owner}").mkdir(parents=True, exist_ok=True)
    Path(f"{scratch_dir}/LOG_t000").mkdir(parents=True, exist_ok=True)
    Path(f"{scratch_dir}/LOG_t000/t000.cmd.out.0").touch()
    Path(f"{scratch_dir}/LOG_t000/t000.cmd.err.0").touch()

    # Add each platform to test
    with platforms_path.open('w') as f:
        f.write(f"""
PLATFORMS:
    pytest-ps:
        type: ps
        host: 127.0.0.1
        user: {current_tmpdir.owner}
        project: {project}
        scratch_dir: {scratch_dir}
        """)
    # add a job of each platform type
    with jobs_path.open('w') as f:
        f.write(f"""
JOBS:
    base:
        SCRIPT: |
            echo "Hello World"
            echo sleep 5
        QUEUE: hpc
        PLATFORM: pytest-ps
        RUNNING: once
        wallclock: 00:01
EXPERIMENT:
    # List of start dates
    DATELIST: '20000101'
    # List of members.
    MEMBERS: fc0
    # Unit of the chunk size. Can be hour, day, month, or year.
    CHUNKSIZEUNIT: month
    # Size of each chunk.
    CHUNKSIZE: '4'
    # Number of chunks of the experiment.
    NUMCHUNKS: '2'
    CHUNKINI: ''
    # Calendar used for the experiment. Can be standard or noleap.
    CALENDAR: standard
  """)
    return current_tmpdir


@pytest.fixture
def local(prepare_test):
    # Init Local platform
    from autosubmit.platforms.locplatform import LocalPlatform
    config = {
        'LOCAL_ROOT_DIR': f"{prepare_test}/scratch",
        'LOCAL_TMP_DIR': f"{prepare_test}/scratch",
    }
    local = LocalPlatform(expid='t000', name='local', config=config)
    return local


@pytest.fixture
def as_conf(prepare_test, mocker):
    mocker.patch('pathlib.Path.exists', return_value=True)
    as_conf = AutosubmitConfig("test")
    as_conf.experiment_data = as_conf.load_config_file(as_conf.experiment_data,
                                                       Path(prepare_test.join('platforms_t000.yml')))
    as_conf.misc_data = {"AS_COMMAND": "run"}
    return as_conf


def test_log_recovery_no_keep_alive(prepare_test, local, mocker, as_conf):
    mocker.patch('autosubmit.platforms.platform.max', return_value=1)
    mocker.patch('autosubmit.platforms.platform.Platform.get_mp_context', return_value=mp.get_context('fork'))
    local.spawn_log_retrieval_process(as_conf)
    assert local.log_recovery_process.is_alive()
    time.sleep(2)
    assert local.log_recovery_process.is_alive() is False
    local.cleanup_event.set()


def test_log_recovery_keep_alive(prepare_test, local, mocker, as_conf):
    mocker.patch('autosubmit.platforms.platform.max', return_value=1)
    mocker.patch('autosubmit.platforms.platform.Platform.get_mp_context', return_value=mp.get_context('fork'))
    local.keep_alive_timeout = 0
    local.spawn_log_retrieval_process(as_conf)
    assert local.log_recovery_process.is_alive()
    local.work_event.set()
    time.sleep(0.9)
    assert local.log_recovery_process.is_alive()
    local.work_event.set()
    time.sleep(0.9)
    assert local.log_recovery_process.is_alive()
    time.sleep(1.1)  # added .1 because the code could take a bit more time to exit
    assert local.log_recovery_process.is_alive() is False
    local.cleanup_event.set()


def test_log_recovery_keep_alive_cleanup(prepare_test, local, mocker, as_conf):
    mocker.patch('autosubmit.platforms.platform.max', return_value=1)
    mocker.patch('autosubmit.platforms.platform.Platform.get_mp_context', return_value=mp.get_context('fork'))
    local.keep_alive_timeout = 0
    local.spawn_log_retrieval_process(as_conf)
    assert local.log_recovery_process.is_alive()
    local.work_event.set()
    time.sleep(0.9)
    assert local.log_recovery_process.is_alive()
    local.work_event.set()
    local.cleanup_event.set()
    time.sleep(1.1)  # added .1 because the code could take a bit more time to exit
    assert local.log_recovery_process.is_alive() is False
    local.cleanup_event.set()


def test_log_recovery_recover_log(prepare_test, local, mocker, as_conf):
    print(prepare_test.strpath)
    mocker.patch('autosubmit.platforms.platform.max', return_value=0)
    mocker.patch('autosubmit.platforms.platform.Platform.get_mp_context', return_value=mp.get_context('fork'))
    local.keep_alive_timeout = 20
    mocker.patch('autosubmit.job.job.Job.write_stats')  # Tested in test_run_command_intregation.py
    local.spawn_log_retrieval_process(as_conf)
    local.work_event.set()
    job = Job('t000', '0000', Status.COMPLETED, 0)
    job.name = 'test_job'
    job.platform = local
    job.platform_name = 'local'
    job.local_logs = ("t000.cmd.out.moved", "t000.cmd.err.moved")
    job._init_runtime_parameters()
    local.work_event.set()
    local.add_job_to_log_recover(job)
    local.cleanup_event.set()
    local.log_recovery_process.join(30)  # should exit earlier.
    assert local.log_recovery_process.is_alive() is False
    assert Path(f"{prepare_test.strpath}/scratch/LOG_t000/t000.cmd.out.moved").exists()
    assert Path(f"{prepare_test.strpath}/scratch/LOG_t000/t000.cmd.err.moved").exists()


def test_refresh_log_retry_process(prepare_test, local, as_conf, mocker):
    mocker.patch('autosubmit.platforms.platform.max', return_value=0)
    mocker.patch('autosubmit.platforms.platform.Platform.get_mp_context', return_value=mp.get_context('fork'))
    local.keep_alive_timeout = 20
    platforms = [local]
    local.spawn_log_retrieval_process(as_conf)
    Autosubmit.refresh_log_recovery_process(platforms, as_conf)
    assert local.log_recovery_process.is_alive()
    assert local.work_event.is_set()
    local.cleanup_event.set()
    local.log_recovery_process.join(30)
    assert local.log_recovery_process.is_alive() is False
    local.spawn_log_retrieval_process(as_conf)
    Autosubmit.refresh_log_recovery_process(platforms, as_conf)
    assert local.log_recovery_process.is_alive()
    local.send_cleanup_signal()  # this is called by atexit function
    assert local.log_recovery_process.is_alive() is False


@pytest.mark.parametrize("work_event, cleanup_event, recovery_queue_full, result", [
    (True, False, True, True),
    (True, False, False, True),
    (False, True, True, True),
    (False, True, False, True),
    (False, False, True, True),
    (False, False, False, False),
    (True, True, True, True),
], ids=["w(T)|c(F)|rq(T)", "w(T)|c(F)|rq(F)", "w(F)|c(T)|rq(T)", "w(F)|c(T)|rq(F)", "w(F)|c(F)|rq(T)",
        "w(F)|c(F)|rq(F)", "w(T)|c(T)|rq(T)"])
def test_wait_until_timeout(prepare_test, local, as_conf, mocker, cleanup_event, work_event, recovery_queue_full,
                            result):
    mocker.patch('autosubmit.platforms.platform.max', return_value=2)
<<<<<<< HEAD
    mocker.patch('autosubmit.platforms.platform.Platform.get_mp_context', return_value=mp.get_context('fork'))
    local.keep_alive_timeout = 2
    max_items = 1
    ctx = local.get_mp_context()
    local.prepare_process(ctx)
    local.recovery_queue = UniqueQueue(max_items=max_items, ctx=ctx)
=======
    local.keep_alive_timeout = 2
    max_items = 1
    local.recovery_queue = UniqueQueue(max_items=max_items)
>>>>>>> 93aeb367
    local.cleanup_event.set() if cleanup_event else local.cleanup_event.clear()
    local.work_event.set() if work_event else local.work_event.clear()
    if recovery_queue_full:
        for i in range(max_items):
            local.recovery_queue.put(Job('t000', f'000{i}', Status.COMPLETED, 0))
    process_log = local.wait_until_timeout(2)
    assert process_log == result


@pytest.mark.parametrize("work_event, cleanup_event, recovery_queue_full, result", [
    (True, False, True, True),
    (True, False, False, True),
    (False, True, True, True),
    (False, True, False, True),
    (False, False, True, True),
    (False, False, False, False),
    (True, True, True, True),
], ids=["w(T)|c(F)|rq(T)", "w(T)|c(F)|rq(F)", "w(F)|c(T)|rq(T)", "w(F)|c(T)|rq(F)", "w(F)|c(F)|rq(T)",
        "w(F)|c(F)|rq(F)", "w(T)|c(T)|rq(T)"])
def test_wait_for_work(prepare_test, local, as_conf, mocker, cleanup_event, work_event, recovery_queue_full,
                       result):
    mocker.patch('autosubmit.platforms.platform.max', return_value=2)
<<<<<<< HEAD
    mocker.patch('autosubmit.platforms.platform.Platform.get_mp_context', return_value=mp.get_context('fork'))
    local.keep_alive_timeout = 2
    max_items = 1
    ctx = local.get_mp_context()
    local.prepare_process(ctx)
    local.recovery_queue = UniqueQueue(max_items=max_items, ctx=ctx)
=======
    local.keep_alive_timeout = 2
    max_items = 1
    local.recovery_queue = UniqueQueue(max_items=max_items)
>>>>>>> 93aeb367
    local.cleanup_event.set() if cleanup_event else local.cleanup_event.clear()
    local.work_event.set() if work_event else local.work_event.clear()
    if recovery_queue_full:
        for i in range(max_items):
            local.recovery_queue.put(Job('t000', f'000{i}', Status.COMPLETED, 0))
    process_log = local.wait_for_work(2)
    assert process_log == result


@pytest.mark.parametrize("work_event, cleanup_event, recovery_queue_full, result", [
    (True, False, True, True),
    (True, False, False, True),
    (False, True, True, True),
    (False, True, False, True),
    (False, False, True, True),
    (False, False, False, False),
    (True, True, True, True),
], ids=["w(T)|c(F)|rq(T)", "w(T)|c(F)|rq(F)", "w(F)|c(T)|rq(T)", "w(F)|c(T)|rq(F)", "w(F)|c(F)|rq(T)",
        "w(F)|c(F)|rq(F)", "w(T)|c(T)|rq(T)"])
def test_wait_mandatory_time(prepare_test, local, as_conf, mocker, cleanup_event, work_event, recovery_queue_full,
                             result):
    mocker.patch('autosubmit.platforms.platform.max', return_value=2)
<<<<<<< HEAD
    mocker.patch('autosubmit.platforms.platform.Platform.get_mp_context', return_value=mp.get_context('fork'))
    local.keep_alive_timeout = 2
    max_items = 1
    ctx = local.get_mp_context()
    local.prepare_process(ctx)
    local.recovery_queue = UniqueQueue(max_items=max_items, ctx=ctx)
=======
    local.keep_alive_timeout = 2
    max_items = 1
    local.recovery_queue = UniqueQueue(max_items=max_items)
>>>>>>> 93aeb367
    local.cleanup_event.set() if cleanup_event else local.cleanup_event.clear()
    local.work_event.set() if work_event else local.work_event.clear()
    if recovery_queue_full:
        for i in range(max_items):
            local.recovery_queue.put(Job('rng', f'000{i}', Status.COMPLETED, 0))
    process_log = local.wait_mandatory_time(2)
    assert process_log == result


<<<<<<< HEAD
def test_unique_elements(local, mocker):
    mocker.patch('autosubmit.platforms.platform.Platform.get_mp_context', return_value=mp.get_context('fork'))
    max_items = 3
    ctx = local.get_mp_context()
    local.prepare_process(ctx)
    local.recovery_queue = UniqueQueue(max_items=max_items, ctx=ctx)
=======
def test_unique_elements(local):
    max_items = 3
    local.recovery_queue = UniqueQueue(max_items=max_items)
>>>>>>> 93aeb367
    for i in range(max_items):
        local.recovery_queue.put(Job(f'rng{i}', f'000{i}', Status.COMPLETED, 0))
    assert len(local.recovery_queue.all_items) == max_items
    for i in range(max_items):
        local.recovery_queue.put(Job(f'rng2{i}', f'000{i}', Status.COMPLETED, 0))
<<<<<<< HEAD
    assert len(local.recovery_queue.all_items) == max_items


@pytest.fixture()
def conf_dict(tmpdir_factory):
    temp = tmpdir_factory.mktemp('scheduler_tests')
    os.mkdir(temp.join('scratch'))
    os.mkdir(temp.join('scheduler_tmp_dir'))
    file_stat = os.stat(f"{temp.strpath}")
    file_owner_id = file_stat.st_uid
    file_owner = pwd.getpwuid(file_owner_id).pw_name
    temp.owner = file_owner
    return {
        "pytest-pjm": {
            "type": "pjm",
            "host": "127.0.0.1",
            "user": temp.owner,
            "project": "whatever",
            "scratch_dir": f"{temp}/scratch",
            "MAX_WALLCLOCK": "48:00",
            "TEMP_DIR": "",
            "MAX_PROCESSORS": 99999,
            "queue": "dummy",
            "DISABLE_RECOVERY_THREADS": True
        },
        "pytest-slurm": {
            "type": "slurm",
            "host": "127.0.0.1",
            "user": temp.owner,
            "project": "whatever",
            "scratch_dir": f"{temp}/scratch",
            "QUEUE": "gp_debug",
            "ADD_PROJECT_TO_HOST": False,
            "MAX_WALLCLOCK": "48:00",
            "TEMP_DIR": "",
            "MAX_PROCESSORS": 99999,
            "PROCESSORS_PER_NODE": 123,
            "DISABLE_RECOVERY_THREADS": True
        },
        "pytest-ecaccess": {
            "type": "ecaccess",
            "version": "slurm",
            "host": "127.0.0.1",
            "QUEUE": "nf",
            "EC_QUEUE": "hpc",
            "user": temp.owner,
            "project": "whatever",
            "scratch_dir": f"{temp}/scratch",
            "DISABLE_RECOVERY_THREADS": True
        },
        "pytest-ps": {
            "type": "ps",
            "host": "127.0.0.1",
            "user": temp.owner,
            "project": "whatever",
            "scratch_dir": f"{temp}/scratch",
            "DISABLE_RECOVERY_THREADS": True
        },
        'LOCAL_ROOT_DIR': f"{temp}/scratch",
        'LOCAL_TMP_DIR': f"{temp}/scratch",
        'LOCAL_ASLOG_DIR': f"{temp}/scratch",
    }


@pytest.fixture
def pjm(prepare_test, conf_dict):
    from autosubmit.platforms.pjmplatform import PJMPlatform
    pjm = PJMPlatform(expid='t000', name='pytest-pjm', config=conf_dict)
    return pjm


@pytest.fixture
def slurm(prepare_test, conf_dict):
    from autosubmit.platforms.slurmplatform import SlurmPlatform
    slurm = SlurmPlatform(expid='t000', name='pytest-slurm', config=conf_dict)
    return slurm


@pytest.fixture
def ecaccess(prepare_test, conf_dict):
    from autosubmit.platforms.ecplatform import EcPlatform
    ecaccess = EcPlatform(expid='t000', name='pytest-ecaccess', config=conf_dict, scheduler='slurm')
    return ecaccess


@pytest.fixture
def ps(prepare_test, conf_dict):
    from autosubmit.platforms.psplatform import PsPlatform
    ps = PsPlatform(expid='t000', name='pytest-ps', config=conf_dict)
    return ps


def test_create_a_new_copy(local, pjm, slurm, ps, ecaccess):
    assert local.create_a_new_copy().name == local.name
    assert pjm.create_a_new_copy().name == pjm.name
    assert slurm.create_a_new_copy().name == slurm.name
    assert ps.create_a_new_copy().name == ps.name
    assert ecaccess.create_a_new_copy().name == ecaccess.name
=======
    assert len(local.recovery_queue.all_items) == max_items
>>>>>>> 93aeb367
<|MERGE_RESOLUTION|>--- conflicted
+++ resolved
@@ -1,17 +1,10 @@
 import os
 import pwd
 import time
-<<<<<<< HEAD
-from distutils.command.config import config
 from pathlib import Path
-
 import pytest
 import multiprocessing as mp
-=======
-from pathlib import Path
-
-import pytest
->>>>>>> 93aeb367
+
 
 from autosubmit.autosubmit import Autosubmit
 from autosubmit.job.job import Job
@@ -208,18 +201,12 @@
 def test_wait_until_timeout(prepare_test, local, as_conf, mocker, cleanup_event, work_event, recovery_queue_full,
                             result):
     mocker.patch('autosubmit.platforms.platform.max', return_value=2)
-<<<<<<< HEAD
     mocker.patch('autosubmit.platforms.platform.Platform.get_mp_context', return_value=mp.get_context('fork'))
     local.keep_alive_timeout = 2
     max_items = 1
     ctx = local.get_mp_context()
     local.prepare_process(ctx)
     local.recovery_queue = UniqueQueue(max_items=max_items, ctx=ctx)
-=======
-    local.keep_alive_timeout = 2
-    max_items = 1
-    local.recovery_queue = UniqueQueue(max_items=max_items)
->>>>>>> 93aeb367
     local.cleanup_event.set() if cleanup_event else local.cleanup_event.clear()
     local.work_event.set() if work_event else local.work_event.clear()
     if recovery_queue_full:
@@ -242,18 +229,12 @@
 def test_wait_for_work(prepare_test, local, as_conf, mocker, cleanup_event, work_event, recovery_queue_full,
                        result):
     mocker.patch('autosubmit.platforms.platform.max', return_value=2)
-<<<<<<< HEAD
     mocker.patch('autosubmit.platforms.platform.Platform.get_mp_context', return_value=mp.get_context('fork'))
     local.keep_alive_timeout = 2
     max_items = 1
     ctx = local.get_mp_context()
     local.prepare_process(ctx)
     local.recovery_queue = UniqueQueue(max_items=max_items, ctx=ctx)
-=======
-    local.keep_alive_timeout = 2
-    max_items = 1
-    local.recovery_queue = UniqueQueue(max_items=max_items)
->>>>>>> 93aeb367
     local.cleanup_event.set() if cleanup_event else local.cleanup_event.clear()
     local.work_event.set() if work_event else local.work_event.clear()
     if recovery_queue_full:
@@ -276,18 +257,12 @@
 def test_wait_mandatory_time(prepare_test, local, as_conf, mocker, cleanup_event, work_event, recovery_queue_full,
                              result):
     mocker.patch('autosubmit.platforms.platform.max', return_value=2)
-<<<<<<< HEAD
     mocker.patch('autosubmit.platforms.platform.Platform.get_mp_context', return_value=mp.get_context('fork'))
     local.keep_alive_timeout = 2
     max_items = 1
     ctx = local.get_mp_context()
     local.prepare_process(ctx)
     local.recovery_queue = UniqueQueue(max_items=max_items, ctx=ctx)
-=======
-    local.keep_alive_timeout = 2
-    max_items = 1
-    local.recovery_queue = UniqueQueue(max_items=max_items)
->>>>>>> 93aeb367
     local.cleanup_event.set() if cleanup_event else local.cleanup_event.clear()
     local.work_event.set() if work_event else local.work_event.clear()
     if recovery_queue_full:
@@ -297,24 +272,17 @@
     assert process_log == result
 
 
-<<<<<<< HEAD
 def test_unique_elements(local, mocker):
     mocker.patch('autosubmit.platforms.platform.Platform.get_mp_context', return_value=mp.get_context('fork'))
     max_items = 3
     ctx = local.get_mp_context()
     local.prepare_process(ctx)
     local.recovery_queue = UniqueQueue(max_items=max_items, ctx=ctx)
-=======
-def test_unique_elements(local):
-    max_items = 3
-    local.recovery_queue = UniqueQueue(max_items=max_items)
->>>>>>> 93aeb367
     for i in range(max_items):
         local.recovery_queue.put(Job(f'rng{i}', f'000{i}', Status.COMPLETED, 0))
     assert len(local.recovery_queue.all_items) == max_items
     for i in range(max_items):
         local.recovery_queue.put(Job(f'rng2{i}', f'000{i}', Status.COMPLETED, 0))
-<<<<<<< HEAD
     assert len(local.recovery_queue.all_items) == max_items
 
 
@@ -413,6 +381,3 @@
     assert slurm.create_a_new_copy().name == slurm.name
     assert ps.create_a_new_copy().name == ps.name
     assert ecaccess.create_a_new_copy().name == ecaccess.name
-=======
-    assert len(local.recovery_queue.all_items) == max_items
->>>>>>> 93aeb367
