--- conflicted
+++ resolved
@@ -46,15 +46,11 @@
         self._platform = platform
         self._jobs_list = jobs_list
         self.hold = hold
-<<<<<<< HEAD
         # These are defined in the [wrapper] section of autosubmit_,conf
         self.wrapper_type = dict()
         self.wrapper_policy = dict()
         self.wrapper_method = dict()
         self.jobs_in_wrapper = dict()
-=======
-
->>>>>>> 7b9e9e81
         # Submitted + Queuing Jobs for specific Platform
         queuing_jobs = jobs_list.get_queuing(platform)
         # We now consider the running jobs count
@@ -218,14 +214,8 @@
 
         jobs_to_submit_seq = [
             failed_job for failed_job in jobs_to_submit_tmp if failed_job.fail_count > 0]
-<<<<<<< HEAD
         jobs_to_submit_by_section = self._divide_list_by_section(jobs_to_submit)
 
-=======
-        jobs_to_submit_by_section = self._divide_list_by_section(
-            jobs_to_submit)
-        packages_to_submit = []
->>>>>>> 7b9e9e81
         for job in jobs_to_submit_seq:  # Failed jobs at least one time
             job.packed = False
             if job.type == Type.PYTHON and not self._platform.allow_python_jobs:
@@ -281,11 +271,7 @@
                 if len(self._jobs_list.jobs_to_run_first) > 0:# Allows to prepare an experiment with TWO_STEP_START  and strict policy
                     min_wrapped_jobs = 2
 
-<<<<<<< HEAD
                 if self.wrapper_type[self.current_wrapper_section] == 'vertical':
-=======
-                if self.wrapper_type in ['vertical', 'vertical-mixed']:
->>>>>>> 7b9e9e81
                     wrapped = True
                     built_packages_tmp = self._build_vertical_packages(jobs_to_submit_by_section[section],
                                                                        max_wrapped_jobs, max_wrapper_job_by_section)
@@ -313,15 +299,7 @@
                         if job.fail_count > 0:
                             failed_innerjobs = True
                             break
-<<<<<<< HEAD
                     if failed_innerjobs and str(self.wrapper_policy[self.current_wrapper_section]) == "mixed":
-=======
-                    if len(self._jobs_list.jobs_to_run_first) > 0:
-                        for job in aux_jobs:
-                            p.jobs.remove(job)
-
-                    if failed_innerjobs and str(self.wrapper_policy) == "mixed":
->>>>>>> 7b9e9e81
                         for job in p.jobs:
                             if job.fail_count == 0:
                                 continue
@@ -352,35 +330,16 @@
                                        independent_inner_job and parent.status == Status.COMPLETED]
                                 if len(tmp) != len(job.parents):
                                     deadlock = False
-<<<<<<< HEAD
                             if deadlock and self.wrapper_policy[self.current_wrapper_section] == "strict":
-=======
-
-                            if deadlock and self.wrapper_policy == "strict":
->>>>>>> 7b9e9e81
                                 Log.debug(
                                     "Wrapper policy is set to strict, there is a deadlock so autosubmit will sleep a while")
                                 for job in p.jobs:
                                     job.packed = False
-<<<<<<< HEAD
                             elif deadlock and self.wrapper_policy[self.current_wrapper_section] == "mixed":
-=======
-                                    if job in self._jobs_list.jobs_to_run_first:
-                                        if job.status == Status.READY:
-                                            if job.type == Type.PYTHON and not self._platform.allow_python_jobs:
-                                                package = JobPackageSimpleWrapped(
-                                                    [job])
-                                            else:
-                                                package = JobPackageSimple([job])
-                                            packages_to_submit.append(package)
-
-                            elif deadlock and self.wrapper_policy == "mixed":
->>>>>>> 7b9e9e81
                                 Log.debug(
                                     "Wrapper policy is set to mixed, there is a deadlock")
                                 for job in p.jobs:
                                     job.packed = False
-<<<<<<< HEAD
                                     if job.fail_count > 0 and job.status == Status.READY:
                                         Log.debug(
                                             "Wrapper policy is set to semi-strict, there is a failed job that will be sent sequential")
@@ -391,27 +350,6 @@
                                             package = JobPackageSimple([job])
                                         packages_to_submit.append(package)
                             elif deadlock and self.wrapper_policy[self.current_wrapper_section] != "strict" and self.wrapper_policy[self.current_wrapper_section] != "mixed":
-=======
-                                    if job in self._jobs_list.jobs_to_run_first:
-                                        if job.status == Status.READY:
-                                            if job.type == Type.PYTHON and not self._platform.allow_python_jobs:
-                                                package = JobPackageSimpleWrapped(
-                                                    [job])
-                                            else:
-                                                package = JobPackageSimple([job])
-                                            packages_to_submit.append(package)
-                                    else:
-                                        if job.fail_count > 0 and job.status == Status.READY:
-                                            Log.debug(
-                                                "Wrapper policy is set to semi-strict, there is a failed job that will be sent sequential")
-                                            if job.type == Type.PYTHON and not self._platform.allow_python_jobs:
-                                                package = JobPackageSimpleWrapped(
-                                                    [job])
-                                            else:
-                                                package = JobPackageSimple([job])
-                                            packages_to_submit.append(package)
-                            elif deadlock and self.wrapper_policy != "strict" and self.wrapper_policy != "mixed":
->>>>>>> 7b9e9e81
                                 Log.debug(
                                     "Wrapper policy is set to flexible and there is a deadlock, As will submit the jobs sequentally")
                                 for job in p.jobs:
