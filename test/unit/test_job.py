--- conflicted
+++ resolved
@@ -1,18 +1,7 @@
-<<<<<<< HEAD
-from unittest import TestCase
-
-=======
->>>>>>> 43c8273f
 import datetime
 import inspect
 import os
 import sys
-<<<<<<< HEAD
-from mock import Mock, MagicMock
-from mock import patch
-# compatibility with both versions (2 & 3)
-from sys import version_info
-=======
 import tempfile
 from pathlib import Path
 # compatibility with both versions (2 & 3)
@@ -30,12 +19,6 @@
 from autosubmit.job.job_common import Status
 from autosubmit.job.job_list import JobList
 from autosubmit.platforms.platform import Platform
->>>>>>> 43c8273f
-
-from autosubmit.job.job import Job
-from autosubmit.job.job_common import Status
-from autosubmit.platforms.platform import Platform
-from autosubmitconfigparser.config.configcommon import AutosubmitConfig
 
 if version_info.major == 2:
     import builtins as builtins
