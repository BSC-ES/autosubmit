#!/usr/bin/env python

# Copyright 2014 Climate Forecasting Unit, IC3

# This file is part of Autosubmit.

# Autosubmit is free software: you can redistribute it and/or modify
# it under the terms of the GNU General Public License as published by
# the Free Software Foundation, either version 3 of the License, or
# (at your option) any later version.

# Autosubmit is distributed in the hope that it will be useful,
# but WITHOUT ANY WARRANTY; without even the implied warranty of
# MERCHANTABILITY or FITNESS FOR A PARTICULAR PURPOSE.  See the
# GNU General Public License for more details.

# You should have received a copy of the GNU General Public License
# along with Autosubmit.  If not, see <http://www.gnu.org/licenses/>.

from os import path
from os import listdir
from shutil import rmtree
from commands import getstatusoutput

from autosubmit.config.dir_config import LOCAL_ROOT_DIR
from autosubmit.config.dir_config import LOCAL_PROJ_DIR


class AutosubmitGit:
    """Class to handle experiment git repository"""
<<<<<<< HEAD

    def __init__(self, expid):
        self._expid = expid
    
    def clean_git(self):
        """Function to clean space on LOCAL_ROOT_DIR/git directory."""
        dirs = listdir(LOCAL_ROOT_DIR + "/" + self._expid + "/" + LOCAL_PROJ_DIR)
        if (dirs):
            print "Checking git directories status..."
            for dirname in dirs:
                print dirname
                if path.isdir(LOCAL_ROOT_DIR + "/" + self._expid + "/" + LOCAL_PROJ_DIR + "/" + dirname):
                    if path.isdir(LOCAL_ROOT_DIR + "/" + self._expid + "/" + LOCAL_PROJ_DIR + "/" + dirname + "/.git"):
                        (status, output) = getstatusoutput("cd " + LOCAL_ROOT_DIR + "/" + self._expid + "/" + LOCAL_PROJ_DIR + "/" + dirname + "; " + "git diff-index HEAD --")
                        if (status == 0):
                            if (output):
=======

    def __init__(self, expid):
        self._expid = expid

    def clean_git(self):
        """Function to clean space on LOCAL_ROOT_DIR/git directory."""
        dirs = listdir(LOCAL_ROOT_DIR + "/" + self._expid + "/" + LOCAL_GIT_DIR)
        if dirs:
            print "Checking git directories status..."
            for dirname in dirs:
                print dirname
                if path.isdir(LOCAL_ROOT_DIR + "/" + self._expid + "/" + LOCAL_GIT_DIR + "/" + dirname):
                    if path.isdir(LOCAL_ROOT_DIR + "/" + self._expid + "/" + LOCAL_GIT_DIR + "/" + dirname + "/.git"):
                        (status, output) = getstatusoutput(
                            "cd " + LOCAL_ROOT_DIR + "/" + self._expid + "/" + LOCAL_GIT_DIR + "/" + dirname + "; " +
                            "git diff-index HEAD --")
                        if status == 0:
                            if output:
>>>>>>> 6fd1a626
                                print "Changes not commited detected... SKIPPING!"
                                print "WARNING: commit needed..."
                                exit(1)
                            else:
<<<<<<< HEAD
                                (status, output) = getstatusoutput("cd " + LOCAL_ROOT_DIR + "/" + self._expid + "/" + LOCAL_PROJ_DIR + "/" + dirname + "; " + "git log --branches --not --remotes")
                                if (output):
                                    print "Changes not pushed detected... SKIPPING!"
                                    print "WARNING: synchronization needed..."
                                    exit(1)
                                else: 
                                    print "Ready to clean..."
                                    print "Cloning: 'git clone --bare " + dirname + " " + dirname +".git' ..."
                                    (status, output) = getstatusoutput("cd " + LOCAL_ROOT_DIR + "/" + self._expid + "/" + LOCAL_PROJ_DIR + "/" + "; " + "git clone --bare " + dirname + " " + dirname + ".git")
                                    print "Removing: " + dirname
                                    rmtree(LOCAL_ROOT_DIR + "/" + self._expid + "/" + LOCAL_PROJ_DIR + "/" + dirname);
                                    print dirname + " directory clean!"
                                    print "WARNING: further runs will require 'git clone " + dirname + ".git " + dirname +"' ..."
                        else:
                            print "Failed to retrieve git info..." 
=======
                                (status, output) = getstatusoutput(
                                    "cd " + LOCAL_ROOT_DIR + "/" + self._expid + "/" + LOCAL_GIT_DIR + "/" + dirname +
                                    "; " + "git log --branches --not --remotes")
                                if output:
                                    print "Changes not pushed detected... SKIPPING!"
                                    print "WARNING: synchronization needed..."
                                    exit(1)
                                else:
                                    print "Ready to clean..."
                                    print "Cloning: 'git clone --bare " + dirname + " " + dirname + ".git' ..."
                                    # noinspection PyUnusedLocal
                                    (status, output) = getstatusoutput(
                                        "cd " + LOCAL_ROOT_DIR + "/" + self._expid + "/" + LOCAL_GIT_DIR + "/" + "; " +
                                        "git clone --bare " + dirname + " " + dirname + ".git")
                                    print "Removing: " + dirname
                                    rmtree(LOCAL_ROOT_DIR + "/" + self._expid + "/" + LOCAL_GIT_DIR + "/" + dirname)
                                    print dirname + " directory clean!"
                                    print ("WARNING: further runs will require 'git clone " + dirname + ".git " +
                                           dirname + "' ...")
                        else:
                            print "Failed to retrieve git info..."
>>>>>>> 6fd1a626
                            exit(1)
                    else:
                        print "Not a git repository... SKIPPING!"
                else:
                    print "Not a directory... SKIPPING!"
        return<|MERGE_RESOLUTION|>--- conflicted
+++ resolved
@@ -28,66 +28,30 @@
 
 class AutosubmitGit:
     """Class to handle experiment git repository"""
-<<<<<<< HEAD
-
-    def __init__(self, expid):
-        self._expid = expid
-    
-    def clean_git(self):
-        """Function to clean space on LOCAL_ROOT_DIR/git directory."""
-        dirs = listdir(LOCAL_ROOT_DIR + "/" + self._expid + "/" + LOCAL_PROJ_DIR)
-        if (dirs):
-            print "Checking git directories status..."
-            for dirname in dirs:
-                print dirname
-                if path.isdir(LOCAL_ROOT_DIR + "/" + self._expid + "/" + LOCAL_PROJ_DIR + "/" + dirname):
-                    if path.isdir(LOCAL_ROOT_DIR + "/" + self._expid + "/" + LOCAL_PROJ_DIR + "/" + dirname + "/.git"):
-                        (status, output) = getstatusoutput("cd " + LOCAL_ROOT_DIR + "/" + self._expid + "/" + LOCAL_PROJ_DIR + "/" + dirname + "; " + "git diff-index HEAD --")
-                        if (status == 0):
-                            if (output):
-=======
 
     def __init__(self, expid):
         self._expid = expid
 
     def clean_git(self):
         """Function to clean space on LOCAL_ROOT_DIR/git directory."""
-        dirs = listdir(LOCAL_ROOT_DIR + "/" + self._expid + "/" + LOCAL_GIT_DIR)
+        dirs = listdir(LOCAL_ROOT_DIR + "/" + self._expid + "/" + LOCAL_PROJ_DIR)
         if dirs:
             print "Checking git directories status..."
             for dirname in dirs:
                 print dirname
-                if path.isdir(LOCAL_ROOT_DIR + "/" + self._expid + "/" + LOCAL_GIT_DIR + "/" + dirname):
-                    if path.isdir(LOCAL_ROOT_DIR + "/" + self._expid + "/" + LOCAL_GIT_DIR + "/" + dirname + "/.git"):
+                if path.isdir(LOCAL_ROOT_DIR + "/" + self._expid + "/" + LOCAL_PROJ_DIR + "/" + dirname):
+                    if path.isdir(LOCAL_ROOT_DIR + "/" + self._expid + "/" + LOCAL_PROJ_DIR + "/" + dirname + "/.git"):
                         (status, output) = getstatusoutput(
-                            "cd " + LOCAL_ROOT_DIR + "/" + self._expid + "/" + LOCAL_GIT_DIR + "/" + dirname + "; " +
+                            "cd " + LOCAL_ROOT_DIR + "/" + self._expid + "/" + LOCAL_PROJ_DIR + "/" + dirname + "; " +
                             "git diff-index HEAD --")
                         if status == 0:
                             if output:
->>>>>>> 6fd1a626
                                 print "Changes not commited detected... SKIPPING!"
                                 print "WARNING: commit needed..."
                                 exit(1)
                             else:
-<<<<<<< HEAD
-                                (status, output) = getstatusoutput("cd " + LOCAL_ROOT_DIR + "/" + self._expid + "/" + LOCAL_PROJ_DIR + "/" + dirname + "; " + "git log --branches --not --remotes")
-                                if (output):
-                                    print "Changes not pushed detected... SKIPPING!"
-                                    print "WARNING: synchronization needed..."
-                                    exit(1)
-                                else: 
-                                    print "Ready to clean..."
-                                    print "Cloning: 'git clone --bare " + dirname + " " + dirname +".git' ..."
-                                    (status, output) = getstatusoutput("cd " + LOCAL_ROOT_DIR + "/" + self._expid + "/" + LOCAL_PROJ_DIR + "/" + "; " + "git clone --bare " + dirname + " " + dirname + ".git")
-                                    print "Removing: " + dirname
-                                    rmtree(LOCAL_ROOT_DIR + "/" + self._expid + "/" + LOCAL_PROJ_DIR + "/" + dirname);
-                                    print dirname + " directory clean!"
-                                    print "WARNING: further runs will require 'git clone " + dirname + ".git " + dirname +"' ..."
-                        else:
-                            print "Failed to retrieve git info..." 
-=======
                                 (status, output) = getstatusoutput(
-                                    "cd " + LOCAL_ROOT_DIR + "/" + self._expid + "/" + LOCAL_GIT_DIR + "/" + dirname +
+                                    "cd " + LOCAL_ROOT_DIR + "/" + self._expid + "/" + LOCAL_PROJ_DIR + "/" + dirname +
                                     "; " + "git log --branches --not --remotes")
                                 if output:
                                     print "Changes not pushed detected... SKIPPING!"
@@ -98,16 +62,15 @@
                                     print "Cloning: 'git clone --bare " + dirname + " " + dirname + ".git' ..."
                                     # noinspection PyUnusedLocal
                                     (status, output) = getstatusoutput(
-                                        "cd " + LOCAL_ROOT_DIR + "/" + self._expid + "/" + LOCAL_GIT_DIR + "/" + "; " +
+                                        "cd " + LOCAL_ROOT_DIR + "/" + self._expid + "/" + LOCAL_PROJ_DIR + "/" + "; " +
                                         "git clone --bare " + dirname + " " + dirname + ".git")
                                     print "Removing: " + dirname
-                                    rmtree(LOCAL_ROOT_DIR + "/" + self._expid + "/" + LOCAL_GIT_DIR + "/" + dirname)
+                                    rmtree(LOCAL_ROOT_DIR + "/" + self._expid + "/" + LOCAL_PROJ_DIR + "/" + dirname)
                                     print dirname + " directory clean!"
                                     print ("WARNING: further runs will require 'git clone " + dirname + ".git " +
                                            dirname + "' ...")
                         else:
                             print "Failed to retrieve git info..."
->>>>>>> 6fd1a626
                             exit(1)
                     else:
                         print "Not a git repository... SKIPPING!"
