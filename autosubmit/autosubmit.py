--- conflicted
+++ resolved
@@ -72,7 +72,7 @@
 from job.job_grouping import JobGrouping
 # from API.testAPI import Monitor
 # noinspection PyPackageRequirements
-from bscearth.utils.log import Log
+from log.log import Log
 from database.db_common import create_db
 from experiment.experiment_common import new_experiment
 from experiment.experiment_common import copy_experiment
@@ -140,12 +140,10 @@
             parser = argparse.ArgumentParser(description='Main executable for autosubmit. ')
             parser.add_argument('-v', '--version', action='version', version=Autosubmit.autosubmit_version,
                                 help="returns autosubmit's version number and exit")
-            parser.add_argument('-lf', '--logfile', choices=('EVERYTHING', 'DEBUG', 'INFO', 'RESULT', 'USER_WARNING',
-                                                             'WARNING', 'ERROR', 'CRITICAL', 'NO_LOG'),
-                                default='DEBUG', type=str,
+            parser.add_argument('-lf', '--logfile', choices=('NO_LOG','INFO','WARNING', 'DEBUG'),
+                                default='WARNING', type=str,
                                 help="sets file's log level.")
-            parser.add_argument('-lc', '--logconsole', choices=('EVERYTHING', 'DEBUG', 'INFO', 'RESULT', 'USER_WARNING',
-                                                                'WARNING', 'ERROR', 'CRITICAL', 'NO_LOG'),
+            parser.add_argument('-lc', '--logconsole', choices=('NO_LOG','INFO','WARNING', 'DEBUG'),
                                 default='INFO', type=str,
                                 help="sets console's log level")
 
@@ -432,12 +430,7 @@
             args = parser.parse_args()
 
             Log.set_console_level(args.logconsole)
-<<<<<<< HEAD
             log_set_file_level= args.logfile
-=======
-            Log.set_file_level(args.logfile)
-
->>>>>>> d8e3c344
             if args.command == 'run':
                 return Autosubmit.run_experiment(args.expid, args.notransitive,args.update_version)
             elif args.command == 'expid':
@@ -852,13 +845,7 @@
             Log.warning("Does an experiment with the given id exist?")
             return 1
         Log.info("Starting inspect command")
-<<<<<<< HEAD
         Log.set_file(os.path.join(tmp_path, BasicConfig.LOCAL_ASLOG_DIR, 'generate.log'),"out")
-        Log.set_file(os.path.join(tmp_path, BasicConfig.LOCAL_ASLOG_DIR, 'generate_err.log'), "err")
-
-=======
-        Log.set_file(os.path.join(tmp_path, BasicConfig.LOCAL_ASLOG_DIR, 'generate.log'))
->>>>>>> d8e3c344
         os.system('clear')
         signal.signal(signal.SIGINT, signal_handler)
         as_conf = AutosubmitConfig(expid, BasicConfig, ConfigParserFactory())
@@ -1093,19 +1080,18 @@
         try:
             with portalocker.Lock(os.path.join(tmp_path, 'autosubmit.lock'), timeout=1):
                 Log.info("Preparing .lock file to avoid multiple instances with same experiment id")
-<<<<<<< HEAD
-
-
-
-=======
-                Log.set_file(os.path.join(aslogs_path, 'run.log'))
->>>>>>> d8e3c344
+
+
+
                 os.system('clear')
+
                 signal.signal(signal.SIGINT, signal_handler)
+
                 as_conf = AutosubmitConfig(expid, BasicConfig, ConfigParserFactory())
                 if not as_conf.check_conf_files():
                     Log.critical('Can not run with invalid configuration')
                     return False
+
                 project_type = as_conf.get_project_type()
                 if project_type != "none":
                     # Check proj configuration
@@ -1158,13 +1144,10 @@
                 #########################
                 # Main loop. Finishing when all jobs have been submitted
                 while job_list.get_active():
-<<<<<<< HEAD
                     Log.status("testing status bloop")
                     Log.info("testing info bloop")
                     if Autosubmit.exit:
                         return 2
-=======
->>>>>>> d8e3c344
                     # reload parameters changes
                     Log.debug("Reloading parameters...")
                     as_conf.reload()
@@ -1425,14 +1408,10 @@
             Log.warning("Does an experiment with the given id exist?")
             return 1
 
-<<<<<<< HEAD
         Log.set_file(os.path.join(BasicConfig.LOCAL_ROOT_DIR, expid, BasicConfig.LOCAL_TMP_DIR,BasicConfig.LOCAL_ASLOG_DIR, 'monitor.log'),"out")
         Log.set_file(os.path.join(BasicConfig.LOCAL_ROOT_DIR, expid, BasicConfig.LOCAL_TMP_DIR,BasicConfig.LOCAL_ASLOG_DIR, 'monitor_err.log'),"err")
 
 
-=======
-        Log.set_file(os.path.join(BasicConfig.LOCAL_ROOT_DIR, expid, BasicConfig.LOCAL_TMP_DIR,BasicConfig.LOCAL_ASLOG_DIR, 'monitor.log'))
->>>>>>> d8e3c344
         Log.info("Getting job list...")
 
         as_conf = AutosubmitConfig(expid, BasicConfig, ConfigParserFactory())
@@ -1615,13 +1594,9 @@
             Log.warning("Does an experiment with the given id exist?")
             return 1
 
-<<<<<<< HEAD
         Log.set_file(os.path.join(BasicConfig.LOCAL_ROOT_DIR, expid, BasicConfig.LOCAL_TMP_DIR,BasicConfig.LOCAL_ASLOG_DIR,'statistics.log'),"out")
         Log.set_file(os.path.join(BasicConfig.LOCAL_ROOT_DIR, expid, BasicConfig.LOCAL_TMP_DIR,BasicConfig.LOCAL_ASLOG_DIR, 'statistics_err.log'),"err")
 
-=======
-        Log.set_file(os.path.join(BasicConfig.LOCAL_ROOT_DIR, expid, BasicConfig.LOCAL_TMP_DIR,BasicConfig.LOCAL_ASLOG_DIR,'statistics.log'))
->>>>>>> d8e3c344
         Log.info("Loading jobs...")
 
         as_conf = AutosubmitConfig(expid, BasicConfig, ConfigParserFactory())
@@ -1692,13 +1667,9 @@
             return 1
 
         if create_log_file:
-<<<<<<< HEAD
             Log.set_file(os.path.join(BasicConfig.LOCAL_ROOT_DIR, expid, BasicConfig.LOCAL_TMP_DIR,BasicConfig.LOCAL_ASLOG_DIR,'clean_exp.log'),"out")
             Log.set_file(os.path.join(BasicConfig.LOCAL_ROOT_DIR, expid, BasicConfig.LOCAL_TMP_DIR,BasicConfig.LOCAL_ASLOG_DIR,'clean_exp_err.log'),"err")
 
-=======
-            Log.set_file(os.path.join(BasicConfig.LOCAL_ROOT_DIR, expid, BasicConfig.LOCAL_TMP_DIR,BasicConfig.LOCAL_ASLOG_DIR,'clean_exp.log'))
->>>>>>> d8e3c344
         if project:
             autosubmit_config = AutosubmitConfig(expid, BasicConfig, ConfigParserFactory())
             if not autosubmit_config.check_conf_files():
@@ -1752,12 +1723,8 @@
         if not Autosubmit._check_Ownership(expid):
             Log.critical('Can not recover the experiment {0} due you are not the owner',expid)
             return False
-<<<<<<< HEAD
         Log.set_file(os.path.join(BasicConfig.LOCAL_ROOT_DIR, expid, BasicConfig.LOCAL_TMP_DIR,BasicConfig.LOCAL_ASLOG_DIR,'recovery.log'),"out")
         Log.set_file(os.path.join(BasicConfig.LOCAL_ROOT_DIR, expid, BasicConfig.LOCAL_TMP_DIR,BasicConfig.LOCAL_ASLOG_DIR,'jobs_status.log'),"status")
-=======
-        Log.set_file(os.path.join(BasicConfig.LOCAL_ROOT_DIR, expid, BasicConfig.LOCAL_TMP_DIR,BasicConfig.LOCAL_ASLOG_DIR,'recovery.log'))
->>>>>>> d8e3c344
 
         as_conf = AutosubmitConfig(expid, BasicConfig, ConfigParserFactory())
         if not as_conf.check_conf_files():
@@ -1886,14 +1853,10 @@
 
         error = False
         log_file = os.path.join(BasicConfig.LOCAL_ROOT_DIR, "ASlogs", 'migrate_{0}.log'.format(experiment_id))
-<<<<<<< HEAD
         log_file_err = os.path.join(BasicConfig.LOCAL_ROOT_DIR, "ASlogs", 'migrate_{0}_err.log'.format(experiment_id))
 
         Log.set_file(log_file,"out")
         Log.set_file(log_file_err,"err")
-=======
-        Log.set_file(log_file)
->>>>>>> d8e3c344
         if offer:
             Log.info('Migrating experiment {0}'.format(experiment_id))
             as_conf = AutosubmitConfig(experiment_id, BasicConfig, ConfigParserFactory())
@@ -2523,14 +2486,7 @@
             Log.critical('Can not refresh the experiment {0} because you are not the owner',expid)
             return False
         BasicConfig.read()
-<<<<<<< HEAD
         Log.set_file(os.path.join(BasicConfig.LOCAL_ROOT_DIR, expid, BasicConfig.LOCAL_TMP_DIR,BasicConfig.LOCAL_ASLOG_DIR,'refresh.log'),"out")
-        Log.set_file(
-            os.path.join(BasicConfig.LOCAL_ROOT_DIR, expid, BasicConfig.LOCAL_TMP_DIR, BasicConfig.LOCAL_ASLOG_DIR,
-                         'refresh_err.log'),"err")
-=======
-        Log.set_file(os.path.join(BasicConfig.LOCAL_ROOT_DIR, expid, BasicConfig.LOCAL_TMP_DIR,BasicConfig.LOCAL_ASLOG_DIR,'refresh.log'))
->>>>>>> d8e3c344
         as_conf = AutosubmitConfig(expid, BasicConfig, ConfigParserFactory())
         as_conf.reload()
         if not as_conf.check_expdef_conf():
@@ -2585,12 +2541,8 @@
             Log.warning("Does an experiment with the given id exist?")
             return 1
 
-<<<<<<< HEAD
         Log.set_file(os.path.join(BasicConfig.LOCAL_ROOT_DIR, "ASlogs", 'archive_{0}.log'.format(expid)),"out")
         Log.set_file(os.path.join(BasicConfig.LOCAL_ROOT_DIR, "ASlogs", 'archive_{0}_err.log'.format(expid)),"err")
-=======
-        Log.set_file(os.path.join(BasicConfig.LOCAL_ROOT_DIR, "ASlogs", 'archive_{0}.log'.format(expid)))
->>>>>>> d8e3c344
         exp_folder = os.path.join(BasicConfig.LOCAL_ROOT_DIR, expid)
 
         if clean:
@@ -2666,13 +2618,9 @@
         :type overwrite: boolean
         """
         BasicConfig.read()
-<<<<<<< HEAD
         Log.set_file(os.path.join(BasicConfig.LOCAL_ROOT_DIR, "ASlogs", 'unarchive_{0}.log'.format(experiment_id)),"out")
         Log.set_file(os.path.join(BasicConfig.LOCAL_ROOT_DIR, "ASlogs", 'unarchive_{0}_err.log'.format(expid)),"err")
 
-=======
-        Log.set_file(os.path.join(BasicConfig.LOCAL_ROOT_DIR, "ASlogs", 'unarchive_{0}.log'.format(experiment_id)))
->>>>>>> d8e3c344
         exp_folder = os.path.join(BasicConfig.LOCAL_ROOT_DIR, experiment_id)
 
 
@@ -2789,13 +2737,9 @@
             with portalocker.Lock(os.path.join(tmp_path, 'autosubmit.lock'), timeout=1) as fh:
                 try:                                      
                     Log.info("Preparing .lock file to avoid multiple instances with same expid.")
-<<<<<<< HEAD
                     Log.set_file(os.path.join(tmp_path,BasicConfig.LOCAL_ASLOG_DIR, 'create_exp.log'),"out")
                     Log.set_file(os.path.join(tmp_path, BasicConfig.LOCAL_ASLOG_DIR, 'create_exp_err.log'),"err")
                     Log.set_file(os.path.join(tmp_path, BasicConfig.LOCAL_ASLOG_DIR, 'jobs_status.log'), "status")
-=======
-                    Log.set_file(os.path.join(tmp_path,BasicConfig.LOCAL_ASLOG_DIR, 'create_exp.log'))
->>>>>>> d8e3c344
                     as_conf = AutosubmitConfig(expid, BasicConfig, ConfigParserFactory())
                     if not as_conf.check_conf_files():
                         Log.critical('Can not create with invalid configuration')
@@ -3081,14 +3025,10 @@
             with portalocker.Lock(os.path.join(tmp_path, 'autosubmit.lock'), timeout=1):
                 Log.info("Preparing .lock file to avoid multiple instances with same expid.")
 
-<<<<<<< HEAD
                 Log.set_file(os.path.join(tmp_path,BasicConfig.LOCAL_ASLOG_DIR, 'set_status.log'),"out")
                 Log.set_file(os.path.join(tmp_path,BasicConfig.LOCAL_ASLOG_DIR, 'jobs_status.log'),"status")
                 Log.set_file(os.path.join(tmp_path,BasicConfig.LOCAL_ASLOG_DIR, 'set_status_err.log'),"err")
 
-=======
-                Log.set_file(os.path.join(tmp_path,BasicConfig.LOCAL_ASLOG_DIR, 'set_status.log'))
->>>>>>> d8e3c344
                 Log.debug('Exp ID: {0}', expid)
                 Log.debug('Save: {0}', save)
                 Log.debug('Final status: {0}', final)
