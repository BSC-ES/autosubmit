--- conflicted
+++ resolved
@@ -1376,38 +1376,19 @@
             raise AutosubmitCritical(
                 "Check that the parameters are defined (-H) ", 7011)
         # Register the experiment in the database
-<<<<<<< HEAD
         # Copy another experiment from the database
         if copy_id != '' and copy_id is not None:
             copy_id_folder = os.path.join(root_folder, copy_id)
             if not os.path.exists(copy_id_folder):
-                raise AutosubmitCritical(
-                    "Experiment {0} doesn't exists".format(copy_id), 7011)
-            exp_id = copy_experiment(copy_id, description, Autosubmit.autosubmit_version, testcase, operational, evaluation)
+                raise AutosubmitCritical(f"Experiment {copy_id} doesn't exists", 7011)
+            exp_id = copy_experiment(copy_id, description, Autosubmit.autosubmit_version, testcase, operational,
+                                     evaluation)
         else:
             # Create a new experiment from scratch
             exp_id = new_experiment(description, Autosubmit.autosubmit_version, testcase, operational, evaluation)
 
         if exp_id == '':
             raise AutosubmitCritical("No expid", 7011)
-=======
-        try:
-            # Copy another experiment from the database
-            if copy_id != '' and copy_id is not None:
-                copy_id_folder = os.path.join(root_folder, copy_id)
-                if not os.path.exists(copy_id_folder):
-                    raise AutosubmitCritical(f"Experiment {copy_id} doesn't exists", 7011)
-                exp_id = copy_experiment(copy_id, description, Autosubmit.autosubmit_version, testcase, operational,
-                                         evaluation)
-            else:
-                # Create a new experiment from scratch
-                exp_id = new_experiment(description, Autosubmit.autosubmit_version, testcase, operational, evaluation)
-
-            if exp_id == '':
-                raise AutosubmitCritical("No expid", 7011)
-        except Exception as e:
-            raise AutosubmitCritical(f"Error while generating a new experiment in the db: {str(e)}", 7011)
->>>>>>> 16b8edde
 
         # Create the experiment structure
         Log.info("Generating folder structure...")
