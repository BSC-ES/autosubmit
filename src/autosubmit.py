#!/usr/bin/env python
import time, os, sys
import commands
import signal
import logging
import platform
from queue.itqueue import ItQueue
from queue.mnqueue import MnQueue
from queue.lgqueue import LgQueue
from queue.elqueue import ElQueue
from queue.psqueue import PsQueue
from queue.ecqueue import EcQueue
from queue.mn3queue import Mn3Queue
from queue.htqueue import HtQueue
from queue.arqueue import ArQueue
import dir_config
from config_parser import config_parser, expdef_parser, archdef_parser
from job.job import Job
from job.job_common import Status, Type
from job.job_list import JobList
from job.job_list import RerunJobList
import cPickle as pickle
from dir_config import LOCAL_ROOT_DIR

####################
# Global Variables
####################

logging.basicConfig(level=logging.DEBUG, format='%(asctime)s %(name)s %(levelname)s %(message)s',
                    datefmt='%a, %d %b %Y %H:%M:%S',
                    filename='myauto'+sys.argv[1]+'.log',
                    filemode='w')
logger = logging.getLogger("AutoLog")

def log_long(message):
	print "[%s] %s" % (time.asctime(), message)
 
def log_short(message):
	d = time.localtime()
	date = "%04d-%02d-%02d %02d:%02d:%02d" % (d[0],d[1],d[2],d[3],d[4],d[5])
	print "[%s] %s" % (date,message)

####################
# Main Program
####################
if __name__ == "__main__":
 
	os.system('clear')
	if(len(sys.argv) != 2):
		print "Missing expid\n"
		sys.exit(1)
 

	conf_parser = config_parser(LOCAL_ROOT_DIR + "/" +  sys.argv[1] + "/conf/" + "autosubmit_" + sys.argv[1] + ".conf")
	exp_parser_file = conf_parser.get('config', 'EXPDEFFILE')
	arch_parser_file = conf_parser.get('config', 'ARCHDEFFILE')
	exp_parser = expdef_parser(exp_parser_file)
	arch_parser = archdef_parser(arch_parser_file)

	alreadySubmitted = int(conf_parser.get('config','alreadysubmitted'))
	totalJobs = int(conf_parser.get('config','totaljobs'))
	expid = conf_parser.get('config','expid')
	templatename = exp_parser.get('experiment','TEMPLATE_NAME') 
	maxWaitingJobs = int(conf_parser.get('config','maxwaitingjobs'))
	safetysleeptime = int(conf_parser.get('config','safetysleeptime'))
	retrials = int(conf_parser.get('config','retrials'))
	hpcarch = exp_parser.get('experiment', 'HPCARCH')
	scratch_dir = arch_parser.get('archdef', 'SCRATCH_DIR')
	hpcproj = exp_parser.get('experiment', 'HPCPROJ')
	hpcuser = exp_parser.get('experiment', 'HPCUSER')
	if (exp_parser.has_option('experiment','RERUN')):
		rerun = exp_parser.get('experiment','RERUN').lower()
	else: 
		rerun = 'false'
	if (conf_parser.has_option('config','WRAP')):
		wrapping = conf_parser.get('config','WRAP').lower()
	else: 
		wrapping = 'false'
	
	expdef = []
	incldef = []
	for section in exp_parser.sections():
		if (section.startswith('include')):
			items = [x for x in exp_parser.items(section) if x not in exp_parser.items('DEFAULT')]
			incldef += items
		else:
			expdef += exp_parser.items(section)

	arch_parser = archdef_parser(arch_parser_file)
	expdef += arch_parser.items('archdef')

	parameters = dict()

	for item in expdef:
		parameters[item[0]] = item[1]
	for item in incldef:
		parameters[item[0]] = file(item[1]).read()



	if(hpcarch == "bsc"):
	   remoteQueue = MnQueue(expid)
	   remoteQueue.set_host("bsc")
	elif(hpcarch == "ithaca"):
	   remoteQueue = ItQueue(expid)
	   remoteQueue.set_host("ithaca")
	elif(hpcarch == "hector"):
	   remoteQueue = HtQueue(expid)
	   remoteQueue.set_host("ht-" + hpcproj)
	elif(hpcarch == "archer"):
	   remoteQueue = ArQueue(expid)
	   remoteQueue.set_host("ar-" + hpcproj)
	## in lindgren arch must set-up both serial and parallel queues
	elif(hpcarch == "lindgren"):
	   serialQueue = ElQueue(expid)
	   serialQueue.set_host("ellen") 
	   parallelQueue = LgQueue(expid)
	   parallelQueue.set_host("lindgren") 
	elif(hpcarch == "ecmwf"):
	   remoteQueue = EcQueue(expid)
	   remoteQueue.set_host("c2a")
	elif(hpcarch == "marenostrum3"):
	   remoteQueue = Mn3Queue(expid)
	   remoteQueue.set_host("mn-" + hpcproj)

	localQueue = PsQueue(expid)
	localQueue.set_host(platform.node())
	localQueue.set_scratch("/cfu/autosubmit")
	localQueue.set_project(expid)
	localQueue.set_user("tmp")
	localQueue.update_cmds()

	logger.debug("The Experiment name is: %s" % expid)
	logger.info("Jobs to submit: %s" % totalJobs)
	logger.info("Start with job number: %s" % alreadySubmitted)
	logger.info("Maximum waiting jobs in queues: %s" % maxWaitingJobs)
	logger.info("Sleep: %s" % safetysleeptime)
	logger.info("Retrials: %s" % retrials)
	logger.info("Starting job submission...")


	## in lindgren arch must signal both serial and parallel queues
	if(hpcarch == "lindgren"):
		signal.signal(signal.SIGQUIT, serialQueue.smart_stop)
		signal.signal(signal.SIGINT, serialQueue.normal_stop)
		signal.signal(signal.SIGQUIT, parallelQueue.smart_stop)
		signal.signal(signal.SIGINT, parallelQueue.normal_stop)
		serialQueue.set_scratch(scratch_dir)
		serialQueue.set_project(hpcproj)
		serialQueue.set_user(hpcuser)
		serialQueue.update_cmds()
		parallelQueue.set_scratch(scratch_dir)
		parallelQueue.set_project(hpcproj)
		parallelQueue.set_user(hpcuser)
		parallelQueue.update_cmds() 
	else:
		signal.signal(signal.SIGQUIT, remoteQueue.smart_stop)
		signal.signal(signal.SIGINT, remoteQueue.normal_stop)
		remoteQueue.set_scratch(scratch_dir)
		remoteQueue.set_project(hpcproj)
		remoteQueue.set_user(hpcuser)
		remoteQueue.update_cmds()

	signal.signal(signal.SIGQUIT, localQueue.smart_stop)
	signal.signal(signal.SIGINT, localQueue.normal_stop)
 
	if(rerun == 'false'):
		filename = LOCAL_ROOT_DIR + "/" + expid + '/pkl/job_list_'+ expid +'.pkl'
	elif(rerun == 'true'):
		filename = LOCAL_ROOT_DIR + "/" + expid + '/pkl/rerun_job_list_'+ expid +'.pkl'
	print filename

	#the experiment should be loaded as well
	if (os.path.exists(filename)):
		joblist = pickle.load(file(filename,'rw'))
		logger.info("Starting from joblist pickled in %s " % filename)
	else:
		logger.error("The pickle file %s necessary does not exist." % filename)
		sys.exit()

	logger.debug("Length of joblist: %s" % len(joblist))

	
	#check the availability of the Queues
	localQueue.check_remote_log_dir()
	## in lindgren arch must check both serial and parallel queues
	if(hpcarch == "lindgren"):
		serialQueue.check_remote_log_dir()
		parallelQueue.check_remote_log_dir()
	else:
		remoteQueue.check_remote_log_dir()

	#first job goes to the local Queue
	queue = localQueue

	#Minguuuuuu caution
	wraplist = list()
	activejobswrap = 0
	wrapid = 0

	# Main loop. Finishing when all jobs have been submitted
	while joblist.get_active() :
		active = len(joblist.get_running())
		waiting = len(joblist.get_submitted() + joblist.get_queuing())
		available = maxWaitingJobs-waiting
	
		# variables to be updated on the fly
		conf_parser = config_parser(LOCAL_ROOT_DIR + "/" +  sys.argv[1] + "/conf/" + "autosubmit_" + sys.argv[1] + ".conf")
		totalJobs = int(conf_parser.get('config','totaljobs'))
		logger.info("Jobs to submit: %s" % totalJobs)
		#totalWraps = int(conf_parser.get('config','totalwraps'))
		#logger.info("Wraps to submit: %s" % totalWraps)
		if (conf_parser.has_option('config','WRAP')):
			wrapping = conf_parser.get('config','WRAP').lower()
		else: 
			wrapping = 'false'
		if (wrapping == 'true'):
			wrapsize = int(conf_parser.get('config', 'wrapsize'))
			logger.info("Wrap size: %s" % wrapsize)
		else:
			wrapsize = 1
		logger.info("Wrap size: %s" % wrapsize)
		parameters['WRAPSIZE'] = wrapsize
		safetysleeptime = int(conf_parser.get('config','safetysleeptime'))
		logger.info("Sleep: %s" % safetysleeptime)
		retrials = int(conf_parser.get('config','retrials'))
		parameters['RETRIALS'] = retrials 
		logger.info("Number of retrials: %s" % retrials)
		exp_parser = expdef_parser(exp_parser_file)
		arch_parser = archdef_parser(arch_parser_file)
		expdef = []
		incldef = []
		for section in exp_parser.sections():
			if (section.startswith('include')):
				items = [x for x in exp_parser.items(section) if x not in exp_parser.items('DEFAULT')]
				incldef += items
			else:
				expdef += exp_parser.items(section)

		arch_parser = archdef_parser(arch_parser_file)
		expdef += arch_parser.items('archdef')

		parameters = dict()

		for item in expdef:
			parameters[item[0]] = item[1]
		for item in incldef:
			parameters[item[0]] = file(item[1]).read()

		parameters['NUMPROC'] = parameters['NUMPROC_SETUP']
   		joblist.update_parameters(parameters)

		# read FAIL_RETRIAL number if, blank at creation time put a given number
		# check availability of machine, if not next iteration after sleep time
		# check availability of jobs, if no new jobs submited and no jobs available, then stop
  
		logger.info("Saving joblist")
		joblist.save()
  
		if conf_parser.get('config','verbose').lower()=='true':
			logger.info("Active jobs in queues:\t%s" % active)
			logger.info("Waiting jobs in queues:\t%s" % waiting)

		if available == 0:
			if  conf_parser.get('config','verbose').lower()=='true':
				logger.info("There's no room for more jobs...")
		else:
			if  conf_parser.get('config','verbose').lower()=='true':
				logger.info("We can safely submit %s jobs..." % available)
	  
		#get the list of jobs currently in the Queue
		jobinqueue = joblist.get_in_queue()
		logger.info("Number of jobs in queue: %s" % str(len(jobinqueue)-(activejobswrap*wrapsize-activejobswrap))) 
		# Check queue aviailability		
		queueavail = queue.check_host()
		if not queueavail:
			logger.info("There is no queue available")
		else:
			for job in jobinqueue:
				job.print_job()
				print ("Active jobs wrap: %s" % str(activejobswrap))
				print ("Number of jobs in queue: %s" % str(len(jobinqueue)-(activejobswrap*wrapsize-activejobswrap))) 
				## in lindgren arch must select serial or parallel queue acording to the job type
				if(hpcarch == "lindgren" and job.get_type() == Type.SIMULATION):
					queue = parallelQueue
				elif(hpcarch == "lindgren" and (job.get_type() == Type.INITIALISATION or job.get_type() == Type.CLEANING or job.get_type() == Type.POSTPROCESSING)):
					queue = serialQueue
				elif(job.get_type() == Type.LOCALSETUP or job.get_type() == Type.TRANSFER):
					queue = localQueue
				else:
					queue = remoteQueue
				# Check queue aviailability		
				queueavail = queue.check_host()
				if not queueavail:
					logger.info("There is no queue available")
				else:
					status = queue.check_job(job.get_id(), job.get_status())
					if(status == Status.COMPLETED):
						logger.debug("This job seems to have completed...checking")
						queue.get_completed_files(job.get_name())
						job.check_completion()
					else:
						job.set_status(status)
				exp_parser = expdef_parser(exp_parser_file)
				arch_parser = archdef_parser(arch_parser_file)
				expdef = []
				incldef = []
				for section in exp_parser.sections():
					if (section.startswith('include')):
						items = [x for x in exp_parser.items(section) if x not in exp_parser.items('DEFAULT')]
						incldef += items
					else:
						expdef += exp_parser.items(section)
				arch_parser = archdef_parser(arch_parser_file)
				expdef += arch_parser.items('archdef')
				parameters = dict()
				for item in expdef:
					parameters[item[0]] = item[1]
				for item in incldef:
					parameters[item[0]] = file(item[1]).read()
				parameters['NUMPROC'] = parameters['NUMPROC_SETUP']
				joblist.update_parameters(parameters)

			#Uri add check if status UNKNOWN and exit if you want 
	   
			##after checking the jobs , no job should have the status "submitted"
			##Uri throw an exception if this happens (warning type no exit)
	   
   		joblist.update_parameters(parameters)
		joblist.update_list()
		activejobs = joblist.get_active()
		logger.info("There are %s active jobs" % len(activejobs))
		wrappablejobs = joblist.get_wrappable(wrapsize) 
		logger.info("There are %s wrappable jobs" % len(wrappablejobs))

		if (wrapping == 'true'):
			## get the possible wraps (list of special jobs, containing several scripts each one)
			wrapsavail = joblist.get_wraps(wrapsize,wrapid)
			if not wrapsavail:
				logger.info("There is no wrap available")
			
			for wrap in wrapsavail:
				wraplist.append(wrap)
				print wrap.get_name()
				wrappername = wrap.create_script("common")
				print wrappername
				queue = remoteQueue
				logger.info("Submitting wrap to parallel queue...")
				print("Submitting wrap to parallal queue...")
				queueavail = queue.check_host()
				if not queueavail:
					logger.info("There is no queue available")
				else:
					for jobwrapped in wrap.get_jobs():
						scriptname = jobwrapped.create_script(templatename)
						queue.send_script(scriptname)
					queue.send_script(wrappername)
					wrap_id = queue.submit_job(wrappername)
					wrap.set_id(wrap_id)
					wrap.set_status(Status.SUBMITTED)
					activejobswrap = 1
					wrapid += 1
			
			for wrap in wraplist:
				queue = remoteQueue
				wrap.print_wrap()
				logger.info("Checking wrap status...")
				print("Checking wrap status...")
				time.sleep(safetysleeptime)
				queueavail = queue.check_host()
				if not queueavail:
					logger.info("There is no queue available")
				else:
					status = queue.check_job(wrap.get_id(), wrap.get_status())
					if(status == Status.COMPLETED):
						logger.debug("This wrap seems to have completed...checking")
						queue.get_completed_files(job.get_name())
						wrap.check_completion()
						wraplist.remove(wrap)
						activejobswrap = 0
					else:
						wrap.set_status(status)

			## get the list of jobs READY, excluding the single jobs that are being wrapped. The create_script is the python wrapper and the WCT and number of porcessors is a sumatori of all single jobs for those particular wrapped jobs.
			## submitting a wrap means sending the python script + sending several single scripts + submitting the special job.
			jobsavail = joblist.get_available(wrapsize)
		else:
			## get the list of jobs READY
			jobsavail = joblist.get_ready()

		if not queueavail:
			logger.info("There is no queue available")
		elif (min(available, len(jobsavail)) == 0):
			logger.info("There is no job READY or available")
			logger.info("Number of jobs ready: %s" % len(jobsavail))
			logger.info("Number of jobs available in queue: %s" % available)
		elif (min(available, len(jobsavail)) > 0 and len(jobinqueue)-(activejobswrap*wrapsize-activejobswrap) <= totalJobs): 
			logger.info("We are going to submit: %s" % min(available,len(jobsavail)))
			##should sort the jobsavail by priority Clean->post->sim>ini
			#s = sorted(jobsavail, key=lambda k:k.get_name().split('_')[1][:6])
			s = sorted(jobsavail, key=lambda k:k.get_long_name().split('_')[1][:6])

			list_of_jobs_avail = sorted(s, key=lambda k:k.get_type())
     
			for job in list_of_jobs_avail[0:min(available, len(jobsavail), totalJobs-len(jobinqueue)-(activejobswrap*wrapsize-activejobswrap))]:
				print job.get_name()
				scriptname = job.create_script(templatename) 
				print scriptname
				## in lindgren arch must select serial or parallel queue acording to the job type
				if(hpcarch == "lindgren" and job.get_type() == Type.SIMULATION):
					queue = parallelQueue
					logger.info("Submitting to parallel queue...")
					print("Submitting to parallel queue...")
				elif(hpcarch == "lindgren" and (job.get_type() == Type.REMOTESETUP or job.get_type() == Type.INITIALISATION or job.get_type() == Type.CLEANING or job.get_type() == Type.POSTPROCESSING)):
					queue = serialQueue
					logger.info("Submitting to serial queue...")
					print("Submitting to serial queue...")
				elif(job.get_type() == Type.LOCALSETUP or job.get_type() == Type.TRANSFER):
					queue = localQueue
					logger.info("Submitting to local queue...")
					print("Submitting to local queue...")
				else:
					queue = remoteQueue
					logger.info("Submitting to remote queue...")
					print("Submitting to remote queue...")
				# Check queue aviailability		
				queueavail = queue.check_host()
				if not queueavail:
					logger.info("There is no queue available")
				else:
					queue.send_script(scriptname)
					job_id = queue.submit_job(scriptname)
					job.set_id(job_id)
					##set status to "submitted"
					job.set_status(Status.SUBMITTED)
		
		#if (min(wrapsavailable, len(wrapsavail)) == 0):
			#logger.info("There is no wrap READY or available")
			#logger.info("Number of wraps ready: %s" % len(wrapsavail))
			#logger.info("Number of wraps available in queue: %s" % wrapsavailable)
		#elif (min(wrapsavailable, len(wrapsavail)) > 0 and len(wrapsinqueue) <= totalWraps): 
			#logger.info("We are going to submit wraps: %s" % min(wrapsavailable,len(wrapsavail)))

<<<<<<< HEAD
		
=======
>>>>>>> d6f816ad
		time.sleep(safetysleeptime)
 
logger.info("Finished job submission")<|MERGE_RESOLUTION|>--- conflicted
+++ resolved
@@ -441,10 +441,6 @@
 		#elif (min(wrapsavailable, len(wrapsavail)) > 0 and len(wrapsinqueue) <= totalWraps): 
 			#logger.info("We are going to submit wraps: %s" % min(wrapsavailable,len(wrapsavail)))
 
-<<<<<<< HEAD
-		
-=======
->>>>>>> d6f816ad
 		time.sleep(safetysleeptime)
  
 logger.info("Finished job submission")