--- conflicted
+++ resolved
@@ -180,11 +180,7 @@
 
 
 def create_experiment_status_db_manager(
-<<<<<<< HEAD
     db_engine: str, **options # noqa: F841
-=======
-        db_engine: str, **options
->>>>>>> 05381cd9
 ) -> ExperimentStatusDatabaseManager:
     # pylint: disable=W0613
     """
