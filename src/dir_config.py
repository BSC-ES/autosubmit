--- conflicted
+++ resolved
@@ -3,9 +3,6 @@
 LOCAL_ROOT_DIR = "/cfu/autosubmit"
 DB_DIR = "/cfu/autosubmit/"
 GIT_DIR = "https://dev.cfu.local/"
-<<<<<<< HEAD
 COMPATIBILITY_TABLE = "compatibility_table.txt"
-=======
 DB_FILE = 'ecearth.db'
-DB_NAME = 'ecearth'
->>>>>>> e983c67b
+DB_NAME = 'ecearth'